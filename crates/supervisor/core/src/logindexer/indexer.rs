use crate::{
    logindexer::{log_to_log_hash, payload_hash_to_log_hash},
    syncnode::{BlockProvider, ManagedNodeError},
};
use kona_interop::parse_log_to_executing_message;
use kona_protocol::BlockInfo;
use kona_supervisor_storage::{LogStorageReader, LogStorageWriter, StorageError};
use kona_supervisor_types::{ExecutingMessage, Log};
use std::sync::Arc;
use thiserror::Error;
use tokio::sync::Mutex;
use tracing::debug;

/// The [`LogIndexer`] is responsible for processing L2 receipts, extracting [`ExecutingMessage`]s,
/// and persisting them to the state manager.
#[derive(Debug)]
pub struct LogIndexer<P, S> {
    /// Component that provides receipts for a given block hash.
    pub block_provider: Arc<P>,
    /// Component that persists parsed log entries to storage.
    pub log_storage: Arc<S>,
    /// Protects concurrent catch-up
    is_catch_up_running: Mutex<bool>,
}

impl<P, S> LogIndexer<P, S>
where
    P: BlockProvider + 'static,
    S: LogStorageWriter + LogStorageReader + 'static,
{
    /// Creates a new [`LogIndexer`] with the given receipt provider and state manager.
    ///
    /// # Arguments
    /// - `block_provider`: Shared reference to a component capable of fetching block ref and
    ///   receipts.
    /// - `log_storage`: Shared reference to the storage layer for persisting parsed logs.
    pub fn new(block_provider: Arc<P>, log_storage: Arc<S>) -> Self {
        Self { block_provider, log_storage, is_catch_up_running: Mutex::new(false) }
    }

    /// Asynchronously initiates a background task to catch up and index logs
    /// starting from the latest successfully indexed block up to the specified block.
    ///
    /// If a catch-up job is already running, this call is ignored.
    ///
    /// # Arguments
    /// - `block`: The target block to sync logs up to (inclusive).
    pub fn sync_logs(self: Arc<Self>, block: BlockInfo) {
        tokio::spawn(async move {
            let mut running = self.is_catch_up_running.lock().await;

            if *running {
                debug!(target: "log_indexer", "Catch-up running log index");
                return;
            }

            *running = true;
            drop(running); // release the lock while the job runs

            if let Err(err) = self.index_log_upto(&block).await {
                tracing::error!(target: "log_indexer", %err, "Log indexer catch-up failed");
            }

            let mut running = self.is_catch_up_running.lock().await;
            *running = false;
        });
    }

    /// Performs log indexing sequentially from the latest indexed block up to the given target
    /// block.
    async fn index_log_upto(&self, block: &BlockInfo) -> Result<(), LogIndexerError> {
        let mut current_number = self.log_storage.get_latest_block()?.number + 1;

        while current_number < block.number {
            let current_block = self.block_provider.block_by_number(current_number).await?;
            self.process_and_store_logs(&current_block).await?;
            current_number += 1;
        }
        self.process_and_store_logs(block).await?;

        Ok(())
    }

    /// Processes and stores the logs of a given block in into the state manager.
    ///
    /// This function:
    /// - Fetches all receipts for the given block from the specified chain.
    /// - Iterates through all logs in all receipts.
    /// - For each log, computes a hash from the log and optionally parses an [`ExecutingMessage`].
    /// - Records each [`Log`] including the message if found.
    /// - Saves all log entries atomically using the [`LogStorageWriter`].
    ///
    /// # Arguments
    /// - `block`: Metadata about the block being processed.
    async fn process_and_store_logs(&self, block: &BlockInfo) -> Result<(), LogIndexerError> {
        let receipts = self.block_provider.fetch_receipts(block.hash).await?;
        let mut log_entries = Vec::with_capacity(receipts.len());
        let mut log_index: u32 = 0;

        for receipt in receipts {
            for log in receipt.logs() {
                let log_hash = log_to_log_hash(log);

                let executing_message = parse_log_to_executing_message(log).map(|msg| {
                    let payload_hash =
                        payload_hash_to_log_hash(msg.payloadHash, msg.identifier.origin);
                    ExecutingMessage {
                        chain_id: msg.identifier.chainId.try_into().unwrap(),
                        block_number: msg.identifier.blockNumber.try_into().unwrap(),
                        log_index: msg.identifier.logIndex.try_into().unwrap(),
                        timestamp: msg.identifier.timestamp.try_into().unwrap(),
                        hash: payload_hash,
                    }
                });

                log_entries.push(Log { index: log_index, hash: log_hash, executing_message });

                log_index += 1;
            }
        }

        log_entries.shrink_to_fit();

        self.log_storage.store_block_logs(block, log_entries)?;
        Ok(())
    }
}

/// Error type for the [`LogIndexer`].
#[derive(Error, Debug, PartialEq, Eq)]
pub enum LogIndexerError {
    /// Failed to write processed logs for a block to the state manager.
    #[error(transparent)]
    StateWrite(#[from] StorageError),

    /// Failed to fetch logs for a block from the state manager.   
    #[error(transparent)]
    FetchReceipt(#[from] ManagedNodeError),
}

#[cfg(test)]
mod tests {
    use super::*;
    use alloy_primitives::{Address, B256, Bytes};
    use async_trait::async_trait;
    use jsonrpsee::core::ClientError;
    use kona_interop::{ExecutingMessageBuilder, InteropProvider, SuperchainBuilder};
    use kona_protocol::BlockInfo;
    use kona_supervisor_storage::StorageError;
    use kona_supervisor_types::{Log, Receipts};
    use mockall::mock;
    use op_alloy_consensus::{OpReceiptEnvelope, OpTxType};
    use std::sync::Arc;
    mock! (
        #[derive(Debug)]
        pub BlockProvider {}

        #[async_trait]
        impl BlockProvider for BlockProvider {
            async fn fetch_receipts(&self, block_hash: B256) -> Result<Receipts, ManagedNodeError>;
            async fn block_by_number(&self, number: u64) -> Result<BlockInfo, ManagedNodeError>;
        }
    );

    mock!(
         #[derive(Debug)]
        pub Db {}

        impl LogStorageWriter for Db {
            fn store_block_logs(&self, block: &BlockInfo, logs: Vec<Log>) -> Result<(), StorageError>;
        }

<<<<<<< HEAD
    impl LogStorageWriter for MockLogStorage {
        fn initialise_log_storage(&self, _block: BlockInfo) -> Result<(), StorageError> {
            Ok(())
        }

        fn store_block_logs(&self, block: &BlockInfo, logs: Vec<Log>) -> Result<(), StorageError> {
            self.blocks.lock().unwrap().push(*block);
            self.logs.lock().unwrap().extend(logs);
            Ok(())
=======
        impl LogStorageReader for Db {
            fn get_block(&self, block_number: u64) -> Result<BlockInfo, StorageError>;
            fn get_latest_block(&self) -> Result<BlockInfo, StorageError>;
            fn get_log(&self,block_number: u64,log_index: u32) -> Result<Log, StorageError>;
            fn get_logs(&self, block_number: u64) -> Result<Vec<Log>, StorageError>;
>>>>>>> 42839d15
        }
    );

    fn hash_for_number(n: u64) -> B256 {
        let mut bytes = [0u8; 32];
        bytes[24..].copy_from_slice(&n.to_be_bytes());
        B256::from(bytes)
    }

    async fn build_receipts() -> Receipts {
        let mut builder = SuperchainBuilder::new();
        builder
            .chain(10)
            .with_timestamp(123456)
            .add_initiating_message(Bytes::from_static(b"init-msg"))
            .add_executing_message(
                ExecutingMessageBuilder::default()
                    .with_message_hash(B256::repeat_byte(0xaa))
                    .with_origin_address(Address::ZERO)
                    .with_origin_log_index(0)
                    .with_origin_block_number(1)
                    .with_origin_chain_id(10)
                    .with_origin_timestamp(123456),
            );
        let (headers, _, mock_provider) = builder.build();
        let block = headers.get(&10).unwrap();

        mock_provider.receipts_by_hash(10, block.hash()).await.unwrap()
    }

    #[tokio::test]
    async fn test_process_and_store_logs_success() {
        let receipts = build_receipts().await;
        let block_hash = B256::random();
        let block_info =
            BlockInfo { number: 1, hash: block_hash, timestamp: 123456789, ..Default::default() };

        let mut mock_provider = MockBlockProvider::new();
        mock_provider
            .expect_fetch_receipts()
            .withf(move |hash| *hash == block_hash)
            .returning(move |_| Ok(receipts.clone()));

        mock_provider.expect_block_by_number().returning(|_| Ok(BlockInfo::default())); // Not used here

        let mut mock_db = MockDb::new();
        mock_db
            .expect_store_block_logs()
            .withf(|block, logs| block.number == 1 && logs.len() == 2)
            .returning(|_, _| Ok(()));

        let log_indexer = LogIndexer::new(Arc::new(mock_provider), Arc::new(mock_db));

        let result = log_indexer.process_and_store_logs(&block_info).await;
        assert!(result.is_ok());
    }

    #[tokio::test]
    async fn test_process_and_store_logs_with_empty_logs() {
        let block_hash = B256::random();
        let block_info =
            BlockInfo { number: 2, hash: block_hash, timestamp: 111111111, ..Default::default() };

        let empty_log_receipt =
            OpReceiptEnvelope::from_parts(true, 21000, vec![], OpTxType::Eip1559, None, None);
        let receipts = vec![empty_log_receipt];

        let mut mock_provider = MockBlockProvider::new();
        mock_provider
            .expect_fetch_receipts()
            .withf(move |hash| *hash == block_hash)
            .returning(move |_| Ok(receipts.clone()));

        mock_provider.expect_block_by_number().returning(|_| Ok(BlockInfo::default())); // Not used

        let mut mock_db = MockDb::new();
        mock_db
            .expect_store_block_logs()
            .withf(|block, logs| block.number == 2 && logs.is_empty())
            .returning(|_, _| Ok(()));

        let log_indexer = LogIndexer::new(Arc::new(mock_provider), Arc::new(mock_db));

        let result = log_indexer.process_and_store_logs(&block_info).await;
        assert!(result.is_ok());
    }

    #[tokio::test]
    async fn test_process_and_store_logs_receipt_fetch_fails() {
        let block_hash = B256::random();
        let block_info =
            BlockInfo { number: 3, hash: block_hash, timestamp: 123456, ..Default::default() };

        let mut mock_provider = MockBlockProvider::new();
        mock_provider.expect_fetch_receipts().withf(move |hash| *hash == block_hash).returning(
            |_| Err(ManagedNodeError::Client(ClientError::Custom("forced error".to_string()))),
        );

        mock_provider.expect_block_by_number().returning(|_| Ok(BlockInfo::default())); // Not used

        let mock_db = MockDb::new(); // No call expected

        let log_indexer = LogIndexer::new(Arc::new(mock_provider), Arc::new(mock_db));

        let result = log_indexer.process_and_store_logs(&block_info).await;
        assert!(result.is_err());
    }

    #[tokio::test]
    async fn test_sync_logs_stores_all_blocks_in_range() {
        let target_block = BlockInfo {
            number: 5,
            hash: B256::random(),
            timestamp: 123456789,
            ..Default::default()
        };

        // BlockProvider mock
        let mut mock_provider = MockBlockProvider::new();
        mock_provider.expect_block_by_number().withf(|n| *n >= 1 && *n <= 5).returning(|n| {
            Ok(BlockInfo {
                number: n,
                hash: hash_for_number(n),
                timestamp: 0,
                ..Default::default()
            })
        });

        mock_provider.expect_fetch_receipts().times(5).returning(move |_| {
            Ok(vec![]) // Empty receipts
        });

        // Db mock
        let mut mock_db = MockDb::new();
        mock_db
            .expect_get_latest_block()
            .returning(|| Ok(BlockInfo { number: 0, ..Default::default() }));

        mock_db.expect_store_block_logs().times(5).returning(move |_, _| Ok(()));

        let indexer = Arc::new(LogIndexer::new(Arc::new(mock_provider), Arc::new(mock_db)));

        indexer.clone().sync_logs(target_block);

        // Let the background task complete
        tokio::time::sleep(tokio::time::Duration::from_millis(300)).await;
    }
}<|MERGE_RESOLUTION|>--- conflicted
+++ resolved
@@ -167,26 +167,15 @@
         pub Db {}
 
         impl LogStorageWriter for Db {
+            fn initialise_log_storage(&self, _block: BlockInfo) -> Result<(), StorageError>;
             fn store_block_logs(&self, block: &BlockInfo, logs: Vec<Log>) -> Result<(), StorageError>;
         }
 
-<<<<<<< HEAD
-    impl LogStorageWriter for MockLogStorage {
-        fn initialise_log_storage(&self, _block: BlockInfo) -> Result<(), StorageError> {
-            Ok(())
-        }
-
-        fn store_block_logs(&self, block: &BlockInfo, logs: Vec<Log>) -> Result<(), StorageError> {
-            self.blocks.lock().unwrap().push(*block);
-            self.logs.lock().unwrap().extend(logs);
-            Ok(())
-=======
         impl LogStorageReader for Db {
             fn get_block(&self, block_number: u64) -> Result<BlockInfo, StorageError>;
             fn get_latest_block(&self) -> Result<BlockInfo, StorageError>;
             fn get_log(&self,block_number: u64,log_index: u32) -> Result<Log, StorageError>;
             fn get_logs(&self, block_number: u64) -> Result<Vec<Log>, StorageError>;
->>>>>>> 42839d15
         }
     );
 
