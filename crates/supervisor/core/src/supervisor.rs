use core::fmt::Debug;
use op_alloy_rpc_types::InvalidInboxEntry;

use alloy_eips::BlockNumHash;
use alloy_primitives::{B256, ChainId};
use async_trait::async_trait;
use jsonrpsee::types::{ErrorCode, ErrorObjectOwned};
use kona_interop::{ExecutingDescriptor, SafetyLevel};
use kona_protocol::BlockInfo;
use kona_supervisor_storage::{
<<<<<<< HEAD
    ChainDb, ChainDbFactory, DerivationStorageReader, HeadRefStorageReader, LogStorageReader,
    StorageError,
};
use kona_supervisor_types::{AccessListError, SuperHead, parse_access_list};
=======
    ChainDb, ChainDbFactory, DerivationStorageReader, HeadRefStorageReader, StorageError,
};
use kona_supervisor_types::SuperHead;
use op_alloy_rpc_types::SuperchainDAError;
>>>>>>> 0ab39c0a
use std::{collections::HashMap, sync::Arc};
use thiserror::Error;
use tokio_util::sync::CancellationToken;
use tracing::{info, warn};

use crate::{
    chain_processor::{ChainProcessor, ChainProcessorError},
    config::Config,
    syncnode::{ManagedNode, ManagedNodeError},
};

/// Custom error type for the Supervisor core logic.
#[derive(Debug, Error, PartialEq, Eq)]
pub enum SupervisorError {
    /// Indicates that a feature or method is not yet implemented.
    #[error("functionality not implemented")]
    Unimplemented,
    /// No chains are configured for supervision.
    #[error("empty dependency set")]
    EmptyDependencySet,
    /// Data availability errors.
    ///
    /// Spec <https://github.com/ethereum-optimism/specs/blob/main/specs/interop/supervisor.md#protocol-specific-error-codes>.
    #[error(transparent)]
    DataAvailability(#[from] SuperchainDAError),

    /// Indicates that the supervisor was unable to initialise due to an error.
    #[error("unable to initialize the supervisor: {0}")]
    Initialise(String),

    /// Indicates that error occurred while interacting with the storage layer.
    #[error(transparent)]
    StorageError(#[from] StorageError),

    /// Indicates the error occured while interacting with the managed node.
    #[error(transparent)]
    ManagedNodeError(#[from] ManagedNodeError),

    /// Indicates the error occured while processing the chain.
    #[error(transparent)]
    ChainProcessorError(#[from] ChainProcessorError),

    /// Indicates the error occurred while parsing the access_list
    #[error(transparent)]
    AccessListError(#[from] AccessListError),
}

impl From<SupervisorError> for ErrorObjectOwned {
    fn from(err: SupervisorError) -> Self {
        match err {
            // todo: handle these errors more gracefully
            SupervisorError::Unimplemented |
            SupervisorError::EmptyDependencySet |
            SupervisorError::Initialise(_) |
            SupervisorError::StorageError(_) |
            SupervisorError::ManagedNodeError(_) |
            SupervisorError::AccessListError(_) |
            SupervisorError::ChainProcessorError(_) => {
                ErrorObjectOwned::from(ErrorCode::InternalError)
            }
            SupervisorError::DataAvailability(err) => err.into(),
        }
    }
}

/// Defines the service for the Supervisor core logic.
#[async_trait]
#[auto_impl::auto_impl(&, &mut, Arc, Box)]
pub trait SupervisorService: Debug + Send + Sync {
    /// Returns list of supervised [`ChainId`]s.
    fn chain_ids(&self) -> impl Iterator<Item = ChainId>;

    /// Returns [`SuperHead`] of given supervised chain.
    fn super_head(&self, chain: ChainId) -> Result<SuperHead, SupervisorError>;

    /// Returns latest block derived from given L1 block, for given chain.
    fn latest_block_from(
        &self,
        l1_block: BlockNumHash,
        chain: ChainId,
    ) -> Result<BlockInfo, SupervisorError>;

    /// Returns the L1 source block that the given L2 derived block was based on, for the specified
    /// chain.
    fn derived_to_source_block(
        &self,
        chain: ChainId,
        derived: BlockNumHash,
    ) -> Result<BlockInfo, SupervisorError>;

    /// Returns the
    /// Returns [`LocalUnsafe`] block for the given chain.
    ///
    /// [`LocalUnsafe`]: SafetyLevel::Unsafe
    fn local_unsafe(&self, chain: ChainId) -> Result<BlockInfo, SupervisorError>;

    /// Returns [`CrossSafe`] block for the given chain.
    ///
    /// [`CrossSafe`]: SafetyLevel::Safe
    fn cross_safe(&self, chain: ChainId) -> Result<BlockInfo, SupervisorError>;

    /// Returns [`Finalized`] block for the given chain.
    ///
    /// [`Finalized`]: SafetyLevel::Finalized
    fn finalized(&self, chain: ChainId) -> Result<BlockInfo, SupervisorError>;

    /// Verifies if an access-list references only valid messages
    fn check_access_list(
        &self,
        _inbox_entries: Vec<B256>,
        _min_safety: SafetyLevel,
        _executing_descriptor: ExecutingDescriptor,
    ) -> Result<(), SupervisorError> {
        Err(SupervisorError::Unimplemented)
    }
}

/// The core Supervisor component responsible for monitoring and coordinating chain states.
#[derive(Debug)]
pub struct Supervisor {
    config: Config,
    database_factory: Arc<ChainDbFactory>,

    // As of now supervisor only supports a single managed node per chain.
    // This is a limitation of the current implementation, but it will be extended in the future.
    managed_nodes: HashMap<ChainId, Arc<ManagedNode<ChainDb>>>,
    chain_processors: HashMap<ChainId, ChainProcessor<ManagedNode<ChainDb>, ChainDb>>,

    cancel_token: CancellationToken,
}

impl Supervisor {
    /// Creates a new [`Supervisor`] instance.
    #[allow(clippy::new_without_default, clippy::missing_const_for_fn)]
    pub fn new(
        config: Config,
        database_factory: Arc<ChainDbFactory>,
        cancel_token: CancellationToken,
    ) -> Self {
        Self {
            config,
            database_factory,
            managed_nodes: HashMap::new(),
            chain_processors: HashMap::new(),
            cancel_token,
        }
    }

    /// Initialises the Supervisor service.
    pub async fn initialise(&mut self) -> Result<(), SupervisorError> {
        self.init_database().await?;
        self.init_managed_nodes().await?;
        self.init_chain_processor().await
    }

    async fn init_database(&self) -> Result<(), SupervisorError> {
        for (chain_id, config) in self.config.rollup_config_set.rollups.iter() {
            // Initialise the database for each chain.
            let db = self.database_factory.get_or_create_db(*chain_id)?;
            db.initialise(config.genesis.get_anchor())?;
            info!(target: "supervisor_service", chain_id, "Database initialized successfully");
        }
        Ok(())
    }

    async fn init_chain_processor(&mut self) -> Result<(), SupervisorError> {
        // Initialise the service components, such as database connections or other resources.

        for (chain_id, _) in self.config.rollup_config_set.rollups.iter() {
            let db = self.database_factory.get_db(*chain_id)?;
            let managed_node =
                self.managed_nodes.get(chain_id).ok_or(SupervisorError::Initialise(format!(
                    "no managed node found for chain {}",
                    chain_id
                )))?;

            // initialise chain processor for the chain.
            let processor =
                ChainProcessor::new(*chain_id, managed_node.clone(), db, self.cancel_token.clone());

            // Start the chain processors.
            // Each chain processor will start its own managed nodes and begin processing messages.
            processor.start().await?;
            self.chain_processors.insert(*chain_id, processor);
        }
        Ok(())
    }

    async fn init_managed_nodes(&mut self) -> Result<(), SupervisorError> {
        for config in self.config.l2_consensus_nodes_config.iter() {
            let mut managed_node =
                ManagedNode::<ChainDb>::new(Arc::new(config.clone()), self.cancel_token.clone());

            let chain_id = managed_node.chain_id().await?;
            let db = self.database_factory.get_db(chain_id)?;
            managed_node.set_db_provider(db);

            if self.managed_nodes.contains_key(&chain_id) {
                warn!(target: "supervisor_service", "Managed node for chain {chain_id} already exists, skipping initialization");
                continue;
            }
            self.managed_nodes.insert(chain_id, Arc::new(managed_node));
            info!(target: "supervisor_service",
                 chain_id,
                "Managed node for chain initialized successfully",
            );
        }
        Ok(())
    }

    fn is_interop_enabled(&self, chain_id: ChainId, timestamp: u64) -> bool {
        self.config
            .rollup_config_set
            .get(chain_id)
            .map(|cfg| cfg.is_post_interop(timestamp))
            .unwrap_or(false) // if config not found, return false
    }

    fn verify_safety_level(
        &self,
        chain_id: ChainId,
        block: &BlockInfo,
        safety: SafetyLevel,
    ) -> Result<(), SupervisorError> {
        let derived = self
            .database_factory
            .get_db(chain_id)?
            .derived_to_source(BlockNumHash { number: block.number, hash: block.hash })?;

        if derived.hash != block.hash {
            return Err(SupervisorError::from(InvalidInboxEntry::ConflictingData));
        }

        let head_ref = self.database_factory.get_db(chain_id)?.get_safety_head_ref(safety)?;

        if head_ref.number < block.number {
            return Err(SupervisorError::from(InvalidInboxEntry::ConflictingData));
        }

        Ok(())
    }
}

#[async_trait]
impl SupervisorService for Supervisor {
    fn chain_ids(&self) -> impl Iterator<Item = ChainId> {
        self.config.dependency_set.dependencies.keys().copied()
    }

    fn super_head(&self, chain: ChainId) -> Result<SuperHead, SupervisorError> {
        let db = self.database_factory.get_db(chain)?;
        Ok(db.get_super_head()?)
    }

    fn latest_block_from(
        &self,
        l1_block: BlockNumHash,
        chain: ChainId,
    ) -> Result<BlockInfo, SupervisorError> {
        Ok(self.database_factory.get_db(chain)?.latest_derived_block_at_source(l1_block)?)
    }

    fn derived_to_source_block(
<<<<<<< HEAD
=======
        &self,
        chain: ChainId,
        derived: BlockNumHash,
    ) -> Result<BlockInfo, SupervisorError> {
        Ok(self.database_factory.get_db(chain)?.derived_to_source(derived)?)
    }

    fn local_unsafe(&self, chain: ChainId) -> Result<BlockInfo, SupervisorError> {
        Ok(self.database_factory.get_db(chain)?.get_safety_head_ref(SafetyLevel::Unsafe)?)
    }

    fn cross_safe(&self, chain: ChainId) -> Result<BlockInfo, SupervisorError> {
        Ok(self.database_factory.get_db(chain)?.get_safety_head_ref(SafetyLevel::Safe)?)
    }

    fn finalized(&self, chain: ChainId) -> Result<BlockInfo, SupervisorError> {
        Ok(self.database_factory.get_db(chain)?.get_safety_head_ref(SafetyLevel::Finalized)?)
    }

    async fn check_access_list(
>>>>>>> 0ab39c0a
        &self,
        chain: ChainId,
        derived: BlockNumHash,
    ) -> Result<BlockInfo, SupervisorError> {
        Ok(self.database_factory.get_db(chain)?.derived_to_source(derived)?)
    }

    fn check_access_list(
        &self,
        inbox_entries: Vec<B256>,
        min_safety: SafetyLevel,
        executing_descriptor: ExecutingDescriptor,
    ) -> Result<(), SupervisorError> {
        let access_list = parse_access_list(inbox_entries)?;
        let message_expiry_window = self.config.dependency_set.get_message_expiry_window();
        let timeout = executing_descriptor.timeout.unwrap_or(0);
        let executing_ts_with_duration = executing_descriptor.timestamp.saturating_add(timeout);

        for access in &access_list {
            // Check all the invariants for each message
            // Ref: https://github.com/ethereum-optimism/specs/blob/main/specs/interop/derivation.md#invariants

            // TODO: support 32 bytes chain id and convert to u64 via dependency set to be usable
            // across services
            let initiating_chain_id =
                u64::from_be_bytes(access.chain_id[24..32].try_into().unwrap());

            // TODO: Extend the `ExecutingDescriptor` to accept chain_id.
            // And set executing_chain_id as initiating_chain_id only for backward compat.
            let executing_chain_id = initiating_chain_id;

            // Message must be valid at the time of execution.
            access.validate_message_lifetime(
                executing_descriptor.timestamp,
                executing_ts_with_duration,
                message_expiry_window,
            )?;

            // The interop fork must be active for both the executing and
            // initiating chains at the respective timestamps.
            if !self.is_interop_enabled(initiating_chain_id, executing_descriptor.timestamp) ||
                !self.is_interop_enabled(executing_chain_id, access.timestamp)
            {
                return Err(SupervisorError::from(InvalidInboxEntry::ConflictingData));
            }

            // Verify the initiating message exists and valid for corresponding executing message.
            let block = self
                .database_factory
                .get_db(initiating_chain_id)?
                .get_block(access.block_number)?;
            if block.timestamp != access.timestamp {
                return Err(SupervisorError::from(InvalidInboxEntry::ConflictingData))
            }
            let log = self
                .database_factory
                .get_db(initiating_chain_id)?
                .get_log(access.block_number, access.log_index)?;
            access.verify_checksum(&log.hash)?;

            // The message must be included in a block that is at least as safe as required
            // by the `min_safety` level
            if min_safety != SafetyLevel::Unsafe {
                // The block is already unsafe as it is found in log db
                self.verify_safety_level(initiating_chain_id, &block, min_safety)?;
            }
        }

        Ok(())
    }
}

#[cfg(test)]
mod test {
    use super::*;

    #[test]
    fn test_rpc_error_conversion() {
        let err = SuperchainDAError::UnknownChain;
        let rpc_err = ErrorObjectOwned::owned(err as i32, err.to_string(), None::<()>);

        assert_eq!(ErrorObjectOwned::from(SupervisorError::DataAvailability(err)), rpc_err);
    }
}<|MERGE_RESOLUTION|>--- conflicted
+++ resolved
@@ -1,5 +1,4 @@
 use core::fmt::Debug;
-use op_alloy_rpc_types::InvalidInboxEntry;
 
 use alloy_eips::BlockNumHash;
 use alloy_primitives::{B256, ChainId};
@@ -8,17 +7,11 @@
 use kona_interop::{ExecutingDescriptor, SafetyLevel};
 use kona_protocol::BlockInfo;
 use kona_supervisor_storage::{
-<<<<<<< HEAD
     ChainDb, ChainDbFactory, DerivationStorageReader, HeadRefStorageReader, LogStorageReader,
     StorageError,
 };
 use kona_supervisor_types::{AccessListError, SuperHead, parse_access_list};
-=======
-    ChainDb, ChainDbFactory, DerivationStorageReader, HeadRefStorageReader, StorageError,
-};
-use kona_supervisor_types::SuperHead;
 use op_alloy_rpc_types::SuperchainDAError;
->>>>>>> 0ab39c0a
 use std::{collections::HashMap, sync::Arc};
 use thiserror::Error;
 use tokio_util::sync::CancellationToken;
@@ -249,13 +242,13 @@
             .derived_to_source(BlockNumHash { number: block.number, hash: block.hash })?;
 
         if derived.hash != block.hash {
-            return Err(SupervisorError::from(InvalidInboxEntry::ConflictingData));
+            return Err(SupervisorError::from(SuperchainDAError::ConflictingData));
         }
 
         let head_ref = self.database_factory.get_db(chain_id)?.get_safety_head_ref(safety)?;
 
         if head_ref.number < block.number {
-            return Err(SupervisorError::from(InvalidInboxEntry::ConflictingData));
+            return Err(SupervisorError::from(SuperchainDAError::ConflictingData));
         }
 
         Ok(())
@@ -282,8 +275,6 @@
     }
 
     fn derived_to_source_block(
-<<<<<<< HEAD
-=======
         &self,
         chain: ChainId,
         derived: BlockNumHash,
@@ -301,15 +292,6 @@
 
     fn finalized(&self, chain: ChainId) -> Result<BlockInfo, SupervisorError> {
         Ok(self.database_factory.get_db(chain)?.get_safety_head_ref(SafetyLevel::Finalized)?)
-    }
-
-    async fn check_access_list(
->>>>>>> 0ab39c0a
-        &self,
-        chain: ChainId,
-        derived: BlockNumHash,
-    ) -> Result<BlockInfo, SupervisorError> {
-        Ok(self.database_factory.get_db(chain)?.derived_to_source(derived)?)
     }
 
     fn check_access_list(
@@ -348,7 +330,7 @@
             if !self.is_interop_enabled(initiating_chain_id, executing_descriptor.timestamp) ||
                 !self.is_interop_enabled(executing_chain_id, access.timestamp)
             {
-                return Err(SupervisorError::from(InvalidInboxEntry::ConflictingData));
+                return Err(SupervisorError::from(SuperchainDAError::ConflictingData));
             }
 
             // Verify the initiating message exists and valid for corresponding executing message.
@@ -357,7 +339,7 @@
                 .get_db(initiating_chain_id)?
                 .get_block(access.block_number)?;
             if block.timestamp != access.timestamp {
-                return Err(SupervisorError::from(InvalidInboxEntry::ConflictingData))
+                return Err(SupervisorError::from(SuperchainDAError::ConflictingData))
             }
             let log = self
                 .database_factory
