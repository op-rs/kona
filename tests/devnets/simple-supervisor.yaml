optimism_package:
  faucet:
    enabled: true
    image: us-docker.pkg.dev/oplabs-tools-artifacts/images/op-faucet:develop
  chains:
    - participants:
      - el_type: op-geth
        cl_type: op-node
        cl_image: us-docker.pkg.dev/oplabs-tools-artifacts/images/op-node:develop
        cl_log_level: debug
<<<<<<< HEAD
      network_params:
        network_id: "2151908"
        name: "op-kurtosis-1"
        interop_time_offset: 0
        holocene_time_offset: 0
        isthmus_time_offset: 0
        fjord_time_offset: 0
        granite_time_offset: 0
        fund_dev_accounts: true
      batcher_params:
        image: us-docker.pkg.dev/oplabs-tools-artifacts/images/op-batcher:develop
      proposer_params:
        image: us-docker.pkg.dev/oplabs-tools-artifacts/images/op-proposer:develop
        game_type: 1
        proposal_interval: 10m
=======
        count: 1
      network_params:
        network: "kurtosis"
        network_id: "2151908"
        seconds_per_slot: 2
        name: "op-kurtosis-1"
        fjord_time_offset: 0
        granite_time_offset: 0
        holocene_time_offset: 0
        isthmus_time_offset: 0
        interop_time_offset: 0
        fund_dev_accounts: true
>>>>>>> 7f854bfd
    - participants:
      - el_type: op-geth
        cl_type: op-node
        cl_image: us-docker.pkg.dev/oplabs-tools-artifacts/images/op-node:develop
        cl_log_level: debug
        count: 1
      network_params:
<<<<<<< HEAD
        network_id: "2151909"
        name: "op-kurtosis-2"
        interop_time_offset: 0
        holocene_time_offset: 0
        isthmus_time_offset: 0
        fjord_time_offset: 0
        granite_time_offset: 0
        fund_dev_accounts: true
      batcher_params:
        image: us-docker.pkg.dev/oplabs-tools-artifacts/images/op-batcher:develop
      proposer_params:
        image: us-docker.pkg.dev/oplabs-tools-artifacts/images/op-proposer:develop
        game_type: 1
        proposal_interval: 10m
=======
        network: "kurtosis"
        network_id: "2151909"
        seconds_per_slot: 2
        name: "op-kurtosis-2"
        fjord_time_offset: 0
        granite_time_offset: 0
        holocene_time_offset: 0
        interop_time_offset: 0
        fund_dev_accounts: true
>>>>>>> 7f854bfd
  superchains: 
    superchain:
      enabled: true
  supervisors:
<<<<<<< HEAD
    supervisor: # default op-supervisor
      enabled: true
      image: us-docker.pkg.dev/oplabs-tools-artifacts/images/op-supervisor:develop
      superchain: superchain
    # uncomment when closed <https://github.com/ethpandaops/optimism-package/issues/281> 
    #supervisor-b: 
      #superchain: superchain-a
      #image: "kona-supervisor:local"
      #extra_params: ["-vvvv"]
  # challengers:
  #   challenger:
  #     enabled: true
  #     image: us-docker.pkg.dev/oplabs-tools-artifacts/images/op-challenger:latest
  #     participants: "*"
  #     cannon_prestates_url: {{ localPrestate.URL }}
  #     cannon_trace_types: ["super-cannon", "super-permissioned"]
  #     extra_params:
  #     - {{ $flags.log_level }}
  # op_contract_deployer_params:
  #   image: us-docker.pkg.dev/oplabs-tools-artifacts/images/op-deployer:latest
  #   l1_artifacts_locator: {{ $urls.l1_artifacts }}
  #   l2_artifacts_locator: {{ $urls.l2_artifacts }}
  #   overrides:
  #     faultGameAbsolutePrestate: {{ localPrestate.Hashes.prestate_interop }}
  global_log_level: "info"
  global_node_selectors: {}
  global_tolerations: []
  persistent: false
=======
    supervisor:
      # image: "kona-supervisor:local"
      superchain: superchain
>>>>>>> 7f854bfd
ethereum_package:
  participants:
    - el_type: geth
      cl_type: teku
  network_params:
    preset: minimal
    genesis_delay: 5
    additional_preloaded_contracts: '
      {
        "0x4e59b44847b379578588920cA78FbF26c0B4956C": {
          "balance": "0ETH",
          "code": "0x7fffffffffffffffffffffffffffffffffffffffffffffffffffffffffffffffe03601600081602082378035828234f58015156039578182fd5b8082525050506014600cf3",
          "storage": {},
          "nonce": "1"
        }
      }'<|MERGE_RESOLUTION|>--- conflicted
+++ resolved
@@ -8,7 +8,7 @@
         cl_type: op-node
         cl_image: us-docker.pkg.dev/oplabs-tools-artifacts/images/op-node:develop
         cl_log_level: debug
-<<<<<<< HEAD
+        count: 1
       network_params:
         network_id: "2151908"
         name: "op-kurtosis-1"
@@ -24,28 +24,12 @@
         image: us-docker.pkg.dev/oplabs-tools-artifacts/images/op-proposer:develop
         game_type: 1
         proposal_interval: 10m
-=======
-        count: 1
-      network_params:
-        network: "kurtosis"
-        network_id: "2151908"
-        seconds_per_slot: 2
-        name: "op-kurtosis-1"
-        fjord_time_offset: 0
-        granite_time_offset: 0
-        holocene_time_offset: 0
-        isthmus_time_offset: 0
-        interop_time_offset: 0
-        fund_dev_accounts: true
->>>>>>> 7f854bfd
     - participants:
       - el_type: op-geth
         cl_type: op-node
         cl_image: us-docker.pkg.dev/oplabs-tools-artifacts/images/op-node:develop
         cl_log_level: debug
-        count: 1
       network_params:
-<<<<<<< HEAD
         network_id: "2151909"
         name: "op-kurtosis-2"
         interop_time_offset: 0
@@ -60,22 +44,10 @@
         image: us-docker.pkg.dev/oplabs-tools-artifacts/images/op-proposer:develop
         game_type: 1
         proposal_interval: 10m
-=======
-        network: "kurtosis"
-        network_id: "2151909"
-        seconds_per_slot: 2
-        name: "op-kurtosis-2"
-        fjord_time_offset: 0
-        granite_time_offset: 0
-        holocene_time_offset: 0
-        interop_time_offset: 0
-        fund_dev_accounts: true
->>>>>>> 7f854bfd
   superchains: 
     superchain:
       enabled: true
   supervisors:
-<<<<<<< HEAD
     supervisor: # default op-supervisor
       enabled: true
       image: us-docker.pkg.dev/oplabs-tools-artifacts/images/op-supervisor:develop
@@ -104,11 +76,6 @@
   global_node_selectors: {}
   global_tolerations: []
   persistent: false
-=======
-    supervisor:
-      # image: "kona-supervisor:local"
-      superchain: superchain
->>>>>>> 7f854bfd
 ethereum_package:
   participants:
     - el_type: geth
