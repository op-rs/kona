--- conflicted
+++ resolved
@@ -35,11 +35,8 @@
 impl From<Config> for NetworkBuilder {
     fn from(config: Config) -> Self {
         Self::new()
-<<<<<<< HEAD
             .with_discovery_config(config.discovery_config)
-=======
             .with_bootstore(config.bootstore)
->>>>>>> 91b26cb3
             .with_discovery_interval(config.discovery_interval)
             .with_discovery_address(config.discovery_address)
             .with_gossip_address(config.gossip_address)
