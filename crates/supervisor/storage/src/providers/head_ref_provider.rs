//! Provider for tracking block safety head reference
use crate::{StorageError, models::SafetyHeadRefs};
use kona_protocol::BlockInfo;
use op_alloy_consensus::interop::SafetyLevel;
use reth_db_api::transaction::{DbTx, DbTxMut};
use tracing::{error, warn};

/// A Safety Head Reference storage that wraps transactional reference.
pub(crate) struct SafetyHeadRefProvider<'tx, TX> {
    tx: &'tx TX,
}

impl<'tx, TX> SafetyHeadRefProvider<'tx, TX> {
    pub(crate) const fn new(tx: &'tx TX) -> Self {
        Self { tx }
    }
}

impl<TX> SafetyHeadRefProvider<'_, TX>
where
    TX: DbTx,
{
    pub(crate) fn get_safety_head_ref(
        &self,
        safety_level: SafetyLevel,
    ) -> Result<BlockInfo, StorageError> {
        let head_ref_key = safety_level.into();
        let result = self.tx.get::<SafetyHeadRefs>(head_ref_key).inspect_err(|err| {
            error!(
                target: "supervisor_storage",
                %safety_level,
                %err,
                "Failed to seek head reference"
            );
        })?;
        let block_ref = result.ok_or_else(|| StorageError::FutureData)?;
        Ok(block_ref.into())
    }
}

impl<Tx> SafetyHeadRefProvider<'_, Tx>
where
    Tx: DbTxMut + DbTx,
{
    /// Updates the safety head reference with the provided block info.
    /// If the block info's number is less than the current head reference's number,
    /// it will not update the head reference and will log a warning.
    pub(crate) fn update_safety_head_ref(
        &self,
        safety_level: SafetyLevel,
        incoming_head_ref: &BlockInfo,
    ) -> Result<(), StorageError> {
        // Ensure the block_info.number is greater than the stored head reference
        // If the head reference is not set, this check will be skipped.
        if let Ok(current_head_ref) = self.get_safety_head_ref(safety_level) {
            if current_head_ref.number > incoming_head_ref.number {
                warn!(
                    target: "supervisor_storage",
                    %current_head_ref,
                    %incoming_head_ref,
                    %safety_level,
                    "Attempting to update head reference with a block that has a lower number than the current head reference",
                );
                return Ok(());
            }
        }

        self.tx
            .put::<SafetyHeadRefs>(safety_level.into(), (*incoming_head_ref).into())
            .inspect_err(|err| {
                error!(
                    target: "supervisor_storage",
                    %incoming_head_ref,
                    %safety_level,
                    %err,
                    "Failed to store head reference"
                )
            })?;
        Ok(())
    }

    /// Forcefully resets the head reference only if the current stored head is ahead of the
    /// incoming one.
    ///
    /// This is intended for internal use during rewinds, where the safety head needs to be directly
    /// set to a previous block regardless of the current head state.
    pub(crate) fn reset_safety_head_ref_if_ahead(
        &self,
        safety_level: SafetyLevel,
        incoming_head_ref: &BlockInfo,
    ) -> Result<(), StorageError> {
<<<<<<< HEAD
        // Reset only if head is ahead.
        if let Ok(current_head_ref) = self.get_safety_head_ref(safety_level) {
            if current_head_ref.number < incoming_head_ref.number {
                return Ok(());
            }
=======
        // Skip if the current head is behind or missing.
        match self.get_safety_head_ref(safety_level) {
            Ok(current_head_ref) => {
                if current_head_ref.number < incoming_head_ref.number {
                    return Ok(());
                }
            }
            Err(StorageError::FutureData) => {
                return Ok(());
            }
            Err(err) => return Err(err),
>>>>>>> 572de05d
        }

        self.tx
            .put::<SafetyHeadRefs>(safety_level.into(), (*incoming_head_ref).into())
            .inspect_err(|err| {
                error!(
                    target: "supervisor_storage",
                    %incoming_head_ref,
                    %safety_level,
                    %err,
                    "Failed to reset head reference"
                )
            })?;
        Ok(())
    }
}

#[cfg(test)]
mod tests {
    use super::*;
    use crate::models::Tables;
    use alloy_primitives::B256;
    use reth_db::{
        DatabaseEnv,
        mdbx::{DatabaseArguments, init_db_for},
    };
    use reth_db_api::Database;
    use tempfile::TempDir;

    fn setup_db() -> DatabaseEnv {
        let temp_dir = TempDir::new().expect("Could not create temp dir");
        init_db_for::<_, Tables>(temp_dir.path(), DatabaseArguments::default())
            .expect("Failed to init database")
    }

    #[test]
    fn test_safety_head_ref_retrieval() {
        let db = setup_db();

        // Create write transaction first
        let write_tx = db.tx_mut().expect("Failed to create write transaction");
        let write_provider = SafetyHeadRefProvider::new(&write_tx);

        // Initially, there should be no head ref
        let result = write_provider.get_safety_head_ref(SafetyLevel::CrossSafe);
        assert!(result.is_err());

        // Update head ref
        let block_info = BlockInfo::default();
        write_provider
            .update_safety_head_ref(SafetyLevel::CrossSafe, &block_info)
            .expect("Failed to update head ref");

        // Commit the write transaction
        write_tx.commit().expect("Failed to commit the write transaction");

        // Create a new read transaction to verify
        let tx = db.tx().expect("Failed to create transaction");
        let provider = SafetyHeadRefProvider::new(&tx);
        let result =
            provider.get_safety_head_ref(SafetyLevel::CrossSafe).expect("Failed to get head ref");
        assert_eq!(result, block_info);
    }

    #[test]
    fn test_safety_head_ref_update() {
        let db = setup_db();
        let write_tx = db.tx_mut().expect("Failed to create write transaction");
        let write_provider = SafetyHeadRefProvider::new(&write_tx);

        // Create initial block info
        let initial_block_info = BlockInfo {
            hash: Default::default(),
            number: 1,
            parent_hash: Default::default(),
            timestamp: 100,
        };
        write_provider
            .update_safety_head_ref(SafetyLevel::CrossSafe, &initial_block_info)
            .expect("Failed to update head ref");

        // Create updated block info
        let mut updated_block_info = BlockInfo {
            hash: Default::default(),
            number: 1,
            parent_hash: Default::default(),
            timestamp: 200,
        };
        updated_block_info.number = 100;
        write_provider
            .update_safety_head_ref(SafetyLevel::CrossSafe, &updated_block_info)
            .expect("Failed to update head ref");

        // Commit the write transaction
        write_tx.commit().expect("Failed to commit the write transaction");

        // Verify the updated value
        let tx = db.tx().expect("Failed to create transaction");
        let provider = SafetyHeadRefProvider::new(&tx);
        let result =
            provider.get_safety_head_ref(SafetyLevel::CrossSafe).expect("Failed to get head ref");
        assert_eq!(result, updated_block_info);
    }

    #[test]
    fn test_reset_safety_head_ref_if_ahead() {
        let db = setup_db();
        let tx = db.tx_mut().expect("Failed to start write tx");
        let provider = SafetyHeadRefProvider::new(&tx);

        // Set initial head at 100
        let head_100 = BlockInfo {
            number: 100,
            hash: B256::from([1u8; 32]),
            parent_hash: B256::ZERO,
            timestamp: 1234,
        };
        provider.update_safety_head_ref(SafetyLevel::CrossSafe, &head_100).expect("update failed");

        // Try to reset to 101 (should NOT update — current is behind)
        let head_101 = BlockInfo { number: 101, ..head_100 };
        provider
            .reset_safety_head_ref_if_ahead(SafetyLevel::CrossSafe, &head_101)
            .expect("reset failed");

        // Should still be 100
        let current = provider.get_safety_head_ref(SafetyLevel::CrossSafe).expect("get failed");
        assert_eq!(current.number, 100);

        // Now try to reset to 90 (should update — current is ahead)
        let head_90 = BlockInfo { number: 90, ..head_100 };
        provider
            .reset_safety_head_ref_if_ahead(SafetyLevel::CrossSafe, &head_90)
            .expect("reset failed");

        // Should now be 90
        let current = provider.get_safety_head_ref(SafetyLevel::CrossSafe).expect("get failed");
        assert_eq!(current.number, 90);

        tx.commit().expect("commit failed");
    }
<<<<<<< HEAD
=======

    #[test]
    fn test_reset_safety_head_ref_should_ignore_future_data() {
        let db = setup_db();
        let tx = db.tx_mut().expect("Failed to start write tx");
        let provider = SafetyHeadRefProvider::new(&tx);

        // Set initial head at 100
        let head_100 = BlockInfo {
            number: 100,
            hash: B256::from([1u8; 32]),
            parent_hash: B256::ZERO,
            timestamp: 1234,
        };

        provider
            .reset_safety_head_ref_if_ahead(SafetyLevel::CrossSafe, &head_100)
            .expect("reset should succeed");

        // check head is not updated and still returns FutureData Err
        let result = provider.get_safety_head_ref(SafetyLevel::CrossSafe);
        assert!(result.is_err());
        assert!(matches!(result.unwrap_err(), StorageError::FutureData));

        tx.commit().expect("commit failed");
    }
>>>>>>> 572de05d
}<|MERGE_RESOLUTION|>--- conflicted
+++ resolved
@@ -89,13 +89,6 @@
         safety_level: SafetyLevel,
         incoming_head_ref: &BlockInfo,
     ) -> Result<(), StorageError> {
-<<<<<<< HEAD
-        // Reset only if head is ahead.
-        if let Ok(current_head_ref) = self.get_safety_head_ref(safety_level) {
-            if current_head_ref.number < incoming_head_ref.number {
-                return Ok(());
-            }
-=======
         // Skip if the current head is behind or missing.
         match self.get_safety_head_ref(safety_level) {
             Ok(current_head_ref) => {
@@ -107,7 +100,6 @@
                 return Ok(());
             }
             Err(err) => return Err(err),
->>>>>>> 572de05d
         }
 
         self.tx
@@ -249,8 +241,6 @@
 
         tx.commit().expect("commit failed");
     }
-<<<<<<< HEAD
-=======
 
     #[test]
     fn test_reset_safety_head_ref_should_ignore_future_data() {
@@ -277,5 +267,4 @@
 
         tx.commit().expect("commit failed");
     }
->>>>>>> 572de05d
 }