--- conflicted
+++ resolved
@@ -6,26 +6,15 @@
 /// This enum is used across all implementations of the Storge traits.
 #[derive(Debug, Error)]
 pub enum StorageError {
-<<<<<<< HEAD
-
     /// Represents a database error that occurred while interacting with storage.
     #[error(transparent)]
     Database(#[from] DatabaseError),
-=======
-    /// DatabaseError
-   #[error(transparent)]
-   Database(#[from] DatabaseError),
->>>>>>> 08959dd4
 
     /// The expected entry was not found in the database.
     #[error("entry not found: {0}")]
     EntryNotFound(String),
 
     /// Represents a conflict occurred while attempting to write to the database.
-<<<<<<< HEAD
     #[error("conflict error: {0}")]
-=======
-    #[error("Conflict error: {0}")]
->>>>>>> 08959dd4
     ConflictError(String),
 }