# E2e testing for the kona-node

This repository contains the e2e testing resources for the kona-node. The e2e testing is done using the `devnet-sdk` from the [Optimism monorepo](https://github.com/ethereum-optimism/optimism). For now, only deployments with kurtosis are supported. The `devnet-sdk` is a framework that provides bindings to optimism devnets to help writing e2e tests.

## Installation

To install the dependencies, install [`mise`](https://mise.jdx.dev/) run the following command:

```bash
mise install
```

The [`mise file`](./mise.toml) contains the dependencies and the tools used in the e2e testing. This aims to replicate the one used in the [`monorepo`](https://github.com/ethereum-optimism/optimism/blob/develop/mise.toml).

## Description

The interactions with this repository are done through the [`justfile`](./justfile) recipes.

To run the e2e tests, run the following command:

```bash
just test DEVNET_NAME
```

Where `DEVNET_NAME` is the name of the devnet to deploy. The devnets are defined in the devnets directory. The `DEVNET_NAME` is the name of the devnet file without the `.yaml` extension. For example, to run the `simple-kona` devnet, run the following command:

```bash
just test simple-kona
```

Note that the recipe will generate a `DEVNET_NAME.json` file in the `devnets/specs` directory. This file contains the specifications of the devnet that is tied to the kurtosis devnet that is deployed. This file is used as a network specification for the e2e tests.

Note that in this example (and the ones below), the devnet will be run with a local docker image that is build from the current version of the code remotely deployed. For example, if working on the branch `my-branch`, the image will be built from the latest commit hash of the `my-branch` branch *present on the remote kona-node repository*. You may also specify a specific commit tag to build from by passing the commit tag as an argument to the `just test-e2e` recipe. For example, to run the `simple-kona` devnet with a specific commit tag, run the following command:

```bash
just test-e2e simple-kona <commit_tag>
```

### Other recipes

- `just deploy DEVNET_FILE_PATH`: Deploys the devnet specified by `DEVNET_FILE_PATH`. The `DEVNET_FILE_PATH` is the path to the devnet file in the `devnets` directory. For example, to deploy the `simple-kona` devnet, run the following command:

```bash
just deploy devnets/simple-kona.yaml
```

- `just isolate_test DEVNET_ENV_URL`: Runs the e2e tests for the devnet specified by `DEVNET_ENV_URL` - does not try to deploy a kurtosis network associated with the devnet. The `DEVNET_ENV_URL` is the URL of the devnet specification file in the `devnets/specs` directory. For example, to run the e2e tests for the `simple-kona` devnet, run the following command:

```bash
just isolate_test devnets/specs/simple-kona-devnet.json
```

- `just clone-kurtosis-devnet`: Clones the [optimism monorepo](https://github.com/ethereum-optimism/optimism) repository and installs the dependencies.

## Using `op-devstack` for testing

<<<<<<< HEAD
Set the environment variable to tell `op-devstack` to use devnet descriptor based backend e.g. local kurtosis network:

- `DEVSTACK_ORCHESTRATOR=sysext`: Environment variable to tell `op-devstack` to use devnet descriptor based backend e.g. local kurtosis network.

- `DEVNET_ENV_URL=devnets/simple-supervisor.yaml`: Used when DEVSTACK_ORCHESTRATOR=sysext to specify the network descriptor URL.

- `DISABLE_OP_E2E_LEGACY=true`: Environment variable to tell `op-devstack` not to use the `op-e2e` tests that rely on e2e config and contract artifacts.

Then, you can run tests:
=======
Set the following environment variables:

- `DEVSTACK_ORCHESTRATOR=sysext`: Environment variable to tell `op-devstack` to use devnet descriptor based backend e.g. local kurtosis network.

- `DISABLE_OP_E2E_LEGACY=true`: Environment variable to tell `op-devstack` not to use the `op-e2e` tests that rely on e2e config and contracts-bedrock artifacts.

Then, you can run the tests using:
>>>>>>> 07836c86

```bash
just build-devnet-and-test-e2e DEVNET BINARY
```

## Contributing

We welcome contributions to this repository.<|MERGE_RESOLUTION|>--- conflicted
+++ resolved
@@ -54,17 +54,6 @@
 
 ## Using `op-devstack` for testing
 
-<<<<<<< HEAD
-Set the environment variable to tell `op-devstack` to use devnet descriptor based backend e.g. local kurtosis network:
-
-- `DEVSTACK_ORCHESTRATOR=sysext`: Environment variable to tell `op-devstack` to use devnet descriptor based backend e.g. local kurtosis network.
-
-- `DEVNET_ENV_URL=devnets/simple-supervisor.yaml`: Used when DEVSTACK_ORCHESTRATOR=sysext to specify the network descriptor URL.
-
-- `DISABLE_OP_E2E_LEGACY=true`: Environment variable to tell `op-devstack` not to use the `op-e2e` tests that rely on e2e config and contract artifacts.
-
-Then, you can run tests:
-=======
 Set the following environment variables:
 
 - `DEVSTACK_ORCHESTRATOR=sysext`: Environment variable to tell `op-devstack` to use devnet descriptor based backend e.g. local kurtosis network.
@@ -72,7 +61,6 @@
 - `DISABLE_OP_E2E_LEGACY=true`: Environment variable to tell `op-devstack` not to use the `op-e2e` tests that rely on e2e config and contracts-bedrock artifacts.
 
 Then, you can run the tests using:
->>>>>>> 07836c86
 
 ```bash
 just build-devnet-and-test-e2e DEVNET BINARY
