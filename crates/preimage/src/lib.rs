--- conflicted
+++ resolved
@@ -20,10 +20,6 @@
 
 mod traits;
 pub use traits::{
-<<<<<<< HEAD
-    CommsClient, HintReaderServer, HintWriterClient, PreimageOracleClient, PreimageOracleServer,
-=======
-    HintReaderServer, HintRouter, HintWriterClient, PreimageFetcher, PreimageOracleClient,
-    PreimageOracleServer,
->>>>>>> a4ae5f5c
+    CommsClient, HintReaderServer, HintRouter, HintWriterClient, PreimageFetcher,
+    PreimageOracleClient, PreimageOracleServer,
 };