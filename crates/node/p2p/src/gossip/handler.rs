--- conflicted
+++ resolved
@@ -63,11 +63,7 @@
             Ok(envelope) => match self.block_valid(&envelope) {
                 Ok(()) => (MessageAcceptance::Accept, Some(envelope)),
                 Err(err) => {
-<<<<<<< HEAD
-                    warn!(target: "node::p2p::gossip", ?err, hash = ?envelope.payload_hash, "Received invalid block");
-=======
                     warn!(target: "gossip", ?err, hash = ?envelope.payload_hash, "Received invalid block");
->>>>>>> 470d1626
                     (err.into(), None)
                 }
             },
