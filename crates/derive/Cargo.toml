[package]
name = "kona-derive"
description = "A no_std derivation pipeline implementation for the OP Stack"
version = "0.0.1"
edition.workspace = true
authors.workspace = true
license.workspace = true
repository.workspace = true
homepage.workspace = true

[dependencies]
# Workspace
anyhow.workspace = true
tracing.workspace = true

# External
alloy-primitives = { version = "0.7.0", default-features = false, features = ["rlp"] }
alloy-rlp = { version = "0.3.4", default-features = false, features = ["derive"] }
alloy-sol-types = { version = "0.7.0", default-features = false }
alloy-consensus = { git = "https://github.com/alloy-rs/alloy", rev = "e3f2f07", default-features = false }
alloy-eips = { git = "https://github.com/alloy-rs/alloy", rev = "e3f2f07", default-features = false }
async-trait = "0.1.77"
hashbrown = "0.14.3"
unsigned-varint = "0.8.0"
miniz_oxide = { version = "0.7.2" }
<<<<<<< HEAD
lazy_static = "1.4.0"
=======
lru = "0.12.3"
>>>>>>> 74a838a1

# `serde` feature dependencies
serde = { version = "1.0.197", default-features = false, features = ["derive"], optional = true }

# `online` feature dependencies
alloy-provider = { git = "https://github.com/alloy-rs/alloy", rev = "e3f2f07", optional = true} 
alloy-transport-http = { git = "https://github.com/alloy-rs/alloy", rev = "e3f2f07", optional = true } 
reqwest = { version = "0.12", default-features = false, optional = true }

[dev-dependencies]
tokio = { version = "1.36", features = ["full"] }
proptest = "1.4.0"
spin = { version = "0.9.8", features = ["mutex"] } # Spin is used for testing synchronization primitives
tracing-subscriber = "0.3.18"

[features]
default = ["serde", "k256"]
serde = ["dep:serde", "alloy-primitives/serde"]
k256 = ["alloy-primitives/k256", "alloy-consensus/k256"]
online = [
  "dep:alloy-provider",
  "dep:alloy-transport-http",
  "dep:reqwest",
  "alloy-consensus/serde"
]<|MERGE_RESOLUTION|>--- conflicted
+++ resolved
@@ -23,11 +23,8 @@
 hashbrown = "0.14.3"
 unsigned-varint = "0.8.0"
 miniz_oxide = { version = "0.7.2" }
-<<<<<<< HEAD
 lazy_static = "1.4.0"
-=======
 lru = "0.12.3"
->>>>>>> 74a838a1
 
 # `serde` feature dependencies
 serde = { version = "1.0.197", default-features = false, features = ["derive"], optional = true }
