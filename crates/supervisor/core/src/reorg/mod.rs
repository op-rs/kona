--- conflicted
+++ resolved
@@ -1,13 +1,9 @@
 mod task;
 
 mod handler;
-<<<<<<< HEAD
 pub use handler::ReorgHandler;
 
 mod error;
 pub use error::ReorgHandlerError;
-=======
-pub use handler::{ReorgHandler, ReorgHandlerError};
 
-mod metrics;
->>>>>>> cd7eb27c
+mod metrics;