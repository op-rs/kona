--- conflicted
+++ resolved
@@ -5,21 +5,12 @@
 };
 
 use crate::{
-<<<<<<< HEAD
-    CrossChainSafetyProvider, FinalizedL1Storage, HeadRefStorageReader, LogStorageReader, Metrics,
-    chaindb::ChainDb, error::StorageError,
+    CrossChainSafetyProvider, FinalizedL1Storage, HeadRefStorageReader, HeadRefStorageWriter,
+    LogStorageReader, Metrics, chaindb::ChainDb, error::StorageError,
 };
 use alloy_primitives::ChainId;
 use kona_protocol::BlockInfo;
 use kona_supervisor_metrics::{MetricsReporter, observe_metrics_for_result};
-=======
-    CrossChainSafetyProvider, FinalizedL1Storage, HeadRefStorageReader, HeadRefStorageWriter,
-    LogStorageReader, chaindb::ChainDb, error::StorageError,
-};
-use alloy_primitives::ChainId;
-use kona_protocol::BlockInfo;
-use kona_supervisor_metrics::MetricsReporter;
->>>>>>> 4d55b4ff
 use kona_supervisor_types::Log;
 use op_alloy_consensus::interop::SafetyLevel;
 use tracing::error;
@@ -33,7 +24,6 @@
     metrics_enabled: Option<bool>,
 
     dbs: RwLock<HashMap<ChainId, Arc<ChainDb>>>,
-    metrics_enabled: Option<bool>,
     /// Finalized L1 block reference, used for tracking the finalized L1 block.
     /// In-memory only, not persisted.
     finalized_l1: RwLock<Option<BlockInfo>>,
@@ -51,7 +41,6 @@
     }
 
     /// Enables metrics on the database environment.
-<<<<<<< HEAD
     pub fn with_metrics(mut self) -> Self {
         self.metrics_enabled = Some(true);
         crate::Metrics::init();
@@ -74,11 +63,6 @@
         } else {
             f()
         }
-=======
-    pub const fn with_metrics(mut self) -> Self {
-        self.metrics_enabled = Some(true);
-        self
->>>>>>> 4d55b4ff
     }
 
     /// Get or create a [`ChainDb`] for the given chain id.
@@ -107,14 +91,10 @@
         }
 
         let chain_db_path = self.db_path.join(chain_id.to_string());
-<<<<<<< HEAD
         let mut chain_db = ChainDb::new(chain_id, chain_db_path.as_path())?;
         if self.metrics_enabled.unwrap_or(false) {
             chain_db = chain_db.with_metrics();
         }
-=======
-        let chain_db = ChainDb::new(chain_id, chain_db_path.as_path())?;
->>>>>>> 4d55b4ff
         let db = Arc::new(chain_db);
         dbs.insert(chain_id, db.clone());
         Ok(db)
