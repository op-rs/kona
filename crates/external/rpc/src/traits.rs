--- conflicted
+++ resolved
@@ -6,13 +6,8 @@
 use alloy_sol_types::SolEvent;
 use async_trait::async_trait;
 use core::time::Duration;
-<<<<<<< HEAD
-use jsonrpsee::core::ClientError;
-use kona_interop::{CROSS_L2_INBOX_ADDRESS, CheckMessages, ExecutingMessage, SafetyLevel};
-=======
 use jsonrpsee::{core::ClientError, types::ErrorObjectOwned};
 use kona_interop::{CROSS_L2_INBOX_ADDRESS, ExecutingMessage, SafetyLevel};
->>>>>>> 12c8e546
 use tokio::time::error::Elapsed;
 
 /// Derived from op-supervisor
@@ -80,23 +75,13 @@
         // Set timeout duration based on input if provided.
         let timeout = timeout.unwrap_or(Self::DEFAULT_TIMEOUT);
 
-        // Construct the future to validate all messages using supervisor.
-<<<<<<< HEAD
-        let client = self.supervisor_client().clone();
-        let fut = async {
-            client
-                .check_messages(messages.to_vec(), safety)
-                .await
-                .map_err(ExecutingMessageValidatorError::SupervisorRpcError)
-        };
-=======
-        let fut = async { supervisor.check_messages(messages.to_vec(), safety).await };
->>>>>>> 12c8e546
-
-        // Await the validation future with timeout.
-        match tokio::time::timeout(timeout, fut)
-            .await
-            .map_err(ExecutingMessageValidatorError::ValidationTimeout)?
+        // Validate messages against supervisor with timeout.
+        match tokio::time::timeout(
+            timeout,
+            self.supervisor_client().check_messages(messages.to_vec(), safety),
+        )
+        .await
+        .map_err(ExecutingMessageValidatorError::ValidationTimeout)?
         {
             Ok(_) => Ok(()),
             Err(err) => match err {
