//! Main database access structure and transaction contexts.

use crate::{
    Metrics, StorageRewinder,
    error::StorageError,
    providers::{DerivationProvider, LogProvider, SafetyHeadRefProvider},
    traits::{
        DerivationStorageReader, DerivationStorageWriter, HeadRefStorageReader,
        HeadRefStorageWriter, LogStorageReader, LogStorageWriter,
    },
};
use alloy_eips::eip1898::BlockNumHash;
use alloy_primitives::ChainId;
use kona_interop::DerivedRefPair;
use kona_protocol::BlockInfo;
use kona_supervisor_metrics::{MetricsReporter, observe_metrics_for_result};
use kona_supervisor_types::{Log, SuperHead};
use metrics::{Label, gauge};
use op_alloy_consensus::interop::SafetyLevel;
use reth_db::{
    DatabaseEnv,
    mdbx::{DatabaseArguments, init_db_for},
};
use reth_db_api::database::Database;
use std::path::Path;
use tracing::{error, warn};

/// Manages the database environment for a single chain.
/// Provides transactional access to data via providers.
#[derive(Debug)]
pub struct ChainDb {
    chain_id: ChainId,
    metrics_enabled: Option<bool>,

    env: DatabaseEnv,
}

impl ChainDb {
    /// Creates or opens a database environment at the given path.
    pub fn new(chain_id: ChainId, path: &Path) -> Result<Self, StorageError> {
        let env = init_db_for::<_, crate::models::Tables>(path, DatabaseArguments::default())?;
        Ok(Self { chain_id, metrics_enabled: None, env })
    }

    /// Enables metrics on the database environment.
    pub fn with_metrics(mut self) -> Self {
        self.metrics_enabled = Some(true);
        crate::Metrics::init(self.chain_id);
        self
    }

    fn observe_call<T, E, F: FnOnce() -> Result<T, E>>(
        &self,
        name: &'static str,
        f: F,
    ) -> Result<T, E> {
        if self.metrics_enabled.unwrap_or(false) {
            observe_metrics_for_result!(
                Metrics::STORAGE_REQUESTS_SUCCESS_TOTAL,
                Metrics::STORAGE_REQUESTS_ERROR_TOTAL,
                Metrics::STORAGE_REQUEST_DURATION_SECONDS,
                name,
                f(),
                "chain_id" => self.chain_id.to_string()
            )
        } else {
            f()
        }
    }
}

// todo: make sure all get method return DatabaseNotInitialised error if db is not initialised
impl DerivationStorageReader for ChainDb {
    fn derived_to_source(&self, derived_block_id: BlockNumHash) -> Result<BlockInfo, StorageError> {
        self.observe_call("derived_to_source", || {
            self.env.view(|tx| DerivationProvider::new(tx).derived_to_source(derived_block_id))
        })?
    }

    fn latest_derived_block_at_source(
        &self,
        source_block_id: BlockNumHash,
    ) -> Result<BlockInfo, StorageError> {
        self.observe_call("latest_derived_block_at_source", || {
            self.env.view(|tx| {
                DerivationProvider::new(tx).latest_derived_block_at_source(source_block_id)
            })
        })?
    }

    fn latest_derivation_state(&self) -> Result<DerivedRefPair, StorageError> {
        self.observe_call("latest_derivation_state", || {
            self.env.view(|tx| DerivationProvider::new(tx).latest_derivation_state())
        })?
    }
}

impl DerivationStorageWriter for ChainDb {
    fn initialise_derivation_storage(
        &self,
        incoming_pair: DerivedRefPair,
    ) -> Result<(), StorageError> {
        self.observe_call("initialise_derivation_storage", || {
            self.env.update(|ctx| {
                DerivationProvider::new(ctx).initialise(incoming_pair)?;
                SafetyHeadRefProvider::new(ctx)
                    .update_safety_head_ref(SafetyLevel::LocalSafe, &incoming_pair.derived)?;
                SafetyHeadRefProvider::new(ctx)
                    .update_safety_head_ref(SafetyLevel::CrossSafe, &incoming_pair.derived)
            })
        })?
    }

    fn save_derived_block(&self, incoming_pair: DerivedRefPair) -> Result<(), StorageError> {
        self.observe_call("save_derived_block", || {
            self.env.update(|ctx| {
                DerivationProvider::new(ctx).save_derived_block(incoming_pair)?;

                // Verify consistency with log storage.
                // The check is intentionally deferred until after saving the derived block,
                // ensuring validation only triggers on committed state to prevent false positives.
                let derived_block = incoming_pair.derived;
                let block = LogProvider::new(ctx).get_block(derived_block.number).map_err(
                    |err| match err {
                        StorageError::EntryNotFound(_) => {
                            error!(
                                target: "supervisor_storage",
                                incoming_block = %derived_block,
                                "Derived block not found in log storage: {derived_block:?}"
                            );
                            StorageError::ConflictError
                        }
                        other => other, // propagate other errors as-is
                    },
                )?;
                if block != derived_block {
                    error!(
                        target: "supervisor_storage",
                        incoming_block = %derived_block,
                        stored_log_block = %block,
                        "Derived block does not match the stored log block"
                    );
                    return Err(StorageError::ReorgRequired);
                }

                SafetyHeadRefProvider::new(ctx)
                    .update_safety_head_ref(SafetyLevel::LocalSafe, &incoming_pair.derived)
            })
        })?
    }

    fn save_source_block(&self, incoming_source: BlockInfo) -> Result<(), StorageError> {
        self.observe_call("save_source_block", || {
            self.env.update(|ctx| DerivationProvider::new(ctx).save_source_block(incoming_source))
        })?
    }
}

// todo: make sure all get method return DatabaseNotInitialised error if db is not initialised
impl LogStorageReader for ChainDb {
    fn get_latest_block(&self) -> Result<BlockInfo, StorageError> {
        self.observe_call("get_latest_block", || {
            self.env.view(|tx| LogProvider::new(tx).get_latest_block())
        })?
    }

    fn get_block(&self, block_number: u64) -> Result<BlockInfo, StorageError> {
        self.observe_call("get_block", || {
            self.env.view(|tx| LogProvider::new(tx).get_block(block_number))
        })?
    }

    fn get_log(&self, block_number: u64, log_index: u32) -> Result<Log, StorageError> {
        self.observe_call("get_log", || {
            self.env.view(|tx| LogProvider::new(tx).get_log(block_number, log_index))
        })?
    }

    fn get_logs(&self, block_number: u64) -> Result<Vec<Log>, StorageError> {
        self.observe_call("get_logs", || {
            self.env.view(|tx| LogProvider::new(tx).get_logs(block_number))
        })?
    }
}

impl LogStorageWriter for ChainDb {
    fn initialise_log_storage(&self, block: BlockInfo) -> Result<(), StorageError> {
        self.observe_call("initialise_log_storage", || {
            self.env.update(|ctx| {
                LogProvider::new(ctx).initialise(block)?;
                SafetyHeadRefProvider::new(ctx)
                    .update_safety_head_ref(SafetyLevel::LocalUnsafe, &block)?;
                SafetyHeadRefProvider::new(ctx)
                    .update_safety_head_ref(SafetyLevel::CrossUnsafe, &block)
            })
        })?
    }

    fn store_block_logs(&self, block: &BlockInfo, logs: Vec<Log>) -> Result<(), StorageError> {
        self.observe_call("store_block_logs", || {
            self.env.update(|ctx| {
                LogProvider::new(ctx).store_block_logs(block, logs)?;

                SafetyHeadRefProvider::new(ctx)
                    .update_safety_head_ref(SafetyLevel::LocalUnsafe, block)
            })
        })?
    }
}

impl HeadRefStorageReader for ChainDb {
    fn get_safety_head_ref(&self, safety_level: SafetyLevel) -> Result<BlockInfo, StorageError> {
        self.observe_call("get_safety_head_ref", || {
            self.env.view(|tx| SafetyHeadRefProvider::new(tx).get_safety_head_ref(safety_level))
        })?
    }

    /// Fetches all safety heads and current L1 state
    fn get_super_head(&self) -> Result<SuperHead, StorageError> {
        self.observe_call("get_super_head", || {
            self.env.view(|tx| {
                let sp = SafetyHeadRefProvider::new(tx);
                let local_unsafe =
                    sp.get_safety_head_ref(SafetyLevel::LocalUnsafe).map_err(|err| {
                        if matches!(err, StorageError::FutureData) {
                            StorageError::DatabaseNotInitialised
                        } else {
                            err
                        }
                    })?;

                let cross_unsafe = match sp.get_safety_head_ref(SafetyLevel::CrossUnsafe) {
                    Ok(block) => Some(block),
                    Err(StorageError::FutureData) => None,
                    Err(err) => return Err(err),
                };

                let local_safe = match sp.get_safety_head_ref(SafetyLevel::LocalSafe) {
                    Ok(block) => Some(block),
                    Err(StorageError::FutureData) => None,
                    Err(err) => return Err(err),
                };

                let cross_safe = match sp.get_safety_head_ref(SafetyLevel::CrossSafe) {
                    Ok(block) => Some(block),
                    Err(StorageError::FutureData) => None,
                    Err(err) => return Err(err),
                };

                let finalized = match sp.get_safety_head_ref(SafetyLevel::Finalized) {
                    Ok(block) => Some(block),
                    Err(StorageError::FutureData) => None,
                    Err(err) => return Err(err),
                };

                let l1_source = match DerivationProvider::new(tx).latest_derivation_state() {
                    Ok(pair) => Some(pair.source),
                    Err(StorageError::DatabaseNotInitialised) => None,
                    Err(err) => return Err(err),
                };

                Ok(SuperHead {
                    l1_source,
                    local_unsafe,
                    cross_unsafe,
                    local_safe,
                    cross_safe,
                    finalized,
                })
            })?
        })
    }
}

impl HeadRefStorageWriter for ChainDb {
    fn update_finalized_using_source(
        &self,
        finalized_source_block: BlockInfo,
    ) -> Result<BlockInfo, StorageError> {
        self.observe_call("update_finalized_using_source", || {
            self.env.update(|tx| {
                let sp = SafetyHeadRefProvider::new(tx);
                let safe = sp.get_safety_head_ref(SafetyLevel::CrossSafe)?;

                let dp = DerivationProvider::new(tx);
                let safe_block_pair = dp.get_derived_block_pair(safe.id())?;

                if finalized_source_block.number >= safe_block_pair.source.number {
                    // this could happen during initial sync
                    warn!(
                        target: "supervisor_storage",
                        l1_finalized_block_number = finalized_source_block.number,
                        safe_source_block_number = safe_block_pair.source.number,
                        "L1 finalized block is greater than safe block",
                    );
                    sp.update_safety_head_ref(SafetyLevel::Finalized, &safe)?;
                    return Ok(safe);
                }

                let latest_derived =
                    dp.latest_derived_block_at_source(finalized_source_block.id())?;
                sp.update_safety_head_ref(SafetyLevel::Finalized, &latest_derived)?;
                Ok(latest_derived)
            })
        })?
    }

    fn update_current_cross_unsafe(&self, block: &BlockInfo) -> Result<(), StorageError> {
        self.observe_call("update_current_cross_unsafe", || {
            self.env.update(|tx| {
                let lp = LogProvider::new(tx);
                let sp = SafetyHeadRefProvider::new(tx);

                // Check parent-child relationship with current CrossUnsafe head, if it exists.
                let parent = sp.get_safety_head_ref(SafetyLevel::CrossUnsafe)?;
                if !parent.is_parent_of(block) {
                    error!(
                        target: "supervisor_storage",
                        incoming_block = %block,
                        latest_block = %parent,
                        "Incoming block is not the child of the current cross-unsafe head",
                    );
                    return Err(StorageError::ConflictError);
                }

                // Ensure the block exists in log storage and hasn't been pruned due to a re-org.
                let stored_block = lp.get_block(block.number)?;
                if stored_block.hash != block.hash {
                    warn!(
                        target: "supervisor_storage",
                        incoming_block_hash = %block.hash,
                        stored_block_hash = %stored_block.hash,
                        "Hash mismatch while updating CrossUnsafe head",
                    );
                    return Err(StorageError::EntryNotFound(
                        "block hash does not match".to_string(),
                    ));
                }

                sp.update_safety_head_ref(SafetyLevel::CrossUnsafe, block)?;

                Ok(())
            })?
        })
    }

    fn update_current_cross_safe(&self, block: &BlockInfo) -> Result<DerivedRefPair, StorageError> {
        self.observe_call("update_current_cross_safe", || {
            self.env.update(|tx| {
                let dp = DerivationProvider::new(tx);
                let sp = SafetyHeadRefProvider::new(tx);

                // Check parent-child relationship with current CrossUnsafe head, if it exists.
                let parent = sp.get_safety_head_ref(SafetyLevel::CrossSafe)?;
                if !parent.is_parent_of(block) {
                    error!(
                        target: "supervisor_storage",
                        incoming_block = %block,
                        latest_block = %parent,
                        "Incoming block is not the child of the current cross-safe head",
                    );
                    return Err(StorageError::ConflictError);
                }

                // Ensure the block exists in derivation storage and hasn't been pruned due to a
                // re-org.
                let derived_pair = dp.get_derived_block_pair(block.id())?;
                sp.update_safety_head_ref(SafetyLevel::CrossSafe, block)?;

                Ok(derived_pair.into())
            })?
        })
    }
}

<<<<<<< HEAD
impl StorageRewinder for ChainDb {
    fn rewind_log_storage(&self, to: &BlockInfo) -> Result<(), StorageError> {
=======
impl Rewinder for ChainDb {
    fn rewind_log_storage(&self, to: &BlockNumHash) -> Result<(), StorageError> {
>>>>>>> 572de05d
        self.observe_call("rewind_log_storage", || {
            self.env.update(|tx| {
                let lp = LogProvider::new(tx);
                let hp = SafetyHeadRefProvider::new(tx);

                lp.rewind_to(to)?;

                // get the current latest block to update the safety head refs
                let latest_block = lp.get_latest_block()?;

                hp.reset_safety_head_ref_if_ahead(SafetyLevel::LocalUnsafe, &latest_block)?;
                hp.reset_safety_head_ref_if_ahead(SafetyLevel::CrossUnsafe, &latest_block)
            })?
        })
    }

<<<<<<< HEAD
    fn rewind(&self, to: &BlockInfo) -> Result<(), StorageError> {
=======
    fn rewind(&self, to: &BlockNumHash) -> Result<(), StorageError> {
>>>>>>> 572de05d
        self.observe_call("rewind", || {
            self.env.update(|tx| {
                let lp = LogProvider::new(tx);
                let dp = DerivationProvider::new(tx);
                let hp = SafetyHeadRefProvider::new(tx);

                lp.rewind_to(to)?;
                dp.rewind_to(to)?;

                // get the current latest block to update the safety head refs
                let latest_block = lp.get_latest_block()?;

                hp.reset_safety_head_ref_if_ahead(SafetyLevel::LocalUnsafe, &latest_block)?;
                hp.reset_safety_head_ref_if_ahead(SafetyLevel::CrossUnsafe, &latest_block)?;

                hp.reset_safety_head_ref_if_ahead(SafetyLevel::LocalSafe, &latest_block)?;
                hp.reset_safety_head_ref_if_ahead(SafetyLevel::CrossSafe, &latest_block)
            })?
        })
    }
}

impl MetricsReporter for ChainDb {
    fn report_metrics(&self) {
        let mut metrics = Vec::new();

        let _ = self
            .env
            .view(|tx| {
                for table in crate::models::Tables::ALL.iter().map(crate::models::Tables::name) {
                    let table_db = tx.inner.open_db(Some(table))?;

                    let stats = tx.inner.db_stat(&table_db)?;

                    let page_size = stats.page_size() as usize;
                    let leaf_pages = stats.leaf_pages();
                    let branch_pages = stats.branch_pages();
                    let overflow_pages = stats.overflow_pages();
                    let num_pages = leaf_pages + branch_pages + overflow_pages;
                    let table_size = page_size * num_pages;
                    let entries = stats.entries();

                    metrics.push((
                        "kona_supervisor_storage.table_size",
                        table_size as f64,
                        vec![
                            Label::new("table", table),
                            Label::new("chain_id", self.chain_id.to_string()),
                        ],
                    ));
                    metrics.push((
                        "kona_supervisor_storage.table_pages",
                        leaf_pages as f64,
                        vec![
                            Label::new("table", table),
                            Label::new("type", "leaf"),
                            Label::new("chain_id", self.chain_id.to_string()),
                        ],
                    ));
                    metrics.push((
                        "kona_supervisor_storage.table_pages",
                        branch_pages as f64,
                        vec![
                            Label::new("table", table),
                            Label::new("type", "branch"),
                            Label::new("chain_id", self.chain_id.to_string()),
                        ],
                    ));
                    metrics.push((
                        "kona_supervisor_storage.table_pages",
                        overflow_pages as f64,
                        vec![
                            Label::new("table", table),
                            Label::new("type", "overflow"),
                            Label::new("chain_id", self.chain_id.to_string()),
                        ],
                    ));
                    metrics.push((
                        "kona_supervisor_storage.table_entries",
                        entries as f64,
                        vec![
                            Label::new("table", table),
                            Label::new("chain_id", self.chain_id.to_string()),
                        ],
                    ));
                }

                Ok::<(), eyre::Report>(())
            })
            .inspect_err(|err| {
                warn!(target: "supervisor_storage", %err, "Failed to collect database metrics");
            });

        for (name, value, labels) in metrics {
            gauge!(name, labels).set(value);
        }
    }
}

#[cfg(test)]
mod tests {
    use super::*;
    use alloy_primitives::B256;
    use kona_supervisor_types::Log;
    use tempfile::TempDir;

    #[test]
    fn test_create_and_open_db() {
        let tmp_dir = TempDir::new().expect("create temp dir");
        let db_path = tmp_dir.path().join("chaindb");
        let db = ChainDb::new(1, &db_path);
        assert!(db.is_ok(), "Should create or open database");
    }

    #[test]
    fn test_log_storage() {
        let tmp_dir = TempDir::new().expect("create temp dir");
        let db_path = tmp_dir.path().join("chaindb_logs");
        let db = ChainDb::new(1, &db_path).expect("create db");

        let anchor = DerivedRefPair {
            source: BlockInfo {
                hash: B256::from([0u8; 32]),
                number: 100,
                parent_hash: B256::from([1u8; 32]),
                timestamp: 0,
            },
            derived: BlockInfo {
                hash: B256::from([2u8; 32]),
                number: 0,
                parent_hash: B256::from([3u8; 32]),
                timestamp: 0,
            },
        };

        db.initialise_log_storage(anchor.derived).expect("initialise log storage");
        db.initialise_derivation_storage(anchor).expect("initialise derivation storage");

        let block = BlockInfo {
            hash: B256::from([4u8; 32]),
            number: 1,
            parent_hash: anchor.derived.hash,
            timestamp: 0,
        };
        let log1 = Log { index: 0, hash: B256::from([0u8; 32]), executing_message: None };
        let log2 = Log { index: 1, hash: B256::from([1u8; 32]), executing_message: None };
        let logs = vec![log1, log2];

        // Store logs
        db.store_block_logs(&block, logs.clone()).expect("store logs");

        // Retrieve logs
        let retrieved_logs = db.get_logs(block.number).expect("get logs");
        assert_eq!(retrieved_logs.len(), 2);
        assert_eq!(retrieved_logs, logs, "First log should match stored log");

        let latest_block = db.get_latest_block().expect("latest block");
        assert_eq!(latest_block, block, "Latest block should match stored block");

        let log = db.get_log(block.number, 1).expect("get block by log");
        assert_eq!(log, logs[1], "Block by log should match stored block");
    }

    #[test]
    fn test_super_head_empty() {
        let tmp_dir = TempDir::new().expect("create temp dir");
        let db_path = tmp_dir.path().join("chaindb_super_head_empty");
        let db = ChainDb::new(1, &db_path).expect("create db");

        // Get super head when no blocks are stored
        let err = db.get_super_head().unwrap_err();
        assert!(matches!(err, StorageError::DatabaseNotInitialised));
    }

    #[test]
    fn test_get_super_head_populated() {
        let tmp_dir = tempfile::TempDir::new().unwrap();
        let db_path = tmp_dir.path().join("chaindb");
        let db = ChainDb::new(1, &db_path).unwrap();

        // Prepare blocks
        let block = BlockInfo { number: 1, ..Default::default() };
        let derived_pair = DerivedRefPair { source: block, derived: block };

        // Initialise all heads
        db.initialise_log_storage(block).unwrap();
        db.initialise_derivation_storage(derived_pair).unwrap();

        let _ = db
            .env
            .update(|ctx| {
                let sp = SafetyHeadRefProvider::new(ctx);
                sp.update_safety_head_ref(SafetyLevel::Finalized, &block)
            })
            .unwrap();

        // Should not error and all heads should be Some
        let super_head = db.get_super_head().unwrap();
        assert_eq!(super_head.local_unsafe, block);
        assert!(super_head.cross_unsafe.is_some());
        assert!(super_head.local_safe.is_some());
        assert!(super_head.cross_safe.is_some());
        assert!(super_head.finalized.is_some());
        assert!(super_head.l1_source.is_some());
    }

    #[test]
    fn test_get_super_head_with_some_missing_heads() {
        let tmp_dir = tempfile::TempDir::new().unwrap();
        let db_path = tmp_dir.path().join("chaindb");
        let db = ChainDb::new(1, &db_path).unwrap();

        // Only initialise log storage (not derivation storage)
        let block = BlockInfo { number: 1, ..Default::default() };
        db.initialise_log_storage(block).unwrap();

        let super_head = db.get_super_head().unwrap();
        assert_eq!(super_head.local_unsafe, block);
        // These will be None because derivation storage was not initialised
        assert!(super_head.local_safe.is_none());
        assert!(super_head.cross_safe.is_none());
        assert!(super_head.finalized.is_none());
        assert!(super_head.l1_source.is_none());
    }

    #[test]
    fn test_latest_derivation_state_empty() {
        let tmp_dir = TempDir::new().expect("create temp dir");
        let db_path = tmp_dir.path().join("chaindb_latest_derivation_empty");
        let db = ChainDb::new(1, &db_path).expect("create db");

        // Get latest derivation state when no blocks are stored
        let err = db.latest_derivation_state().unwrap_err();
        assert!(matches!(err, StorageError::DatabaseNotInitialised));
    }

    #[test]
    fn test_get_latest_block_empty() {
        let tmp_dir = TempDir::new().expect("create temp dir");
        let db_path = tmp_dir.path().join("chaindb_latest_block_empty");
        let db = ChainDb::new(1, &db_path).expect("create db");

        // Get latest block when no blocks are stored
        let err = db.get_latest_block().unwrap_err();
        assert!(matches!(err, StorageError::DatabaseNotInitialised));
    }

    #[test]
    fn test_derivation_storage() {
        let tmp_dir = TempDir::new().expect("create temp dir");
        let db_path = tmp_dir.path().join("chaindb_derivation");
        let db = ChainDb::new(1, &db_path).expect("create db");

        let anchor = DerivedRefPair {
            source: BlockInfo {
                hash: B256::from([0u8; 32]),
                number: 100,
                parent_hash: B256::from([1u8; 32]),
                timestamp: 0,
            },
            derived: BlockInfo {
                hash: B256::from([2u8; 32]),
                number: 0,
                parent_hash: B256::from([3u8; 32]),
                timestamp: 0,
            },
        };

        // Create dummy derived block pair
        let derived_pair = DerivedRefPair {
            source: BlockInfo {
                hash: B256::from([4u8; 32]),
                number: 101,
                parent_hash: anchor.source.hash,
                timestamp: 0,
            },
            derived: BlockInfo {
                hash: B256::from([6u8; 32]),
                number: 1,
                parent_hash: anchor.derived.hash,
                timestamp: 0,
            },
        };

        // Initialise the database with the anchor derived block pair
        db.initialise_log_storage(anchor.derived).expect("initialise log storage");
        db.initialise_derivation_storage(anchor).expect("initialise derivation storage");

        // Save derived block pair - should error conflict
        let err = db.save_derived_block(derived_pair).unwrap_err();
        assert!(matches!(err, StorageError::ConflictError));

        db.store_block_logs(
            &BlockInfo {
                hash: B256::from([6u8; 32]),
                number: 1,
                parent_hash: anchor.derived.hash,
                timestamp: 0,
            },
            vec![],
        )
        .expect("storing logs failed");

        // Save derived block pair
        db.save_source_block(derived_pair.source).expect("save source block");
        db.save_derived_block(derived_pair).expect("save derived pair");

        // Retrieve latest derived block pair
        let latest_pair = db.latest_derivation_state().expect("get latest derived pair");
        assert_eq!(latest_pair, derived_pair, "Latest derived pair should match saved pair");

        // Retrieve derived to source mapping
        let derived_block_id =
            BlockNumHash::new(derived_pair.derived.number, derived_pair.derived.hash);
        let source_block = db.derived_to_source(derived_block_id).expect("get derived to source");
        assert_eq!(
            source_block, derived_pair.source,
            "Source block should match derived pair source"
        );

        // Retrieve latest derived block at source
        let source_block_id =
            BlockNumHash::new(derived_pair.source.number, derived_pair.source.hash);
        let latest_derived = db
            .latest_derived_block_at_source(source_block_id)
            .expect("get latest derived at source");
        assert_eq!(
            latest_derived, derived_pair.derived,
            "Latest derived block at source should match derived pair derived"
        );
    }

    #[test]
    fn test_update_current_cross_unsafe() {
        let tmp_dir = tempfile::TempDir::new().unwrap();
        let db_path = tmp_dir.path().join("chaindb");
        let db = ChainDb::new(1, &db_path).unwrap();

        let source = BlockInfo { number: 1, ..Default::default() };
        let block1 = BlockInfo {
            number: 10,
            hash: B256::random(),
            parent_hash: B256::random(),
            timestamp: 1,
        };
        let mut block2 = BlockInfo {
            number: 11,
            hash: B256::random(),
            parent_hash: B256::random(),
            timestamp: 1,
        };

        db.initialise_log_storage(block1).expect("initialise log storage");
        db.initialise_derivation_storage(DerivedRefPair { source, derived: block1 })
            .expect("initialise derivation storage");

        // should error as block2 must be child of block1
        let err = db.update_current_cross_unsafe(&block2).expect_err("should return an error");
        assert!(matches!(err, StorageError::ConflictError));

        // make block2 as child of block1
        block2.parent_hash = block1.hash;

        // block2 doesn't exist in log storage - should return not found error
        let err = db.update_current_cross_unsafe(&block2).expect_err("should return an error");
        assert!(matches!(err, StorageError::EntryNotFound(_)));

        db.store_block_logs(&block2, vec![]).unwrap();
        db.update_current_cross_unsafe(&block2).unwrap();

        let cross_unsafe_block = db.get_safety_head_ref(SafetyLevel::CrossUnsafe).unwrap();
        assert_eq!(cross_unsafe_block, block2);
    }

    #[test]
    fn test_update_current_cross_safe() {
        let tmp_dir = tempfile::TempDir::new().unwrap();
        let db_path = tmp_dir.path().join("chaindb");
        let db = ChainDb::new(1, &db_path).unwrap();

        let source = BlockInfo { number: 1, ..Default::default() };
        let block1 = BlockInfo {
            number: 10,
            hash: B256::random(),
            parent_hash: B256::random(),
            timestamp: 1,
        };
        let mut block2 = BlockInfo {
            number: 11,
            hash: B256::random(),
            parent_hash: B256::random(),
            timestamp: 1,
        };

        db.initialise_log_storage(block1).expect("initialise log storage");
        db.initialise_derivation_storage(DerivedRefPair { source, derived: block1 })
            .expect("initialise derivation storage");

        // should error as block2 must be child of block1
        let err = db.update_current_cross_safe(&block2).expect_err("should return an error");
        assert!(matches!(err, StorageError::ConflictError));

        // make block2 as child of block1
        block2.parent_hash = block1.hash;

        // block2 doesn't exist in derivation storage - should return not found error
        let err = db.update_current_cross_unsafe(&block2).expect_err("should return an error");
        assert!(matches!(err, StorageError::EntryNotFound(_)));

        db.store_block_logs(&block2, vec![]).unwrap();
        db.save_derived_block(DerivedRefPair { source, derived: block2 }).unwrap();

        let ref_pair = db.update_current_cross_safe(&block2).unwrap();
        assert_eq!(ref_pair.source, source);
        assert_eq!(ref_pair.derived, block2);

        let cross_safe_block = db.get_safety_head_ref(SafetyLevel::CrossSafe).unwrap();
        assert_eq!(cross_safe_block, block2);
    }

    #[test]
    fn test_source_block_storage() {
        let tmp_dir = TempDir::new().expect("create temp dir");
        let db_path = tmp_dir.path().join("chaindb_source_block");
        let db = ChainDb::new(1, &db_path).expect("create db");

        let source1 = BlockInfo {
            hash: B256::from([0u8; 32]),
            number: 100,
            parent_hash: B256::from([1u8; 32]),
            timestamp: 1234,
        };
        let source2 = BlockInfo {
            hash: B256::from([2u8; 32]),
            number: 101,
            parent_hash: source1.hash,
            timestamp: 5678,
        };
        let derived1 = BlockInfo {
            hash: B256::from([3u8; 32]),
            number: 1,
            parent_hash: source1.hash,
            timestamp: 9101,
        };

        db.initialise_log_storage(derived1).expect("initialise log storage");
        db.initialise_derivation_storage(DerivedRefPair { source: source1, derived: derived1 })
            .expect("initialise derivation storage");

        assert!(db.save_source_block(source2).is_ok());

        // Retrieve latest source block
        let latest = db.latest_derivation_state().expect("get latest source block");
        assert_eq!(latest.source, source2);
    }

    #[test]
    fn test_all_safe_derived() {
        let tmp_dir = TempDir::new().expect("create temp dir");
        let db_path = tmp_dir.path().join("chaindb_source_block");
        let db = ChainDb::new(1, &db_path).expect("create db");

        let anchor = DerivedRefPair {
            source: BlockInfo {
                hash: B256::from([0u8; 32]),
                number: 100,
                parent_hash: B256::from([1u8; 32]),
                timestamp: 1234,
            },
            derived: BlockInfo {
                hash: B256::from([1u8; 32]),
                number: 1,
                parent_hash: B256::from([2u8; 32]),
                timestamp: 1234,
            },
        };

        db.initialise_log_storage(anchor.derived).expect("initialise log storage");
        db.initialise_derivation_storage(anchor).expect("initialise derivation storage");

        let source1 = BlockInfo {
            hash: B256::from([2u8; 32]),
            number: 101,
            parent_hash: anchor.source.hash,
            timestamp: 1234,
        };
        let source2 = BlockInfo {
            hash: B256::from([3u8; 32]),
            number: 102,
            parent_hash: source1.hash,
            timestamp: 1234,
        };
        let derived1 = BlockInfo {
            hash: B256::from([4u8; 32]),
            number: 2,
            parent_hash: anchor.derived.hash,
            timestamp: 1234,
        };
        let derived2 = BlockInfo {
            hash: B256::from([5u8; 32]),
            number: 3,
            parent_hash: derived1.hash,
            timestamp: 1234,
        };
        let derived3 = BlockInfo {
            hash: B256::from([7u8; 32]),
            number: 4,
            parent_hash: derived2.hash,
            timestamp: 1234,
        };

        assert!(db.save_source_block(source1).is_ok());
        db.store_block_logs(&derived1, vec![]).expect("storing logs failed");
        db.store_block_logs(&derived2, vec![]).expect("storing logs failed");
        db.store_block_logs(&derived3, vec![]).expect("storing logs failed");

        assert!(
            db.save_derived_block(DerivedRefPair { source: source1, derived: derived1 }).is_ok()
        );

        assert!(db.save_source_block(source2).is_ok());
        assert!(
            db.save_derived_block(DerivedRefPair { source: source2, derived: derived2 }).is_ok()
        );
        assert!(
            db.save_derived_block(DerivedRefPair { source: source2, derived: derived3 }).is_ok()
        );

        let safe_derived = db.latest_derived_block_at_source(source1.id()).expect("should exist");
        assert_eq!(safe_derived, derived1);

        let safe_derived = db.latest_derived_block_at_source(source2.id()).expect("should exist");
        assert_eq!(safe_derived, derived3);

        let source = db.derived_to_source(derived2.id()).expect("should exist");
        assert_eq!(source, source2);

        let source = db.derived_to_source(derived3.id()).expect("should exist");
        assert_eq!(source, source2);

        let latest_derived_pair = db.latest_derivation_state().expect("should exist");
        assert_eq!(latest_derived_pair, DerivedRefPair { source: source2, derived: derived3 });
    }

    #[test]
    fn test_rewind_log_storage() {
        let tmp_dir = TempDir::new().expect("create temp dir");
        let db_path = tmp_dir.path().join("chaindb_rewind_log");
        let db = ChainDb::new(1, &db_path).expect("create db");

        let anchor = BlockInfo {
            hash: B256::from([2u8; 32]),
            number: 1,
            parent_hash: B256::from([3u8; 32]),
            timestamp: 0,
        };

        let next_block = BlockInfo {
            hash: B256::from([3u8; 32]),
            number: 2,
            parent_hash: anchor.hash,
            timestamp: 0,
        };

        db.initialise_log_storage(anchor).unwrap();
        db.store_block_logs(&next_block, vec![]).unwrap();

        // Add and promote next_block to CrossUnsafe and LocalUnsafe
        db.update_current_cross_unsafe(&next_block).unwrap();

<<<<<<< HEAD
        db.rewind_log_storage(&next_block).expect("rewind log storage should succeed");
=======
        db.rewind_log_storage(&next_block.id()).expect("rewind log storage should succeed");
>>>>>>> 572de05d

        // Should be rewound to anchor
        let local_unsafe =
            db.get_safety_head_ref(SafetyLevel::LocalUnsafe).expect("get safety head ref");
        let cross_unsafe =
            db.get_safety_head_ref(SafetyLevel::CrossUnsafe).expect("get safety head ref");

        assert_eq!(local_unsafe, anchor);
        assert_eq!(cross_unsafe, anchor);
    }

    #[test]
    fn test_rewind() {
        let tmp_dir = TempDir::new().expect("create temp dir");
        let db_path = tmp_dir.path().join("chaindb_rewind_all");
        let db = ChainDb::new(1, &db_path).expect("create db");

        let anchor = DerivedRefPair {
            source: BlockInfo {
                hash: B256::from([0u8; 32]),
                number: 100,
                parent_hash: B256::from([1u8; 32]),
                timestamp: 0,
            },
            derived: BlockInfo {
                hash: B256::from([2u8; 32]),
                number: 1,
                parent_hash: B256::from([3u8; 32]),
                timestamp: 0,
            },
        };

        let pair1 = DerivedRefPair {
            source: BlockInfo {
                hash: B256::from([3u8; 32]),
                number: 101,
                parent_hash: anchor.source.hash,
                timestamp: 0,
            },
            derived: BlockInfo {
                hash: B256::from([4u8; 32]),
                number: 2,
                parent_hash: anchor.derived.hash,
                timestamp: 1,
            },
        };

        let unsafe_block = BlockInfo {
            hash: B256::from([5u8; 32]),
            number: 3,
            parent_hash: pair1.derived.hash,
            timestamp: 2,
        };

        db.initialise_log_storage(anchor.derived).expect("initialise log storage");
        db.initialise_derivation_storage(anchor).expect("initialise derivation storage");

        db.store_block_logs(&pair1.derived, vec![]).expect("store logs");
        db.store_block_logs(&unsafe_block, vec![]).expect("store logs");

        db.save_source_block(pair1.source).expect("save source block");
        db.save_derived_block(pair1).expect("save derived block");

        db.update_current_cross_unsafe(&pair1.derived).expect("update cross unsafe");

<<<<<<< HEAD
        db.rewind(&pair1.derived).expect("rewind should succeed");
=======
        db.rewind(&pair1.derived.id()).expect("rewind should succeed");
>>>>>>> 572de05d

        // Everything should be rewound to anchor.derived
        let local_unsafe = db.get_safety_head_ref(SafetyLevel::LocalUnsafe).unwrap();
        let cross_unsafe = db.get_safety_head_ref(SafetyLevel::CrossUnsafe).unwrap();
        let local_safe = db.get_safety_head_ref(SafetyLevel::LocalSafe).unwrap();
        let cross_safe = db.get_safety_head_ref(SafetyLevel::CrossSafe).unwrap();
        let latest_pair = db.latest_derivation_state().unwrap();
        let latest_unsafe = db.get_latest_block().unwrap();

        assert_eq!(local_unsafe, anchor.derived);
        assert_eq!(cross_unsafe, anchor.derived);
        assert_eq!(local_safe, anchor.derived);
        assert_eq!(cross_safe, anchor.derived);
        assert_eq!(latest_pair, anchor);
        assert_eq!(latest_unsafe, anchor.derived);
    }
}<|MERGE_RESOLUTION|>--- conflicted
+++ resolved
@@ -116,9 +116,10 @@
             self.env.update(|ctx| {
                 DerivationProvider::new(ctx).save_derived_block(incoming_pair)?;
 
-                // Verify consistency with log storage.
+                // Verify the consistency with log storage.
                 // The check is intentionally deferred until after saving the derived block,
-                // ensuring validation only triggers on committed state to prevent false positives.
+                // ensuring validation only triggers on the committed state to prevent false
+                // positives.
                 let derived_block = incoming_pair.derived;
                 let block = LogProvider::new(ctx).get_block(derived_block.number).map_err(
                     |err| match err {
@@ -373,13 +374,8 @@
     }
 }
 
-<<<<<<< HEAD
 impl StorageRewinder for ChainDb {
-    fn rewind_log_storage(&self, to: &BlockInfo) -> Result<(), StorageError> {
-=======
-impl Rewinder for ChainDb {
     fn rewind_log_storage(&self, to: &BlockNumHash) -> Result<(), StorageError> {
->>>>>>> 572de05d
         self.observe_call("rewind_log_storage", || {
             self.env.update(|tx| {
                 let lp = LogProvider::new(tx);
@@ -396,11 +392,7 @@
         })
     }
 
-<<<<<<< HEAD
-    fn rewind(&self, to: &BlockInfo) -> Result<(), StorageError> {
-=======
     fn rewind(&self, to: &BlockNumHash) -> Result<(), StorageError> {
->>>>>>> 572de05d
         self.observe_call("rewind", || {
             self.env.update(|tx| {
                 let lp = LogProvider::new(tx);
@@ -971,11 +963,7 @@
         // Add and promote next_block to CrossUnsafe and LocalUnsafe
         db.update_current_cross_unsafe(&next_block).unwrap();
 
-<<<<<<< HEAD
-        db.rewind_log_storage(&next_block).expect("rewind log storage should succeed");
-=======
         db.rewind_log_storage(&next_block.id()).expect("rewind log storage should succeed");
->>>>>>> 572de05d
 
         // Should be rewound to anchor
         let local_unsafe =
@@ -1041,11 +1029,7 @@
 
         db.update_current_cross_unsafe(&pair1.derived).expect("update cross unsafe");
 
-<<<<<<< HEAD
-        db.rewind(&pair1.derived).expect("rewind should succeed");
-=======
         db.rewind(&pair1.derived.id()).expect("rewind should succeed");
->>>>>>> 572de05d
 
         // Everything should be rewound to anchor.derived
         let local_unsafe = db.get_safety_head_ref(SafetyLevel::LocalUnsafe).unwrap();
