package supervisor

import (
	"context"
	"fmt"
	"math/rand"
	"testing"
	"time"

	"github.com/ethereum-optimism/optimism/op-acceptance-tests/tests/interop"
	"github.com/ethereum-optimism/optimism/op-devstack/devtest"
	"github.com/ethereum-optimism/optimism/op-devstack/presets"
	"github.com/ethereum-optimism/optimism/op-service/eth"
<<<<<<< HEAD
	"github.com/ethereum-optimism/optimism/op-supervisor/supervisor/types"
	gethTypes "github.com/ethereum/go-ethereum/core/types"
	"github.com/ethereum/go-ethereum/crypto"
=======
	"github.com/ethereum/go-ethereum/common"
>>>>>>> 8e309de6
	"github.com/stretchr/testify/assert"
	"github.com/stretchr/testify/require"
)

func TestRPCLocalUnsafe(gt *testing.T) {
	t := devtest.ParallelT(gt)
	sys := presets.NewSimpleInterop(t)
	client := sys.Supervisor.Escape()

	t.Run("fails with invalid chain ID", func(gt devtest.T) {
		_, err := client.QueryAPI().LocalUnsafe(context.Background(), eth.ChainIDFromUInt64(100))
		require.Error(t, err, "expected LocalUnsafe to fail with raw chain ID")
	})

	for _, chainID := range []eth.ChainID{sys.L2ChainA.ChainID(), sys.L2ChainB.ChainID()} {
		t.Run(fmt.Sprintf("succeeds with valid chain ID %d", chainID), func(gt devtest.T) {
			safe, err := client.QueryAPI().LocalUnsafe(context.Background(), chainID)
			require.NoError(t, err)
			assert.Greater(t, safe.Number, uint64(0))
			assert.Len(t, safe.Hash, 32)
		})
	}
}

func TestRPCCrossSafe(gt *testing.T) {
	gt.Skip()
	t := devtest.ParallelT(gt)
	sys := presets.NewSimpleInterop(t)
	client := sys.Supervisor.Escape()

	t.Run("fails with invalid chain ID", func(gt devtest.T) {
		_, err := client.QueryAPI().CrossSafe(context.Background(), eth.ChainIDFromUInt64(100))
		require.Error(t, err, "expected CrossSafe to fail with invalid chain")
	})

	for _, chainID := range []eth.ChainID{sys.L2ChainA.ChainID(), sys.L2ChainB.ChainID()} {
		t.Run(fmt.Sprintf("succeeds with valid chain ID %d", chainID), func(gt devtest.T) {
			blockPair, err := client.QueryAPI().CrossSafe(context.Background(), chainID)
			require.NoError(t, err)
			assert.Greater(t, blockPair.Derived.Number, uint64(0))
			assert.Len(t, blockPair.Derived.Hash, 32)

			assert.Greater(t, blockPair.Source.Number, uint64(0))
			assert.Len(t, blockPair.Source.Hash, 32)
		})
	}
}

func TestRPCFinalized(gt *testing.T) {
	gt.Skip()
	t := devtest.ParallelT(gt)

	sys := presets.NewSimpleInterop(t)
	client := sys.Supervisor.Escape()

	t.Run("fails with invalid chain ID", func(gt devtest.T) {
		_, err := client.QueryAPI().Finalized(context.Background(), eth.ChainIDFromUInt64(100))
		require.Error(t, err, "expected Finalized to fail with invalid chain")
	})

	for _, chainID := range []eth.ChainID{sys.L2ChainA.ChainID(), sys.L2ChainB.ChainID()} {
		t.Run(fmt.Sprintf("succeeds with valid chain ID %d", chainID), func(gt devtest.T) {
			safe, err := client.QueryAPI().Finalized(context.Background(), chainID)
			require.NoError(t, err)
			assert.Greater(t, safe.Number, uint64(0))
			assert.Len(t, safe.Hash, 32)
		})
	}
}

<<<<<<< HEAD
func TestRPCCheckAccessList(gt *testing.T) {
	t := devtest.ParallelT(gt)

	sys := presets.NewSimpleInterop(t)
	client := sys.Supervisor.Escape()
	ctx := sys.T.Ctx()

	alice := sys.FunderA.NewFundedEOA(eth.OneHundredthEther)
	bob := sys.FunderB.NewFundedEOA(eth.OneHundredthEther)

	eventLoggerAddress := alice.DeployEventLogger()
	sys.L2ChainB.CatchUpTo(sys.L2ChainA)

	rng := rand.New(rand.NewSource(time.Now().UnixNano()))
	_, initReceipt := alice.SendInitMessage(
		interop.RandomInitTrigger(rng, eventLoggerAddress, rng.Intn(3), rng.Intn(10)),
	)

	logToAccess := func(chainID eth.ChainID, log *gethTypes.Log, timestamp uint64) types.Access {
		msgPayload := make([]byte, 0)
		for _, topic := range log.Topics {
			msgPayload = append(msgPayload, topic.Bytes()...)
		}
		msgPayload = append(msgPayload, log.Data...)

		msgHash := crypto.Keccak256Hash(msgPayload)
		args := types.ChecksumArgs{
			BlockNumber: log.BlockNumber,
			Timestamp:   timestamp,
			LogIndex:    uint32(log.Index),
			ChainID:     chainID,
			LogHash:     types.PayloadHashToLogHash(msgHash, log.Address),
		}
		return args.Access()
	}

	blockRef := sys.L2ChainA.PublicRPC().BlockRefByNumber(initReceipt.BlockNumber.Uint64())

	var accessEntries []types.Access
	for _, evLog := range initReceipt.Logs {
		accessEntries = append(accessEntries, logToAccess(alice.ChainID(), evLog, blockRef.Time))
	}

	cloneAccessEntries := func() []types.Access {
		clone := make([]types.Access, len(accessEntries))
		copy(clone, accessEntries)
		return clone
	}

	sys.L2ChainB.WaitForBlock()

	t.Run("succeeds with valid access list", func(gt devtest.T) {
		accessList := types.EncodeAccessList(cloneAccessEntries())
		timestamp := uint64(time.Now().Unix())
		ed := types.ExecutingDescriptor{
			Timestamp: timestamp,
			ChainID:   bob.ChainID(),
		}

		err := client.QueryAPI().CheckAccessList(ctx, accessList, types.LocalUnsafe, ed)
		require.NoError(t, err, "CheckAccessList should succeed with valid access list and chain ID")
	})

	t.Run("fails with invalid chain ID", func(gt devtest.T) {
		accessList := types.EncodeAccessList(cloneAccessEntries())
		timestamp := uint64(time.Now().Unix())
		ed := types.ExecutingDescriptor{
			Timestamp: timestamp,
			ChainID:   eth.ChainIDFromUInt64(99999999),
		}

		err := client.QueryAPI().CheckAccessList(ctx, accessList, types.LocalUnsafe, ed)
		require.Error(t, err, "CheckAccessList should fail with invalid chain ID")
	})

	t.Run("fails with invalid timestamp", func(gt devtest.T) {
		accessList := types.EncodeAccessList(cloneAccessEntries())
		ed := types.ExecutingDescriptor{
			Timestamp: blockRef.Time - 1,
			ChainID:   bob.ChainID(),
		}

		err := client.QueryAPI().CheckAccessList(ctx, accessList, types.LocalUnsafe, ed)
		require.Error(t, err, "CheckAccessList should fail with invalid timestamp")
	})

	t.Run("fails with conflicting data - log index mismatch", func(gt devtest.T) {
		entries := cloneAccessEntries()
		entries[0].LogIndex = 10
		accessList := types.EncodeAccessList(entries)
		timestamp := uint64(time.Now().Unix())
		ed := types.ExecutingDescriptor{
			Timestamp: timestamp,
			ChainID:   bob.ChainID(),
		}

		err := client.QueryAPI().CheckAccessList(ctx, accessList, types.LocalUnsafe, ed)
		require.Error(t, err, "CheckAccessList should fail with conflicting log index")
	})

	t.Run("fails with conflicting data - invalid block number", func(gt devtest.T) {
		entries := cloneAccessEntries()
		entries[0].BlockNumber = entries[0].BlockNumber - 1
		accessList := types.EncodeAccessList(entries)
		timestamp := uint64(time.Now().Unix())
		ed := types.ExecutingDescriptor{
			Timestamp: timestamp,
			ChainID:   bob.ChainID(),
		}

		err := client.QueryAPI().CheckAccessList(ctx, accessList, types.LocalUnsafe, ed)
		require.Error(t, err, "CheckAccessList should fail with invalid block number")
	})

	t.Run("fails with conflicting data - invalid checksum", func(gt devtest.T) {
		entries := cloneAccessEntries()
		// Corrupt the checksum
		entries[0].Checksum[10] ^= 0xFF
		accessList := types.EncodeAccessList(entries)
		timestamp := uint64(time.Now().Unix())
		ed := types.ExecutingDescriptor{
			Timestamp: timestamp,
			ChainID:   bob.ChainID(),
		}

		err := client.QueryAPI().CheckAccessList(ctx, accessList, types.LocalUnsafe, ed)
		require.Error(t, err, "CheckAccessList should fail with invalid checksum")
	})

	t.Run("fails with safety violation", func(gt devtest.T) {
		accessList := types.EncodeAccessList(cloneAccessEntries())
		timestamp := uint64(time.Now().Unix())
		ed := types.ExecutingDescriptor{
			Timestamp: timestamp,
			ChainID:   bob.ChainID(),
		}

		err := client.QueryAPI().CheckAccessList(ctx, accessList, types.Finalized, ed)
		require.Error(t, err, "CheckAccessList should fail due to safety level violation")
	})
=======
func TestRPCAllSafeDerivedAt(gt *testing.T) {
	t := devtest.ParallelT(gt)

	client, chainIDs := setupTestClient(t)

	t.Run("fails with invalid L1 block hash", func(gt devtest.T) {
		_, err := client.QueryAPI().AllSafeDerivedAt(context.Background(), eth.BlockID{
			Number: 100,
			Hash:   common.HexToHash("0x0000000000000000000000000000000000000000000000000000000000000000"),
		})
		require.Error(t, err)
	})

	t.Run("succeeds with valid synced L1 block hash", func(gt devtest.T) {
		sync, err := client.QueryAPI().SyncStatus(context.Background())
		require.NoError(t, err)

		allSafe, err := client.QueryAPI().AllSafeDerivedAt(context.Background(), eth.BlockID{
			Number: sync.MinSyncedL1.Number,
			Hash:   sync.MinSyncedL1.Hash,
		})
		require.NoError(t, err)

		require.Equal(t, len(chainIDs), len(allSafe))
		for key, value := range allSafe {
			require.Contains(t, chainIDs, key)
			require.Len(t, value.Hash, 32)
		}
	})
}

func TestRPCCrossDerivedToSource(gt *testing.T) {
	t := devtest.ParallelT(gt)

	client, chainIDs := setupTestClient(t)

	t.Run("fails with invalid chain ID", func(gt devtest.T) {
		_, err := client.QueryAPI().CrossDerivedToSource(context.Background(), eth.ChainIDFromUInt64(100), eth.BlockID{Number: 25})
		require.Error(t, err, "expected CrossDerivedToSource to fail with invalid chain")
	})

	safe, err := client.QueryAPI().CrossSafe(context.Background(), chainIDs[0])
	require.NoError(t, err)

	t.Run(fmt.Sprintf("succeeds with valid chain ID %d", chainIDs[0]), func(gt devtest.T) {
		source, err := client.QueryAPI().CrossDerivedToSource(
			context.Background(),
			chainIDs[0],
			eth.BlockID{
				Number: safe.Derived.Number,
				Hash:   safe.Derived.Hash,
			},
		)
		require.NoError(t, err)
		assert.Greater(t, source.Number, uint64(0))
		assert.Len(t, source.Hash, 32)
		assert.Equal(t, source.Number, safe.Source.Number)
		assert.Equal(t, source.Hash, safe.Source.Hash)
	})

>>>>>>> 8e309de6
}<|MERGE_RESOLUTION|>--- conflicted
+++ resolved
@@ -11,13 +11,10 @@
 	"github.com/ethereum-optimism/optimism/op-devstack/devtest"
 	"github.com/ethereum-optimism/optimism/op-devstack/presets"
 	"github.com/ethereum-optimism/optimism/op-service/eth"
-<<<<<<< HEAD
 	"github.com/ethereum-optimism/optimism/op-supervisor/supervisor/types"
+	"github.com/ethereum/go-ethereum/common"
 	gethTypes "github.com/ethereum/go-ethereum/core/types"
 	"github.com/ethereum/go-ethereum/crypto"
-=======
-	"github.com/ethereum/go-ethereum/common"
->>>>>>> 8e309de6
 	"github.com/stretchr/testify/assert"
 	"github.com/stretchr/testify/require"
 )
@@ -88,152 +85,11 @@
 	}
 }
 
-<<<<<<< HEAD
-func TestRPCCheckAccessList(gt *testing.T) {
-	t := devtest.ParallelT(gt)
-
-	sys := presets.NewSimpleInterop(t)
-	client := sys.Supervisor.Escape()
-	ctx := sys.T.Ctx()
-
-	alice := sys.FunderA.NewFundedEOA(eth.OneHundredthEther)
-	bob := sys.FunderB.NewFundedEOA(eth.OneHundredthEther)
-
-	eventLoggerAddress := alice.DeployEventLogger()
-	sys.L2ChainB.CatchUpTo(sys.L2ChainA)
-
-	rng := rand.New(rand.NewSource(time.Now().UnixNano()))
-	_, initReceipt := alice.SendInitMessage(
-		interop.RandomInitTrigger(rng, eventLoggerAddress, rng.Intn(3), rng.Intn(10)),
-	)
-
-	logToAccess := func(chainID eth.ChainID, log *gethTypes.Log, timestamp uint64) types.Access {
-		msgPayload := make([]byte, 0)
-		for _, topic := range log.Topics {
-			msgPayload = append(msgPayload, topic.Bytes()...)
-		}
-		msgPayload = append(msgPayload, log.Data...)
-
-		msgHash := crypto.Keccak256Hash(msgPayload)
-		args := types.ChecksumArgs{
-			BlockNumber: log.BlockNumber,
-			Timestamp:   timestamp,
-			LogIndex:    uint32(log.Index),
-			ChainID:     chainID,
-			LogHash:     types.PayloadHashToLogHash(msgHash, log.Address),
-		}
-		return args.Access()
-	}
-
-	blockRef := sys.L2ChainA.PublicRPC().BlockRefByNumber(initReceipt.BlockNumber.Uint64())
-
-	var accessEntries []types.Access
-	for _, evLog := range initReceipt.Logs {
-		accessEntries = append(accessEntries, logToAccess(alice.ChainID(), evLog, blockRef.Time))
-	}
-
-	cloneAccessEntries := func() []types.Access {
-		clone := make([]types.Access, len(accessEntries))
-		copy(clone, accessEntries)
-		return clone
-	}
-
-	sys.L2ChainB.WaitForBlock()
-
-	t.Run("succeeds with valid access list", func(gt devtest.T) {
-		accessList := types.EncodeAccessList(cloneAccessEntries())
-		timestamp := uint64(time.Now().Unix())
-		ed := types.ExecutingDescriptor{
-			Timestamp: timestamp,
-			ChainID:   bob.ChainID(),
-		}
-
-		err := client.QueryAPI().CheckAccessList(ctx, accessList, types.LocalUnsafe, ed)
-		require.NoError(t, err, "CheckAccessList should succeed with valid access list and chain ID")
-	})
-
-	t.Run("fails with invalid chain ID", func(gt devtest.T) {
-		accessList := types.EncodeAccessList(cloneAccessEntries())
-		timestamp := uint64(time.Now().Unix())
-		ed := types.ExecutingDescriptor{
-			Timestamp: timestamp,
-			ChainID:   eth.ChainIDFromUInt64(99999999),
-		}
-
-		err := client.QueryAPI().CheckAccessList(ctx, accessList, types.LocalUnsafe, ed)
-		require.Error(t, err, "CheckAccessList should fail with invalid chain ID")
-	})
-
-	t.Run("fails with invalid timestamp", func(gt devtest.T) {
-		accessList := types.EncodeAccessList(cloneAccessEntries())
-		ed := types.ExecutingDescriptor{
-			Timestamp: blockRef.Time - 1,
-			ChainID:   bob.ChainID(),
-		}
-
-		err := client.QueryAPI().CheckAccessList(ctx, accessList, types.LocalUnsafe, ed)
-		require.Error(t, err, "CheckAccessList should fail with invalid timestamp")
-	})
-
-	t.Run("fails with conflicting data - log index mismatch", func(gt devtest.T) {
-		entries := cloneAccessEntries()
-		entries[0].LogIndex = 10
-		accessList := types.EncodeAccessList(entries)
-		timestamp := uint64(time.Now().Unix())
-		ed := types.ExecutingDescriptor{
-			Timestamp: timestamp,
-			ChainID:   bob.ChainID(),
-		}
-
-		err := client.QueryAPI().CheckAccessList(ctx, accessList, types.LocalUnsafe, ed)
-		require.Error(t, err, "CheckAccessList should fail with conflicting log index")
-	})
-
-	t.Run("fails with conflicting data - invalid block number", func(gt devtest.T) {
-		entries := cloneAccessEntries()
-		entries[0].BlockNumber = entries[0].BlockNumber - 1
-		accessList := types.EncodeAccessList(entries)
-		timestamp := uint64(time.Now().Unix())
-		ed := types.ExecutingDescriptor{
-			Timestamp: timestamp,
-			ChainID:   bob.ChainID(),
-		}
-
-		err := client.QueryAPI().CheckAccessList(ctx, accessList, types.LocalUnsafe, ed)
-		require.Error(t, err, "CheckAccessList should fail with invalid block number")
-	})
-
-	t.Run("fails with conflicting data - invalid checksum", func(gt devtest.T) {
-		entries := cloneAccessEntries()
-		// Corrupt the checksum
-		entries[0].Checksum[10] ^= 0xFF
-		accessList := types.EncodeAccessList(entries)
-		timestamp := uint64(time.Now().Unix())
-		ed := types.ExecutingDescriptor{
-			Timestamp: timestamp,
-			ChainID:   bob.ChainID(),
-		}
-
-		err := client.QueryAPI().CheckAccessList(ctx, accessList, types.LocalUnsafe, ed)
-		require.Error(t, err, "CheckAccessList should fail with invalid checksum")
-	})
-
-	t.Run("fails with safety violation", func(gt devtest.T) {
-		accessList := types.EncodeAccessList(cloneAccessEntries())
-		timestamp := uint64(time.Now().Unix())
-		ed := types.ExecutingDescriptor{
-			Timestamp: timestamp,
-			ChainID:   bob.ChainID(),
-		}
-
-		err := client.QueryAPI().CheckAccessList(ctx, accessList, types.Finalized, ed)
-		require.Error(t, err, "CheckAccessList should fail due to safety level violation")
-	})
-=======
 func TestRPCAllSafeDerivedAt(gt *testing.T) {
 	t := devtest.ParallelT(gt)
 
-	client, chainIDs := setupTestClient(t)
+	sys := presets.NewSimpleInterop(t)
+	client := sys.Supervisor.Escape()
 
 	t.Run("fails with invalid L1 block hash", func(gt devtest.T) {
 		_, err := client.QueryAPI().AllSafeDerivedAt(context.Background(), eth.BlockID{
@@ -253,9 +109,9 @@
 		})
 		require.NoError(t, err)
 
-		require.Equal(t, len(chainIDs), len(allSafe))
+		require.Equal(t, 2, len(allSafe))
 		for key, value := range allSafe {
-			require.Contains(t, chainIDs, key)
+			require.Contains(t, []eth.ChainID{sys.L2ChainA.ChainID(), sys.L2ChainB.ChainID()}, key)
 			require.Len(t, value.Hash, 32)
 		}
 	})
@@ -264,20 +120,21 @@
 func TestRPCCrossDerivedToSource(gt *testing.T) {
 	t := devtest.ParallelT(gt)
 
-	client, chainIDs := setupTestClient(t)
+	sys := presets.NewSimpleInterop(t)
+	client := sys.Supervisor.Escape()
 
 	t.Run("fails with invalid chain ID", func(gt devtest.T) {
 		_, err := client.QueryAPI().CrossDerivedToSource(context.Background(), eth.ChainIDFromUInt64(100), eth.BlockID{Number: 25})
 		require.Error(t, err, "expected CrossDerivedToSource to fail with invalid chain")
 	})
 
-	safe, err := client.QueryAPI().CrossSafe(context.Background(), chainIDs[0])
+	safe, err := client.QueryAPI().CrossSafe(context.Background(), sys.L2ChainA.ChainID())
 	require.NoError(t, err)
 
-	t.Run(fmt.Sprintf("succeeds with valid chain ID %d", chainIDs[0]), func(gt devtest.T) {
+	t.Run(fmt.Sprintf("succeeds with valid chain ID %d", sys.L2ChainA.ChainID()), func(gt devtest.T) {
 		source, err := client.QueryAPI().CrossDerivedToSource(
 			context.Background(),
-			chainIDs[0],
+			sys.L2ChainA.ChainID(),
 			eth.BlockID{
 				Number: safe.Derived.Number,
 				Hash:   safe.Derived.Hash,
@@ -290,5 +147,146 @@
 		assert.Equal(t, source.Hash, safe.Source.Hash)
 	})
 
->>>>>>> 8e309de6
+}
+
+func TestRPCCheckAccessList(gt *testing.T) {
+	t := devtest.ParallelT(gt)
+
+	sys := presets.NewSimpleInterop(t)
+	client := sys.Supervisor.Escape()
+	ctx := sys.T.Ctx()
+
+	alice := sys.FunderA.NewFundedEOA(eth.OneHundredthEther)
+	bob := sys.FunderB.NewFundedEOA(eth.OneHundredthEther)
+
+	eventLoggerAddress := alice.DeployEventLogger()
+	sys.L2ChainB.CatchUpTo(sys.L2ChainA)
+
+	rng := rand.New(rand.NewSource(time.Now().UnixNano()))
+	_, initReceipt := alice.SendInitMessage(
+		interop.RandomInitTrigger(rng, eventLoggerAddress, rng.Intn(3), rng.Intn(10)),
+	)
+
+	logToAccess := func(chainID eth.ChainID, log *gethTypes.Log, timestamp uint64) types.Access {
+		msgPayload := make([]byte, 0)
+		for _, topic := range log.Topics {
+			msgPayload = append(msgPayload, topic.Bytes()...)
+		}
+		msgPayload = append(msgPayload, log.Data...)
+
+		msgHash := crypto.Keccak256Hash(msgPayload)
+		args := types.ChecksumArgs{
+			BlockNumber: log.BlockNumber,
+			Timestamp:   timestamp,
+			LogIndex:    uint32(log.Index),
+			ChainID:     chainID,
+			LogHash:     types.PayloadHashToLogHash(msgHash, log.Address),
+		}
+		return args.Access()
+	}
+
+	blockRef := sys.L2ChainA.PublicRPC().BlockRefByNumber(initReceipt.BlockNumber.Uint64())
+
+	var accessEntries []types.Access
+	for _, evLog := range initReceipt.Logs {
+		accessEntries = append(accessEntries, logToAccess(alice.ChainID(), evLog, blockRef.Time))
+	}
+
+	cloneAccessEntries := func() []types.Access {
+		clone := make([]types.Access, len(accessEntries))
+		copy(clone, accessEntries)
+		return clone
+	}
+
+	sys.L2ChainB.WaitForBlock()
+
+	t.Run("succeeds with valid access list", func(gt devtest.T) {
+		accessList := types.EncodeAccessList(cloneAccessEntries())
+		timestamp := uint64(time.Now().Unix())
+		ed := types.ExecutingDescriptor{
+			Timestamp: timestamp,
+			ChainID:   bob.ChainID(),
+		}
+
+		err := client.QueryAPI().CheckAccessList(ctx, accessList, types.LocalUnsafe, ed)
+		require.NoError(t, err, "CheckAccessList should succeed with valid access list and chain ID")
+	})
+
+	t.Run("fails with invalid chain ID", func(gt devtest.T) {
+		accessList := types.EncodeAccessList(cloneAccessEntries())
+		timestamp := uint64(time.Now().Unix())
+		ed := types.ExecutingDescriptor{
+			Timestamp: timestamp,
+			ChainID:   eth.ChainIDFromUInt64(99999999),
+		}
+
+		err := client.QueryAPI().CheckAccessList(ctx, accessList, types.LocalUnsafe, ed)
+		require.Error(t, err, "CheckAccessList should fail with invalid chain ID")
+	})
+
+	t.Run("fails with invalid timestamp", func(gt devtest.T) {
+		accessList := types.EncodeAccessList(cloneAccessEntries())
+		ed := types.ExecutingDescriptor{
+			Timestamp: blockRef.Time - 1,
+			ChainID:   bob.ChainID(),
+		}
+
+		err := client.QueryAPI().CheckAccessList(ctx, accessList, types.LocalUnsafe, ed)
+		require.Error(t, err, "CheckAccessList should fail with invalid timestamp")
+	})
+
+	t.Run("fails with conflicting data - log index mismatch", func(gt devtest.T) {
+		entries := cloneAccessEntries()
+		entries[0].LogIndex = 10
+		accessList := types.EncodeAccessList(entries)
+		timestamp := uint64(time.Now().Unix())
+		ed := types.ExecutingDescriptor{
+			Timestamp: timestamp,
+			ChainID:   bob.ChainID(),
+		}
+
+		err := client.QueryAPI().CheckAccessList(ctx, accessList, types.LocalUnsafe, ed)
+		require.Error(t, err, "CheckAccessList should fail with conflicting log index")
+	})
+
+	t.Run("fails with conflicting data - invalid block number", func(gt devtest.T) {
+		entries := cloneAccessEntries()
+		entries[0].BlockNumber = entries[0].BlockNumber - 1
+		accessList := types.EncodeAccessList(entries)
+		timestamp := uint64(time.Now().Unix())
+		ed := types.ExecutingDescriptor{
+			Timestamp: timestamp,
+			ChainID:   bob.ChainID(),
+		}
+
+		err := client.QueryAPI().CheckAccessList(ctx, accessList, types.LocalUnsafe, ed)
+		require.Error(t, err, "CheckAccessList should fail with invalid block number")
+	})
+
+	t.Run("fails with conflicting data - invalid checksum", func(gt devtest.T) {
+		entries := cloneAccessEntries()
+		// Corrupt the checksum
+		entries[0].Checksum[10] ^= 0xFF
+		accessList := types.EncodeAccessList(entries)
+		timestamp := uint64(time.Now().Unix())
+		ed := types.ExecutingDescriptor{
+			Timestamp: timestamp,
+			ChainID:   bob.ChainID(),
+		}
+
+		err := client.QueryAPI().CheckAccessList(ctx, accessList, types.LocalUnsafe, ed)
+		require.Error(t, err, "CheckAccessList should fail with invalid checksum")
+	})
+
+	t.Run("fails with safety violation", func(gt devtest.T) {
+		accessList := types.EncodeAccessList(cloneAccessEntries())
+		timestamp := uint64(time.Now().Unix())
+		ed := types.ExecutingDescriptor{
+			Timestamp: timestamp,
+			ChainID:   bob.ChainID(),
+		}
+
+		err := client.QueryAPI().CheckAccessList(ctx, accessList, types.Finalized, ed)
+		require.Error(t, err, "CheckAccessList should fail due to safety level violation")
+	})
 }