use crate::{
    CrossSafetyError,
    config::Config,
    event::ChainEvent,
    safety_checker::{CrossSafetyChecker, traits::SafetyPromoter},
};
use alloy_primitives::ChainId;
use kona_protocol::BlockInfo;
use kona_supervisor_storage::{CrossChainSafetyProvider, StorageError};
use op_alloy_consensus::interop::SafetyLevel;
use std::{
    sync::{Arc, Mutex},
    time::Duration,
};
use tokio::sync::mpsc;
use tokio_util::sync::CancellationToken;
use tracing::{error, info, warn};

/// A background job that promotes blocks to a target safety level on a given chain.
///
/// It uses [`CrossChainSafetyProvider`] to fetch candidate blocks and the [`CrossSafetyChecker`]
/// to validate cross-chain message dependencies.
#[derive(Debug)]
pub struct CrossSafetyCheckerJob<P, L> {
    chain_id: ChainId,
    provider: Arc<P>,
    cancel_token: CancellationToken,
    interval: Duration,
    promoter: L,
    event_tx: mpsc::Sender<ChainEvent>,
<<<<<<< HEAD

    test_run: Mutex<bool>,
=======
    config: Arc<Config>,
>>>>>>> 35f0b903
}

impl<P, L> CrossSafetyCheckerJob<P, L>
where
    P: CrossChainSafetyProvider + Send + Sync + 'static,
    L: SafetyPromoter,
{
    /// Creates a new instance of [`CrossSafetyCheckerJob`].
    pub fn new(
        chain_id: ChainId,
        provider: Arc<P>,
        cancel_token: CancellationToken,
        interval: Duration,
        promoter: L,
        event_tx: mpsc::Sender<ChainEvent>,
    ) -> Self {
        Self {
            chain_id,
            provider,
            cancel_token,
            interval,
            promoter,
            event_tx,
            test_run: Mutex::new(true),
        }
    }

    /// Runs the job loop until cancelled, promoting blocks by Promoter
    ///
    /// On each iteration:
    /// - Tries to promote the next eligible block
    /// - Waits for configured interval if promotion fails
    /// - Exits when [`CancellationToken`] is triggered
    pub async fn run(self) {
        let target_level = self.promoter.target_level();
        let chain_id = self.chain_id;

        info!(
            target: "safety_checker",
            chain_id,
            %target_level,
            "Started safety checker");

        let checker = CrossSafetyChecker::new(chain_id, &self.config, &*self.provider);

        loop {
            tokio::select! {
                _ = self.cancel_token.cancelled() => {
                    info!(target: "safety_checker", chain_id, %target_level, "Canceled safety checker");
                    break;
                }

                _ = async {
                    match self.promote_next_block(&checker) {
                        Ok(block_info) => {
                            info!(
                                target: "safety_checker",
                                chain_id,
                                %target_level,
                                %block_info,
                                "Promoted next candidate block"
                            );
                        }
                        Err(err) => {
                            match err {
                                 // don't spam warnings if head is already on top - nothing to promote
                                CrossSafetyError::NoBlockToPromote => {},
                                _ => {
                                    warn!(
                                        target: "safety_checker",
                                        chain_id,
                                        %target_level,
                                        %err,
                                        "Error promoting next candidate block"
                                    );
                                }
                                // todo: CrossSafetyError::ValidationError => Trigger block invalidation
                            }
                            tokio::time::sleep(self.interval).await;
                        }
                    }
                } => {}
            }
        }

        info!(target: "safety_checker", chain_id = self.chain_id, %target_level, "Stopped safety checker");
    }

    // Attempts to promote the next block by the Promoter
    // after validating cross-chain dependencies.
    fn promote_next_block(
        &self,
        checker: &CrossSafetyChecker<'_, P>,
    ) -> Result<BlockInfo, CrossSafetyError> {
        let candidate = self.find_next_promotable_block()?;

        checker.validate_block(candidate, self.promoter.target_level())?;

        // TODO: Add more checks in future

        // test the invalidate block
        let mut test_run = self.test_run.lock().unwrap();
        if *test_run && candidate.number == 20 && self.promoter.target_level() == SafetyLevel::CrossSafe {
            let event = ChainEvent::InvalidateBlock { block: candidate.clone() };
            if let Err(err) = self.event_tx.try_send(event) {
                error!(
                    target: "safety_checker",
                    target_level = %self.promoter.target_level(),
                    %err,
                    "Failed to broadcast cross head update event",
                );
            }
            *test_run = false;
            return Ok(candidate);
        }

        let event =
            self.promoter.update_and_emit_event(&*self.provider, self.chain_id, &candidate)?;
        self.broadcast_event(event);

        Ok(candidate)
    }

    // Finds the next block that is eligible for promotion at the configured target level.
    fn find_next_promotable_block(&self) -> Result<BlockInfo, CrossSafetyError> {
        let current_head = self
            .provider
            .get_safety_head_ref(self.chain_id, self.promoter.target_level())
            .map_err(|err| {
                if matches!(err, StorageError::FutureData) {
                    CrossSafetyError::NoBlockToPromote
                } else {
                    err.into()
                }
            })?;

        let upper_head = self
            .provider
            .get_safety_head_ref(self.chain_id, self.promoter.lower_bound_level())
            .map_err(|err| {
                if matches!(err, StorageError::FutureData) {
                    CrossSafetyError::NoBlockToPromote
                } else {
                    err.into()
                }
            })?;

        if current_head.number >= upper_head.number {
            return Err(CrossSafetyError::NoBlockToPromote);
        }

        let candidate = self.provider.get_block(self.chain_id, current_head.number + 1)?;

        Ok(candidate)
    }

    fn broadcast_event(&self, event: ChainEvent) {
        if let Err(err) = self.event_tx.try_send(event) {
            error!(
                target: "safety_checker",
                target_level = %self.promoter.target_level(),
                %err,
                "Failed to broadcast cross head update event",
            );
        }
    }
}

#[cfg(test)]
mod tests {
    use super::*;
    use crate::{
        config::{RollupConfig, RollupConfigSet},
        safety_checker::promoter::{CrossSafePromoter, CrossUnsafePromoter},
    };
    use alloy_primitives::{B256, ChainId};
    use kona_interop::{DependencySet, DerivedRefPair};
    use kona_supervisor_storage::{CrossChainSafetyProvider, StorageError};
    use kona_supervisor_types::Log;
    use mockall::mock;
    use op_alloy_consensus::interop::SafetyLevel;
    use std::{collections::HashMap, net::SocketAddr, path::PathBuf};

    mock! {
        #[derive(Debug)]
        pub Provider {}

        impl CrossChainSafetyProvider for Provider {
            fn get_block(&self, chain_id: ChainId, block_number: u64) -> Result<BlockInfo, StorageError>;
            fn get_block_logs(&self, chain_id: ChainId, block_number: u64) -> Result<Vec<Log>, StorageError>;
            fn get_safety_head_ref(&self, chain_id: ChainId, level: SafetyLevel) -> Result<BlockInfo, StorageError>;
            fn update_current_cross_unsafe(&self, chain_id: ChainId, block: &BlockInfo) -> Result<(), StorageError>;
            fn update_current_cross_safe(&self, chain_id: ChainId, block: &BlockInfo) -> Result<DerivedRefPair, StorageError>;
        }
    }

    fn b256(n: u64) -> B256 {
        let mut bytes = [0u8; 32];
        bytes[24..].copy_from_slice(&n.to_be_bytes());
        B256::from(bytes)
    }

    fn block(n: u64) -> BlockInfo {
        BlockInfo { number: n, hash: b256(n), parent_hash: b256(n - 1), timestamp: 0 }
    }

    fn mock_rollup_config_set() -> RollupConfigSet {
        let chain1 =
            RollupConfig { genesis: Default::default(), block_time: 2, interop_time: Some(100) };
        let chain2 =
            RollupConfig { genesis: Default::default(), block_time: 2, interop_time: Some(105) };
        let mut config_set = HashMap::<ChainId, RollupConfig>::new();
        config_set.insert(1, chain1);
        config_set.insert(2, chain2);

        RollupConfigSet { rollups: config_set }
    }

    fn mock_config() -> Config {
        Config {
            l1_rpc: Default::default(),
            l2_consensus_nodes_config: vec![],
            datadir: PathBuf::new(),
            rpc_addr: SocketAddr::from(([127, 0, 0, 1], 8545)),
            dependency_set: DependencySet {
                dependencies: Default::default(),
                override_message_expiry_window: Some(10),
            },
            rollup_config_set: mock_rollup_config_set(),
        }
    }

    #[tokio::test]
    async fn promotes_next_cross_unsafe_successfully() {
        let chain_id = 1;
        let mut mock = MockProvider::default();
        let (event_tx, mut event_rx) = mpsc::channel::<ChainEvent>(10);

        mock.expect_get_safety_head_ref()
            .withf(move |cid, lvl| *cid == chain_id && *lvl == SafetyLevel::CrossUnsafe)
            .returning(|_, _| Ok(block(99)));

        mock.expect_get_safety_head_ref()
            .withf(move |cid, lvl| *cid == chain_id && *lvl == SafetyLevel::LocalUnsafe)
            .returning(|_, _| Ok(block(100)));

        mock.expect_get_block()
            .withf(move |cid, num| *cid == chain_id && *num == 100)
            .returning(|_, _| Ok(block(100)));

        mock.expect_get_block_logs()
            .withf(move |cid, num| *cid == chain_id && *num == 100)
            .returning(|_, _| Ok(vec![]));

        mock.expect_update_current_cross_unsafe()
            .withf(move |cid, blk| *cid == chain_id && blk.number == 100)
            .returning(|_, _| Ok(()));

        let config = mock_config();
        let job = CrossSafetyCheckerJob::new(
            chain_id,
            Arc::new(mock),
            CancellationToken::new(),
            Duration::from_secs(1),
            CrossUnsafePromoter,
            event_tx,
            Arc::new(config),
        );
        let checker = CrossSafetyChecker::new(job.chain_id, &job.config, &*job.provider);
        let result = job.promote_next_block(&checker);

        assert!(result.is_ok());
        assert_eq!(result.unwrap().number, 100);

        // Receive and assert the correct event
        let received_event = event_rx.recv().await.expect("expected event not received");

        assert_eq!(received_event, ChainEvent::CrossUnsafeUpdate { block: block(100) });
    }

    #[tokio::test]
    async fn promotes_next_cross_safe_successfully() {
        let chain_id = 1;
        let mut mock = MockProvider::default();
        let (event_tx, mut event_rx) = mpsc::channel::<ChainEvent>(10);

        mock.expect_get_safety_head_ref()
            .withf(move |cid, lvl| *cid == chain_id && *lvl == SafetyLevel::CrossSafe)
            .returning(|_, _| Ok(block(99)));

        mock.expect_get_safety_head_ref()
            .withf(move |cid, lvl| *cid == chain_id && *lvl == SafetyLevel::LocalSafe)
            .returning(|_, _| Ok(block(100)));

        mock.expect_get_block()
            .withf(move |cid, num| *cid == chain_id && *num == 100)
            .returning(|_, _| Ok(block(100)));

        mock.expect_get_block_logs()
            .withf(move |cid, num| *cid == chain_id && *num == 100)
            .returning(|_, _| Ok(vec![]));

        mock.expect_update_current_cross_safe()
            .withf(move |cid, blk| *cid == chain_id && blk.number == 100)
            .returning(|_, _| Ok(DerivedRefPair { derived: block(100), source: block(1) }));

        let config = mock_config();
        let job = CrossSafetyCheckerJob::new(
            chain_id,
            Arc::new(mock),
            CancellationToken::new(),
            Duration::from_secs(1),
            CrossSafePromoter,
            event_tx,
            Arc::new(config),
        );

        let checker = CrossSafetyChecker::new(job.chain_id, &job.config, &*job.provider);
        let result = job.promote_next_block(&checker);

        assert!(result.is_ok());
        assert_eq!(result.unwrap().number, 100);

        // Receive and assert the correct event
        let received_event = event_rx.recv().await.expect("expected event not received");

        assert_eq!(
            received_event,
            ChainEvent::CrossSafeUpdate {
                derived_ref_pair: DerivedRefPair { derived: block(100), source: block(1) }
            }
        );
    }

    #[test]
    fn promotes_next_cross_unsafe_failed_with_no_candidates() {
        let chain_id = 1;
        let mut mock = MockProvider::default();
        let (event_tx, _) = mpsc::channel::<ChainEvent>(10);

        mock.expect_get_safety_head_ref()
            .withf(|_, lvl| *lvl == SafetyLevel::CrossSafe)
            .returning(|_, _| Ok(block(200)));

        mock.expect_get_safety_head_ref()
            .withf(|_, lvl| *lvl == SafetyLevel::LocalSafe)
            .returning(|_, _| Ok(block(200)));

        let config = mock_config();
        let job = CrossSafetyCheckerJob::new(
            chain_id,
            Arc::new(mock),
            CancellationToken::new(),
            Duration::from_secs(1),
            CrossSafePromoter,
            event_tx,
            Arc::new(config),
        );

        let checker = CrossSafetyChecker::new(job.chain_id, &job.config, &*job.provider);
        let result = job.promote_next_block(&checker);

        assert!(matches!(result, Err(CrossSafetyError::NoBlockToPromote)));
    }
}<|MERGE_RESOLUTION|>--- conflicted
+++ resolved
@@ -1,8 +1,5 @@
 use crate::{
-    CrossSafetyError,
-    config::Config,
-    event::ChainEvent,
-    safety_checker::{CrossSafetyChecker, traits::SafetyPromoter},
+    config::Config, event::ChainEvent, safety_checker::{traits::SafetyPromoter, CrossSafetyChecker}, CrossSafetyError
 };
 use alloy_primitives::ChainId;
 use kona_protocol::BlockInfo;
@@ -28,12 +25,9 @@
     interval: Duration,
     promoter: L,
     event_tx: mpsc::Sender<ChainEvent>,
-<<<<<<< HEAD
+    config: Arc<Config>,
 
     test_run: Mutex<bool>,
-=======
-    config: Arc<Config>,
->>>>>>> 35f0b903
 }
 
 impl<P, L> CrossSafetyCheckerJob<P, L>
@@ -49,6 +43,7 @@
         interval: Duration,
         promoter: L,
         event_tx: mpsc::Sender<ChainEvent>,
+        config: Arc<Config>,
     ) -> Self {
         Self {
             chain_id,
@@ -57,6 +52,7 @@
             interval,
             promoter,
             event_tx,
+            config,
             test_run: Mutex::new(true),
         }
     }
