--- conflicted
+++ resolved
@@ -1,21 +1,12 @@
-<<<<<<< HEAD
+use super::metrics::Metrics;
 use crate::{ReorgHandlerError, syncnode::ManagedNodeController};
-use alloy_eips::{BlockNumHash, NumHash};
-=======
-use super::metrics::{Metrics, ReorgDepth};
-use crate::{SupervisorError, syncnode::ManagedNodeController};
-use alloy_eips::BlockNumHash;
->>>>>>> cd7eb27c
 use alloy_primitives::{B256, ChainId};
 use alloy_rpc_client::RpcClient;
 use alloy_rpc_types_eth::Block;
 use derive_more::Constructor;
-<<<<<<< HEAD
+use kona_interop::DerivedRefPair;
+use kona_protocol::BlockInfo;
 use kona_supervisor_storage::{DbReader, StorageError, StorageRewinder};
-=======
-use kona_interop::DerivedRefPair;
-use kona_supervisor_storage::{DbReader, StorageRewinder};
->>>>>>> cd7eb27c
 use std::sync::Arc;
 use tracing::{debug, info, trace, warn};
 
@@ -33,41 +24,25 @@
     C: ManagedNodeController + Send + Sync + 'static,
     DB: DbReader + StorageRewinder + Send + Sync + 'static,
 {
-    /// Sets up metrics for the reorg task
-    pub(crate) fn with_metrics(self) -> Self {
-        Metrics::init(self.chain_id);
-        self
-    }
-
     /// Processes reorg for a single chain
-<<<<<<< HEAD
     pub(crate) async fn process_chain_reorg(&self) -> Result<(), ReorgHandlerError> {
+        let latest_state = self.db.latest_derivation_state()?;
+
         // Find last valid source block for this chain
-        match self.find_rewind_target().await {
+        let rewound_state = match self.find_rewind_target(latest_state).await {
             Ok(Some(rewind_target_source)) => {
-                self.rewind_to_target_source(rewind_target_source).await?;
+                Some(self.rewind_to_target_source(rewind_target_source).await?)
             }
             Ok(None) => {
                 // No reorg needed, latest source block is still canonical
                 return Ok(());
             }
             Err(ReorgHandlerError::RewindTargetPreInterop) => {
-                self.rewind_to_activation_block().await?;
+                self.rewind_to_activation_block().await?
             }
             Err(err) => {
                 return Err(err);
             }
-=======
-    /// Returns the L2 and L1 reorg depths
-    /// If the reorg is not needed, returns (0, 0)
-    pub(crate) async fn process_chain_reorg(&self) -> Result<ReorgDepth, SupervisorError> {
-        let latest_state = self.db.latest_derivation_state()?;
-
-        // Find last valid source block for this chain
-        let Some(rewind_target_source) = self.find_rewind_target(latest_state).await? else {
-            // No need to re-org for this chain
-            return Ok(ReorgDepth { l1_depth: 0, l2_depth: 0 });
->>>>>>> cd7eb27c
         };
 
         // Reset the node after rewinding the DB.
@@ -79,15 +54,25 @@
                 "Failed to reset node after reorg"
             );
         })?;
+
+        // record metrics
+        if let Some(rewound_state) = rewound_state {
+            Metrics::record_block_depth(
+                self.chain_id,
+                latest_state.source.number - rewound_state.source.number,
+                latest_state.derived.number - rewound_state.derived.number,
+            );
+        }
         Ok(())
     }
 
     async fn rewind_to_target_source(
         &self,
-        rewind_target_source: BlockNumHash,
-    ) -> Result<(), ReorgHandlerError> {
+        rewind_target_source: BlockInfo,
+    ) -> Result<DerivedRefPair, ReorgHandlerError> {
         // Get the derived block at the target source block
-        let rewind_target_derived = self.db.latest_derived_block_at_source(rewind_target_source)?;
+        let rewind_target_derived =
+            self.db.latest_derived_block_at_source(rewind_target_source.id())?;
 
         // rewind_to() method is inclusive, so we need to get the next block.
         let rewind_to = self.db.get_block(rewind_target_derived.number + 1)?;
@@ -100,13 +85,17 @@
                 "Failed to rewind DB to derived block"
             );
         })?;
-        Ok(())
-    }
-
-    async fn rewind_to_activation_block(&self) -> Result<(), ReorgHandlerError> {
+
+        Ok(DerivedRefPair { source: rewind_target_source, derived: rewind_target_derived })
+    }
+
+    async fn rewind_to_activation_block(
+        &self,
+    ) -> Result<Option<DerivedRefPair>, ReorgHandlerError> {
         // If the rewind target is pre-interop, we need to rewind to the activation block
         match self.db.get_activation_block() {
             Ok(activation_block) => {
+                let activation_source_block = self.db.derived_to_source(activation_block.id())?;
                 self.db.rewind(&activation_block.id()).inspect_err(|err| {
                     warn!(
                         target: "supervisor::reorg_handler::db",
@@ -115,6 +104,10 @@
                         "Failed to rewind DB to activation block"
                     );
                 })?;
+                Ok(Some(DerivedRefPair {
+                    source: activation_source_block,
+                    derived: activation_block,
+                }))
             }
             Err(StorageError::DatabaseNotInitialised) => {
                 debug!(
@@ -122,55 +115,27 @@
                     chain_id = %self.chain_id,
                     "No activation block found, no rewind required"
                 );
-            }
-            Err(err) => {
-                return Err(ReorgHandlerError::StorageError(err));
-            }
-        }
-
-        Ok(ReorgDepth {
-            l1_depth: latest_state.source.number - rewind_target_source.number,
-            l2_depth: latest_state.derived.number - rewind_target_derived.number,
-        })
+                Ok(None)
+            }
+            Err(err) => Err(ReorgHandlerError::StorageError(err)),
+        }
     }
 
     /// Finds the rewind target for a chain during a reorg
-<<<<<<< HEAD
     ///
     /// Returns `None` if no rewind is needed, or the target block to rewind to.
     /// Returns ReorgHandlerError::RewindTargetPreInterop if the rewind target is before the interop
     /// activation block.
-    async fn find_rewind_target(&self) -> Result<Option<BlockNumHash>, ReorgHandlerError> {
-=======
     async fn find_rewind_target(
         &self,
         latest_state: DerivedRefPair,
-    ) -> Result<Option<BlockNumHash>, SupervisorError> {
->>>>>>> cd7eb27c
+    ) -> Result<Option<BlockInfo>, ReorgHandlerError> {
         trace!(
             target: "supervisor::reorg_handler",
             chain_id = %self.chain_id,
             "Finding rewind target..."
         );
 
-<<<<<<< HEAD
-        let latest_state = match self.db.latest_derivation_state() {
-            Ok(state) => state,
-            Err(StorageError::DatabaseNotInitialised) => {
-                debug!(
-                    target: "supervisor::reorg_handler",
-                    chain_id = %self.chain_id,
-                    "No derivation state found, rewind target is pre-interop"
-                );
-                return Err(ReorgHandlerError::RewindTargetPreInterop);
-            }
-            Err(err) => {
-                return Err(ReorgHandlerError::StorageError(err));
-            }
-        };
-
-=======
->>>>>>> cd7eb27c
         // Check if the latest source block is still canonical
         if self.is_block_canonical(latest_state.source.number, latest_state.source.hash).await? {
             debug!(
@@ -183,7 +148,7 @@
         }
 
         let mut common_ancestor = self.find_common_ancestor().await?;
-        let mut current_source = latest_state.source.id();
+        let mut current_source = latest_state.source;
 
         while current_source.number > common_ancestor.number {
             if current_source.number % 5 == 0 {
@@ -208,13 +173,13 @@
             }
 
             // Otherwise, walk back to the previous source block
-            current_source = self.db.get_source_block(current_source.number - 1)?.id();
+            current_source = self.db.get_source_block(current_source.number - 1)?;
         }
 
         Ok(Some(common_ancestor))
     }
 
-    async fn find_common_ancestor(&self) -> Result<NumHash, ReorgHandlerError> {
+    async fn find_common_ancestor(&self) -> Result<BlockInfo, ReorgHandlerError> {
         trace!(
             target: "supervisor::reorg_handler",
             chain_id = %self.chain_id,
@@ -224,7 +189,7 @@
         match self.db.get_safety_head_ref(kona_interop::SafetyLevel::Finalized) {
             Ok(finalized_block) => {
                 let common_ancestor = self.db.derived_to_source(finalized_block.id())?;
-                return Ok(common_ancestor.id())
+                return Ok(common_ancestor)
             }
             Err(StorageError::FutureData) => { /* fall through to activation block */ }
             Err(err) => {
@@ -248,7 +213,7 @@
                     )
                     .await?
                 {
-                    Ok(activation_source_block.id())
+                    Ok(activation_source_block)
                 } else {
                     debug!(
                         target: "supervisor::reorg_handler",
@@ -294,6 +259,7 @@
 mod tests {
     use super::*;
     use crate::syncnode::{ManagedNodeController, ManagedNodeError};
+    use alloy_eips::BlockNumHash;
     use alloy_rpc_types_eth::Header;
     use alloy_transport::mock::*;
     use async_trait::async_trait;
@@ -395,7 +361,6 @@
 
         // Should succeed since the latest source block is still canonical
         assert!(rewind_target.is_ok());
-        assert!(rewind_target.unwrap().is_none());
     }
 
     #[tokio::test]
@@ -531,27 +496,7 @@
 
         // Should succeed since the latest source block is still canonical
         assert!(rewind_target.is_ok());
-        assert_eq!(rewind_target.unwrap(), Some(finalized_state.source.id()));
-    }
-
-    #[tokio::test]
-    async fn test_find_rewind_target_database_not_initialized() {
-        let mut mock_db = MockDb::new();
-
-        mock_db
-            .expect_latest_derivation_state()
-            .times(1)
-            .returning(|| Err(StorageError::DatabaseNotInitialised));
-
-        let asserter = Asserter::new();
-        let transport = MockTransport::new(asserter.clone());
-        let rpc_client = RpcClient::new(transport, false);
-
-        let reorg_task =
-            ReorgTask::new(1, Arc::new(mock_db), rpc_client, Arc::new(MockManagedNode::new()));
-        let result = reorg_task.find_rewind_target().await;
-
-        assert!(matches!(result, Err(ReorgHandlerError::RewindTargetPreInterop)));
+        assert_eq!(rewind_target.unwrap(), Some(finalized_state.source));
     }
 
     #[tokio::test]
@@ -649,7 +594,6 @@
             ..Default::default()
         };
 
-        mock_db.expect_latest_derivation_state().times(1).returning(move || Ok(latest_state));
         mock_db
             .expect_get_safety_head_ref()
             .times(1)
@@ -691,11 +635,11 @@
 
         let managed_node = Arc::new(MockManagedNode::new());
         let reorg_task = ReorgTask::new(1, Arc::new(mock_db), rpc_client, managed_node);
-        let rewind_target = reorg_task.find_rewind_target().await;
+        let rewind_target = reorg_task.find_rewind_target(latest_state).await;
 
         // Should succeed since the latest source block is still canonical
         assert!(rewind_target.is_ok());
-        assert_eq!(rewind_target.unwrap(), Some(activation_state.source.id()));
+        assert_eq!(rewind_target.unwrap(), Some(activation_state.source));
     }
 
     #[tokio::test]
@@ -777,7 +721,6 @@
             ..Default::default()
         };
 
-        mock_db.expect_latest_derivation_state().times(1).returning(move || Ok(latest_state));
         mock_db
             .expect_get_safety_head_ref()
             .times(1)
@@ -801,7 +744,7 @@
 
         let managed_node = Arc::new(MockManagedNode::new());
         let reorg_task = ReorgTask::new(1, Arc::new(mock_db), rpc_client, managed_node);
-        let rewind_target = reorg_task.find_rewind_target().await;
+        let rewind_target = reorg_task.find_rewind_target(latest_state).await;
 
         assert!(matches!(rewind_target, Err(ReorgHandlerError::RewindTargetPreInterop)));
     }
