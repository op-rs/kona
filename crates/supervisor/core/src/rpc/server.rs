--- conflicted
+++ resolved
@@ -348,19 +348,19 @@
             unimplemented!()
         }
 
-<<<<<<< HEAD
-        async fn super_root_at_timestamp(
-            &self,
-            _timestamp: u64,
-        ) -> Result<SuperRootResponse, SupervisorError> {
-=======
         fn check_access_list(
             &self,
             _inbox_entries: Vec<B256>,
             _min_safety: SafetyLevel,
             _executing_descriptor: ExecutingDescriptor,
         ) -> Result<(), SupervisorError> {
->>>>>>> 984a2394
+            unimplemented!()
+        }
+
+        async fn super_root_at_timestamp(
+            &self,
+            _timestamp: u64,
+        ) -> Result<SuperRootResponse, SupervisorError> {
             unimplemented!()
         }
     }
