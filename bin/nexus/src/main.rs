--- conflicted
+++ resolved
@@ -18,14 +18,10 @@
 /// The CLI Arguments.
 #[derive(Parser, Clone, Debug)]
 #[command(author, version, about, long_about = None)]
-<<<<<<< HEAD
 pub(crate) struct NexusArgs {
-=======
-pub(crate) struct NetArgs {
     /// Verbosity level (0-2)
     #[arg(long, short, action = ArgAction::Count)]
     pub v: u8,
->>>>>>> 58446d10
     /// Global arguments for the CLI.
     #[clap(flatten)]
     pub global: globals::GlobalArgs,
