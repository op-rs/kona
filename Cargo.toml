--- conflicted
+++ resolved
@@ -195,11 +195,8 @@
 tracing-appender = "0.2.3"
 modular-bitfield = "0.11.2"
 buddy_system_allocator = "0.11.0"
-<<<<<<< HEAD
 auto_impl = "1.3.0"
-=======
 glob = "0.3.2"
->>>>>>> c0f5443c
 
 rand = { version = "0.9.1", default-features = false }
 backon = { version = "1.5.1", default-features = false }
