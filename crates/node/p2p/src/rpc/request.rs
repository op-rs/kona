--- conflicted
+++ resolved
@@ -54,7 +54,6 @@
     },
     /// Request to list all blocked peers.
     ListBlockedPeers(Sender<Vec<PeerId>>),
-<<<<<<< HEAD
     /// Request to block a given IP Address.
     BlockAddr {
         /// The IP address to block.
@@ -67,8 +66,6 @@
     },
     /// Request to list all blocked IP Addresses.
     ListBlockedAddrs(Sender<Vec<IpAddr>>),
-=======
->>>>>>> 880c3e73
     /// Request to connect to a given peer.
     ConnectPeer {
         /// The [`Multiaddr`] of the peer to connect to.
@@ -102,7 +99,6 @@
             Self::BlockPeer { id } => Self::block_peer(id, gossip),
             Self::UnblockPeer { id } => Self::unblock_peer(id, gossip),
             Self::ListBlockedPeers(s) => Self::list_blocked_peers(s, gossip),
-<<<<<<< HEAD
             Self::BlockAddr { address } => Self::block_addr(address, gossip),
             Self::UnblockAddr { address } => Self::unblock_addr(address, gossip),
             Self::ListBlockedAddrs(s) => Self::list_blocked_addrs(s, gossip),
@@ -139,26 +135,6 @@
         }
     }
 
-=======
-        }
-    }
-
-    fn block_peer<G: ConnectionGate>(id: PeerId, gossip: &mut GossipDriver<G>) {
-        gossip.connection_gate.block_peer(&id);
-    }
-
-    fn unblock_peer<G: ConnectionGate>(id: PeerId, gossip: &mut GossipDriver<G>) {
-        gossip.connection_gate.unblock_peer(&id);
-    }
-
-    fn list_blocked_peers<G: ConnectionGate>(s: Sender<Vec<PeerId>>, gossip: &GossipDriver<G>) {
-        let blocked_peers = gossip.connection_gate.list_blocked_peers();
-        if let Err(e) = s.send(blocked_peers) {
-            warn!(target: "p2p::rpc", "Failed to send blocked peers through response channel: {:?}", e);
-        }
-    }
-
->>>>>>> 880c3e73
     fn connect_peer<G: ConnectionGate>(address: Multiaddr, gossip: &mut GossipDriver<G>) {
         gossip.dial_multiaddr(address)
     }
