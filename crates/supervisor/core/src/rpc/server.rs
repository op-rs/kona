--- conflicted
+++ resolved
@@ -338,16 +338,16 @@
             unimplemented!()
         }
 
-<<<<<<< HEAD
+        fn finalized_l1(&self) -> Result<BlockInfo, SupervisorError> {
+            unimplemented!()
+        }
+
         fn check_access_list(
             &self,
             _inbox_entries: Vec<B256>,
             _min_safety: SafetyLevel,
             _executing_descriptor: ExecutingDescriptor,
         ) -> Result<(), SupervisorError> {
-=======
-        fn finalized_l1(&self) -> Result<BlockInfo, SupervisorError> {
->>>>>>> 51c5a88f
             unimplemented!()
         }
     }
