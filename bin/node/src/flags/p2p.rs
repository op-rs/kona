--- conflicted
+++ resolved
@@ -176,14 +176,10 @@
             no_discovery: false,
             priv_path: None,
             private_key: None,
-<<<<<<< HEAD
             advertise_ip: None,
             advertise_tcp_port: 0,
             advertise_udp_port: 0,
-            listen_ip: "0.0.0.0".parse().unwrap(),
-=======
             listen_ip: IpAddr::V4(Ipv4Addr::UNSPECIFIED),
->>>>>>> cb62c200
             listen_tcp_port: 9222,
             listen_udp_port: 9223,
             peers_lo: 20,
