[package]
name = "kona-supervisor"
version = "0.1.0"

edition.workspace = true
license.workspace = true
rust-version.workspace = true
authors.workspace = true
homepage.workspace = true
repository.workspace = true
keywords.workspace = true
categories.workspace = true
exclude.workspace = true

[dependencies]
# Workspace
kona-supervisor-service.workspace = true
kona-supervisor-core.workspace = true
kona-cli.workspace = true
kona-interop.workspace = true
kona-genesis.workspace = true

alloy-network.workspace = true
alloy-provider.workspace = true

clap = { workspace = true, features = ["derive", "env"] }
tokio = { workspace = true, features = [ "full", "macros"] }
anyhow = { workspace = true }
tracing-subscriber = { workspace = true, features = ["fmt", "env-filter"] }
tracing = { workspace = true }
serde_json.workspace = true
glob.workspace = true
<<<<<<< HEAD
=======
reqwest.workspace = true
>>>>>>> c0f5443c

[dev-dependencies]
tempfile.workspace = true
kona-registry.workspace = true

[lints]
workspace = true<|MERGE_RESOLUTION|>--- conflicted
+++ resolved
@@ -30,10 +30,7 @@
 tracing = { workspace = true }
 serde_json.workspace = true
 glob.workspace = true
-<<<<<<< HEAD
-=======
 reqwest.workspace = true
->>>>>>> c0f5443c
 
 [dev-dependencies]
 tempfile.workspace = true
