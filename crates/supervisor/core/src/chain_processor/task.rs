use super::handlers::{
    CrossSafeHandler, CrossUnsafeHandler, EventHandler, FinalizedHandler, InvalidationHandler,
    OriginHandler, ReplacementHandler, SafeBlockHandler, UnsafeBlockHandler,
};
use crate::{
    ChainRewinder, LogIndexer, ProcessorState, event::ChainEvent, syncnode::ManagedNodeProvider,
};
use alloy_primitives::ChainId;
use kona_interop::InteropValidator;
use kona_supervisor_storage::{
    DerivationStorage, HeadRefStorageWriter, LogStorage, StorageRewinder,
};
use std::{fmt::Debug, sync::Arc};
use tokio::sync::mpsc;
use tokio_util::sync::CancellationToken;
use tracing::{debug, info};

/// Represents a task that processes chain events from a managed node.
/// It listens for events emitted by the managed node and handles them accordingly.
#[derive(Debug)]
pub struct ChainProcessorTask<P, W, V> {
    chain_id: ChainId,
    metrics_enabled: Option<bool>,
    cancel_token: CancellationToken,
    /// The channel for receiving node events.
    event_rx: mpsc::Receiver<ChainEvent>,

    // state
    state: ProcessorState,

    // Handlers for different types of chain events.
    unsafe_handler: UnsafeBlockHandler<P, W, V>,
    safe_handler: SafeBlockHandler<P, W, V>,
    origin_handler: OriginHandler<P, W>,
    invalidation_handler: InvalidationHandler<P, W>,
    replacement_handler: ReplacementHandler<P, W>,
    finalized_handler: FinalizedHandler<P, W>,
    cross_unsafe_handler: CrossUnsafeHandler<P>,
    cross_safe_handler: CrossSafeHandler<P>,
}

impl<P, W, V> ChainProcessorTask<P, W, V>
where
    P: ManagedNodeProvider + 'static,
    V: InteropValidator + 'static,
    W: LogStorage + DerivationStorage + HeadRefStorageWriter + StorageRewinder + 'static,
{
    /// Creates a new [`ChainProcessorTask`].
    pub fn new(
        validator: Arc<V>,
        chain_id: ChainId,
        managed_node: Arc<P>,
        state_manager: Arc<W>,
        cancel_token: CancellationToken,
        event_rx: mpsc::Receiver<ChainEvent>,
    ) -> Self {
        let log_indexer =
            Arc::new(LogIndexer::new(chain_id, managed_node.clone(), state_manager.clone()));
        let rewinder = Arc::new(ChainRewinder::new(chain_id, state_manager.clone()));

        let unsafe_handler = UnsafeBlockHandler::new(
            chain_id,
            validator.clone(),
            state_manager.clone(),
            log_indexer.clone(),
        );

        let safe_handler = SafeBlockHandler::new(
            chain_id,
            managed_node.clone(),
            state_manager.clone(),
            validator,
            log_indexer.clone(),
            rewinder,
        );

        let origin_handler =
            OriginHandler::new(chain_id, managed_node.clone(), state_manager.clone());

        let invalidation_handler =
            InvalidationHandler::new(chain_id, managed_node.clone(), state_manager.clone());

        let replacement_handler =
            ReplacementHandler::new(chain_id, log_indexer, state_manager.clone());

        let finalized_handler =
            FinalizedHandler::new(chain_id, managed_node.clone(), state_manager);

        let cross_unsafe_handler = CrossUnsafeHandler::new(chain_id, managed_node.clone());
        let cross_safe_handler = CrossSafeHandler::new(chain_id, managed_node);

        Self {
            chain_id,
            metrics_enabled: None,
            cancel_token,
            event_rx,

            state: ProcessorState::new(),

            // Handlers for different types of chain events.
            unsafe_handler,
            safe_handler,
            origin_handler,
            invalidation_handler,
            replacement_handler,
            finalized_handler,
            cross_unsafe_handler,
            cross_safe_handler,
        }
    }

    /// Enables metrics on the database environment.
    pub const fn with_metrics(mut self) -> Self {
        self.metrics_enabled = Some(true);
        self
    }

<<<<<<< HEAD
=======
    /// Observes an async call, recording metrics and latency for block processing.
    /// The latecy is calculated as the difference between the current system time and the block's
    /// timestamp.
    async fn observe_block_processing<Fut, F>(
        &self,
        event_type: &'static str,
        f: F,
    ) -> Result<BlockInfo, ChainProcessorError>
    where
        F: FnOnce() -> Fut,
        Fut: std::future::Future<Output = Result<BlockInfo, ChainProcessorError>>,
    {
        let result = f().await;

        if !self.metrics_enabled.unwrap_or(false) {
            return result;
        }

        match &result {
            Ok(block) => {
                metrics::counter!(
                    Metrics::BLOCK_PROCESSING_SUCCESS_TOTAL,
                    "type" => event_type,
                    "chain_id" => self.chain_id.to_string()
                )
                .increment(1);

                // Calculate elapsed time for block processing
                let now = match std::time::SystemTime::now().duration_since(std::time::UNIX_EPOCH) {
                    Ok(duration) => duration.as_secs_f64(),
                    Err(e) => {
                        error!(
                            target: "supervisor::chain_processor",
                            chain_id = self.chain_id,
                            "SystemTime error when recording block processing latency: {e}"
                        );
                        return result;
                    }
                };

                let latency = now - block.timestamp as f64;
                metrics::histogram!(
                    Metrics::BLOCK_PROCESSING_LATENCY_SECONDS,
                    "type" => event_type,
                    "chain_id" => self.chain_id.to_string()
                )
                .record(latency);
            }
            Err(_err) => {
                metrics::counter!(
                    Metrics::BLOCK_PROCESSING_ERROR_TOTAL,
                    "type" => event_type,
                    "chain_id" => self.chain_id.to_string()
                )
                .increment(1);
            }
        }

        result
    }

>>>>>>> 84c3601b
    /// Runs the chain processor task, which listens for events and processes them.
    /// This method will run indefinitely until the cancellation token is triggered.
    pub async fn run(mut self) {
        loop {
            tokio::select! {
                maybe_event = self.event_rx.recv() => {
                    if let Some(event) = maybe_event {
                        self.handle_event(event).await;
                    }
                }
                _ = self.cancel_token.cancelled() => {
                    info!(
                        target: "supervisor::chain_processor",
                        chain_id = self.chain_id,
                        "ChainProcessorTask cancellation requested, stopping..."
                    );
                    break;
                }
            }
        }
    }

    async fn handle_event(&mut self, event: ChainEvent) {
        let result = match event {
            ChainEvent::UnsafeBlock { block } => {
<<<<<<< HEAD
                self.unsafe_handler.handle(block, &mut self.state).await
            }
            ChainEvent::DerivedBlock { derived_ref_pair } => {
                self.safe_handler.handle(derived_ref_pair, &mut self.state).await
            }
            ChainEvent::DerivationOriginUpdate { origin } => {
                self.origin_handler.handle(origin, &mut self.state).await
            }
            ChainEvent::InvalidateBlock { block } => {
                self.invalidation_handler.handle(block, &mut self.state).await
            }
            ChainEvent::BlockReplaced { replacement } => {
                self.replacement_handler.handle(replacement, &mut self.state).await
            }
            ChainEvent::FinalizedSourceUpdate { finalized_source_block } => {
                self.finalized_handler.handle(finalized_source_block, &mut self.state).await
            }
            ChainEvent::CrossUnsafeUpdate { block } => {
                self.cross_unsafe_handler.handle(block, &mut self.state).await
            }
            ChainEvent::CrossSafeUpdate { derived_ref_pair } => {
                self.cross_safe_handler.handle(derived_ref_pair, &mut self.state).await
=======
                let _ = self
                    .observe_block_processing("local_unsafe", || async {
                        self.handle_unsafe_event(block).await.inspect_err(|err| {
                            error!(
                                target: "supervisor::chain_processor",
                                chain_id = self.chain_id,
                                block_number = block.number,
                                %err,
                                "Failed to process unsafe block"
                            );
                        })
                    })
                    .await;
            }
            ChainEvent::DerivedBlock { derived_ref_pair } => {
                let _ = self
                    .observe_block_processing("local_safe", || async {
                        self.handle_safe_event(derived_ref_pair).await.inspect_err(|err| {
                            error!(
                                target: "supervisor::chain_processor",
                                chain_id = self.chain_id,
                                block_number = derived_ref_pair.derived.number,
                                %err,
                                "Failed to process local safe derived block pair"
                            );
                        })
                    })
                    .await;
            }
            ChainEvent::DerivationOriginUpdate { origin } => {
                let _ = self.handle_derivation_origin_update(origin).await.inspect_err(|err| {
                    error!(
                        target: "supervisor::chain_processor",
                        chain_id = self.chain_id,
                        block_number = origin.number,
                        %err,
                        "Failed to update derivation origin"
                    );
                });
            }
            ChainEvent::InvalidateBlock { block } => {
                let _ = self.handle_invalidate_block(block).await.inspect_err(|err| {
                    error!(
                        target: "supervisor::chain_processor",
                        chain_id = self.chain_id,
                        block_number = block.number,
                        %err,
                        "Failed to invalidate block"
                    );
                });
            }
            ChainEvent::BlockReplaced { replacement } => {
                let _ = self.handle_block_replacement(replacement).await.inspect_err(|err| {
                    error!(
                        target: "supervisor::chain_processor",
                        chain_id = self.chain_id,
                        %err,
                        "Failed to handle block replacement"
                    );
                });
            }
            ChainEvent::FinalizedSourceUpdate { finalized_source_block } => {
                let _ = self
                    .observe_block_processing("finalized", || async {
                        self.handle_finalized_l1_update(finalized_source_block).await.inspect_err(
                            |err| {
                                error!(
                                    target: "supervisor::chain_processor",
                                    chain_id = self.chain_id,
                                    block_number = finalized_source_block.number,
                                    %err,
                                    "Failed to process finalized source update"
                                );
                            },
                        )
                    })
                    .await;
            }
            ChainEvent::CrossUnsafeUpdate { block } => {
                let _ = self
                    .observe_block_processing("cross_unsafe", || async {
                        self.handle_cross_unsafe_update(block).await.inspect_err(|err| {
                            error!(
                                target: "supervisor::chain_processor",
                                chain_id = self.chain_id,
                                block_number = block.number,
                                %err,
                                "Failed to process cross unsafe update"
                            );
                        })
                    })
                    .await;
            }
            ChainEvent::CrossSafeUpdate { derived_ref_pair } => {
                let _ = self
                    .observe_block_processing("cross_safe", || async {
                        self.handle_cross_safe_update(derived_ref_pair).await.inspect_err(|err| {
                            error!(
                                target: "supervisor::chain_processor",
                                chain_id = self.chain_id,
                                block_number = derived_ref_pair.derived.number,
                                %err,
                                "Failed to process cross safe update"
                            );
                        })
                    })
                    .await;
            }
        }
    }

    async fn handle_block_replacement(
        &self,
        replacement: BlockReplacement,
    ) -> Result<(), ChainProcessorError> {
        debug!(
            target: "supervisor::chain_processor",
            chain_id = self.chain_id,
            %replacement,
            "Handling block replacement"
        );

        let mut guard = self.invalidated_block.write().await;
        // check if invalidated block is same as replacement block
        if let Some(invalidated_ref_pair) = *guard {
            if invalidated_ref_pair.derived.hash != replacement.invalidated {
                debug!(
                    target: "supervisor::chain_processor",
                    chain_id = self.chain_id,
                    invalidated_block = %invalidated_ref_pair.derived,
                    replacement_block = %replacement.replacement,
                    "Replacement block does not match invalidated block, skipping"
                );
                return Ok(());
>>>>>>> 84c3601b
            }
        };

<<<<<<< HEAD
        if let Err(err) = result {
=======
            // save the derived block
            let derived_ref_pair = DerivedRefPair {
                source: invalidated_ref_pair.source,
                derived: replacement.replacement,
            };
            self.retry_with_resync_derived_block(derived_ref_pair).await?;
            *guard = None;
            return Ok(());
        }
        Ok(())
    }

    async fn handle_invalidate_block(&self, block: BlockInfo) -> Result<(), ChainProcessorError> {
        debug!(
            target: "supervisor::chain_processor",
            chain_id = self.chain_id,
            invalidated_block = %block,
            "Processing invalidate block"
        );

        let mut invalidated_block = self.invalidated_block.write().await;
        if invalidated_block.is_some() {
>>>>>>> 84c3601b
            debug!(
                target: "supervisor::chain_processor",
                chain_id = self.chain_id,
<<<<<<< HEAD
                %err,
                ?event,
                "Failed to process event"
            );
=======
                block_number = block.number,
                "Invalidated block already set, skipping"
            );
            return Ok(());
        }

        let source_block = self.state_manager.derived_to_source(block.id())?;

        // rewind the storage to the block before the invalidated block
        let to = block.id();
        self.state_manager.rewind(&to)?;

        let block_seal = BlockSeal::new(block.hash, block.number, block.timestamp);
        self.managed_node.invalidate_block(block_seal).await?;

        *invalidated_block = Some(DerivedRefPair { source: source_block, derived: block });
        Ok(())
    }

    async fn handle_finalized_l1_update(
        &self,
        finalized_source_block: BlockInfo,
    ) -> Result<BlockInfo, ChainProcessorError> {
        debug!(
            target: "supervisor::chain_processor",
            chain_id = self.chain_id,
            block_number = finalized_source_block.number,
            "Processing finalized L1 update"
        );
        let finalized_derived_block =
            self.state_manager.update_finalized_using_source(finalized_source_block)?;
        self.managed_node.update_finalized(finalized_derived_block.id()).await?;
        Ok(finalized_derived_block)
    }

    async fn handle_derivation_origin_update(
        &self,
        origin: BlockInfo,
    ) -> Result<(), ChainProcessorError> {
        debug!(
            target: "supervisor::chain_processor",
            chain_id = self.chain_id,
            block_number = origin.number,
            "Processing derivation origin update"
        );

        let invalidated_block = self.invalidated_block.read().await;
        if invalidated_block.is_some() {
            trace!(
                target: "supervisor::chain_processor",
                chain_id = self.chain_id,
                block_number = origin.number,
                "Invalidated block set, skipping derivation origin update"
            );
            return Ok(());
        }

        match self.state_manager.save_source_block(origin) {
            Ok(_) => Ok(()),
            Err(StorageError::BlockOutOfOrder | StorageError::ConflictError) => {
                error!(
                    target: "supervisor::chain_processor",
                    chain_id = self.chain_id,
                    block_number = origin.number,
                    "Source block out of order detected, resetting managed node"
                );

                if let Err(err) = self.managed_node.reset().await {
                    error!(
                        target: "supervisor::chain_processor",
                        chain_id = self.chain_id,
                        %err,
                        "Failed to reset managed node after block out of order"
                    );
                }
                Err(StorageError::BlockOutOfOrder.into())
            }
            Err(err) => Err(err.into()),
        }
    }

    async fn handle_safe_event(
        &self,
        derived_ref_pair: DerivedRefPair,
    ) -> Result<BlockInfo, ChainProcessorError> {
        debug!(
            target: "supervisor::chain_processor",
            chain_id = self.chain_id,
            block_number = derived_ref_pair.derived.number,
            "Processing local safe derived block pair"
        );

        let invalidated_block = self.invalidated_block.read().await;
        if invalidated_block.is_some() {
            trace!(
                target: "supervisor::chain_processor",
                chain_id = self.chain_id,
                block_number = derived_ref_pair.derived.number,
                "Invalidated block already set, skipping safe event processing"
            );
            return Ok(derived_ref_pair.derived);
        }

        if self.validator.is_post_interop(self.chain_id, derived_ref_pair.derived.timestamp) {
            return self.process_safe_derived_block(derived_ref_pair).await
        }

        if self.validator.is_interop_activation_block(self.chain_id, derived_ref_pair.derived) {
            info!(
                target: "supervisor::chain_processor",
                chain_id = self.chain_id,
                block_number = derived_ref_pair.derived.number,
                "Initialising derivation storage for interop activation block"
            );
            self.state_manager.initialise_derivation_storage(derived_ref_pair)?;
            return Ok(derived_ref_pair.derived);
        }

        Ok(derived_ref_pair.derived)
    }

    async fn process_safe_derived_block(
        &self,
        derived_ref_pair: DerivedRefPair,
    ) -> Result<BlockInfo, ChainProcessorError> {
        match self.state_manager.save_derived_block(derived_ref_pair) {
            Ok(_) => Ok(derived_ref_pair.derived),
            Err(StorageError::BlockOutOfOrder) => {
                error!(
                    target: "supervisor::chain_processor",
                    chain_id = self.chain_id,
                    block_number = derived_ref_pair.derived.number,
                    "Block out of order detected, resetting managed node"
                );

                if let Err(err) = self.managed_node.reset().await {
                    error!(
                        target: "supervisor::chain_processor",
                        chain_id = self.chain_id,
                        %err,
                        "Failed to reset managed node after block out of order"
                    );
                }
                Err(StorageError::BlockOutOfOrder.into())
            }

            Err(StorageError::ReorgRequired) => {
                debug!(
                    target: "supervisor::chain_processor",
                    chain = self.chain_id,
                    derived_block = %derived_ref_pair.derived,
                    "Local derivation conflict detected — rewinding"
                );
                self.rewinder.handle_local_reorg(&derived_ref_pair)?;
                self.retry_with_resync_derived_block(derived_ref_pair).await
            }

            Err(StorageError::FutureData) => {
                self.retry_with_resync_derived_block(derived_ref_pair).await
            }

            Err(err) => {
                error!(
                    target: "supervisor::chain_processor",
                    chain_id = self.chain_id,
                    block_number = derived_ref_pair.derived.number,
                    %err,
                    "Failed to save derived block pair"
                );
                Err(err.into())
            }
        }
    }

    async fn retry_with_resync_derived_block(
        &self,
        derived_ref_pair: DerivedRefPair,
    ) -> Result<BlockInfo, ChainProcessorError> {
        self.log_indexer
            .clone()
            .process_and_store_logs(&derived_ref_pair.derived)
            .await
            .inspect_err(|err| {
                error!(
                    target: "supervisor::chain_processor",
                    chain_id = self.chain_id,
                    block_number = derived_ref_pair.derived.number,
                    %err,
                    "Error resyncing logs for derived block"
                );
            })?;
        self.state_manager.save_derived_block(derived_ref_pair).inspect_err(|err| {
            error!(
                target: "supervisor::chain_processor",
                chain_id = self.chain_id,
                block_number = derived_ref_pair.derived.number,
                %err,
                "Error saving derived block after resync"
            );
        })?;

        Ok(derived_ref_pair.derived)
    }

    async fn handle_unsafe_event(
        &self,
        block: BlockInfo,
    ) -> Result<BlockInfo, ChainProcessorError> {
        debug!(
            target: "supervisor::chain_processor",
            chain_id = self.chain_id,
            block_number = block.number,
            "Processing unsafe block"
        );

        let invalidated_block = self.invalidated_block.read().await;
        if invalidated_block.is_some() {
            trace!(
                target: "supervisor::chain_processor",
                chain_id = self.chain_id,
                block_number = block.number,
                "Invalidated block already set, skipping unsafe event processing"
            );
            return Ok(block);
        }

        if self.validator.is_post_interop(self.chain_id, block.timestamp) {
            self.log_indexer.clone().sync_logs(block);
            return Ok(block);
        }

        if self.validator.is_interop_activation_block(self.chain_id, block) {
            info!(
                target: "supervisor::chain_processor",
                chain_id = self.chain_id,
                block_number = block.number,
                "Initialising log storage for interop activation block"
            );
            self.state_manager.initialise_log_storage(block)?;
            return Ok(block);
        }

        Ok(block)
    }

    async fn handle_cross_unsafe_update(
        &self,
        block: BlockInfo,
    ) -> Result<BlockInfo, ChainProcessorError> {
        debug!(
            target: "supervisor::chain_processor",
            chain_id = self.chain_id,
            block_number = block.number,
            "Processing cross unsafe update"
        );

        self.managed_node.update_cross_unsafe(block.id()).await?;
        Ok(block)
    }

    async fn handle_cross_safe_update(
        &self,
        derived_ref_pair: DerivedRefPair,
    ) -> Result<BlockInfo, ChainProcessorError> {
        debug!(
            target: "supervisor::chain_processor",
            chain_id = self.chain_id,
            block_number = derived_ref_pair.derived.number,
            "Processing cross safe update"
        );

        self.managed_node
            .update_cross_safe(derived_ref_pair.source.id(), derived_ref_pair.derived.id())
            .await?;
        Ok(derived_ref_pair.derived)
    }
}

#[cfg(test)]
mod tests {
    use super::*;
    use crate::{
        event::ChainEvent,
        syncnode::{
            AuthenticationError, BlockProvider, ClientError, ManagedNodeController,
            ManagedNodeDataProvider, ManagedNodeError, NodeSubscriber,
        },
    };
    use alloy_primitives::B256;
    use alloy_rpc_types_eth::BlockNumHash;
    use async_trait::async_trait;
    use kona_interop::{DerivedRefPair, InteropValidationError};
    use kona_protocol::BlockInfo;
    use kona_supervisor_storage::{
        DerivationStorageReader, DerivationStorageWriter, HeadRefStorageWriter, LogStorageReader,
        LogStorageWriter, StorageError,
    };
    use kona_supervisor_types::{BlockSeal, Log, OutputV0, Receipts};
    use mockall::mock;
    use std::time::Duration;
    use tokio::sync::mpsc;

    mock!(
        #[derive(Debug)]
        pub Node {}

        #[async_trait]
        impl NodeSubscriber for Node {
            async fn start_subscription(
                &self,
                _event_tx: mpsc::Sender<ChainEvent>,
            ) -> Result<(), ManagedNodeError>;
        }

        #[async_trait]
        impl BlockProvider for Node {
            async fn fetch_receipts(&self, _block_hash: B256) -> Result<Receipts, ManagedNodeError>;
            async fn block_by_number(&self, _number: u64) -> Result<BlockInfo, ManagedNodeError>;
        }

        #[async_trait]
        impl ManagedNodeDataProvider for Node {
            async fn output_v0_at_timestamp(
                &self,
                _timestamp: u64,
            ) -> Result<OutputV0, ManagedNodeError>;

            async fn pending_output_v0_at_timestamp(
                &self,
                _timestamp: u64,
            ) -> Result<OutputV0, ManagedNodeError>;

            async fn l2_block_ref_by_timestamp(
                &self,
                _timestamp: u64,
            ) -> Result<BlockInfo, ManagedNodeError>;
        }

        #[async_trait]
        impl ManagedNodeController for Node {
            async fn update_finalized(
                &self,
                _finalized_block_id: BlockNumHash,
            ) -> Result<(), ManagedNodeError>;

            async fn update_cross_unsafe(
                &self,
                cross_unsafe_block_id: BlockNumHash,
            ) -> Result<(), ManagedNodeError>;

            async fn update_cross_safe(
                &self,
                source_block_id: BlockNumHash,
                derived_block_id: BlockNumHash,
            ) -> Result<(), ManagedNodeError>;

            async fn reset(&self) -> Result<(), ManagedNodeError>;

            async fn invalidate_block(&self, seal: BlockSeal) -> Result<(), ManagedNodeError>;
        }
    );

    mock!(
        #[derive(Debug)]
        pub Db {}

        impl LogStorageWriter for Db {
            fn initialise_log_storage(
                &self,
                block: BlockInfo,
            ) -> Result<(), StorageError>;

            fn store_block_logs(
                &self,
                block: &BlockInfo,
                logs: Vec<Log>,
            ) -> Result<(), StorageError>;
        }

        impl LogStorageReader for Db {
            fn get_block(&self, block_number: u64) -> Result<BlockInfo, StorageError>;
            fn get_latest_block(&self) -> Result<BlockInfo, StorageError>;
            fn get_log(&self,block_number: u64,log_index: u32) -> Result<Log, StorageError>;
            fn get_logs(&self, block_number: u64) -> Result<Vec<Log>, StorageError>;
        }

        impl DerivationStorageReader for Db {
            fn derived_to_source(&self, derived_block_id: BlockNumHash) -> Result<BlockInfo, StorageError>;
            fn latest_derived_block_at_source(&self, source_block_id: BlockNumHash) -> Result<BlockInfo, StorageError>;
            fn latest_derivation_state(&self) -> Result<DerivedRefPair, StorageError>;
        }

        impl DerivationStorageWriter for Db {
            fn initialise_derivation_storage(
                &self,
                incoming_pair: DerivedRefPair,
            ) -> Result<(), StorageError>;

            fn save_derived_block(
                &self,
                incoming_pair: DerivedRefPair,
            ) -> Result<(), StorageError>;

            fn save_source_block(
                &self,
                source: BlockInfo,
            ) -> Result<(), StorageError>;
        }

        impl HeadRefStorageWriter for Db {
            fn update_finalized_using_source(
                &self,
                block_info: BlockInfo,
            ) -> Result<BlockInfo, StorageError>;

            fn update_current_cross_unsafe(
                &self,
                block: &BlockInfo,
            ) -> Result<(), StorageError>;

            fn update_current_cross_safe(
                &self,
                block: &BlockInfo,
            ) -> Result<DerivedRefPair, StorageError>;
        }

        impl StorageRewinder for Db {
            fn rewind_log_storage(&self, to: &BlockNumHash) -> Result<(), StorageError>;
            fn rewind(&self, to: &BlockNumHash) -> Result<(), StorageError>;
        }
    );

    mock! (
        #[derive(Debug)]
        pub Validator {}

        impl InteropValidator for Validator {
            fn validate_interop_timestamps(
                &self,
                initiating_chain_id: ChainId,
                initiating_timestamp: u64,
                executing_chain_id: ChainId,
                executing_timestamp: u64,
                timeout: Option<u64>,
            ) -> Result<(), InteropValidationError>;

            fn is_post_interop(&self, chain_id: ChainId, timestamp: u64) -> bool;

            fn is_interop_activation_block(&self, chain_id: ChainId, block: BlockInfo) -> bool;
        }
    );

    #[tokio::test]
    async fn test_handle_unsafe_event_pre_interop() {
        let mockdb = MockDb::new();
        let mut mock_validator = MockValidator::new();
        let mocknode = MockNode::new();

        mock_validator.expect_is_post_interop().returning(|_, _| false);
        mock_validator.expect_is_interop_activation_block().returning(|_, _| false);

        // Send unsafe block event
        let block = BlockInfo::new(B256::ZERO, 123, B256::ZERO, 10);

        let writer = Arc::new(mockdb);
        let managed_node = Arc::new(mocknode);

        let cancel_token = CancellationToken::new();
        let (tx, rx) = mpsc::channel(10);

        let task = ChainProcessorTask::new(
            Arc::new(mock_validator),
            1,
            managed_node,
            writer,
            cancel_token.clone(),
            rx,
        );

        tx.send(ChainEvent::UnsafeBlock { block }).await.unwrap();

        let task_handle = tokio::spawn(task.run());

        // Give it time to process
        tokio::time::sleep(Duration::from_millis(50)).await;

        // Stop the task
        cancel_token.cancel();
        task_handle.await.unwrap();
    }

    #[tokio::test]
    async fn test_handle_unsafe_event_post_interop() {
        let mut mockdb = MockDb::new();
        let mut mock_validator = MockValidator::new();
        let mut mocknode = MockNode::new();

        mock_validator.expect_is_post_interop().returning(|_, _| true);

        // Send unsafe block event
        let block = BlockInfo::new(B256::ZERO, 123, B256::ZERO, 1003);

        mockdb.expect_store_block_logs().returning(move |_block, _log| Ok(()));
        mocknode.expect_fetch_receipts().returning(move |block_hash| {
            assert!(block_hash == block.hash);
            Ok(Receipts::default())
        });

        let writer = Arc::new(mockdb);
        let managed_node = Arc::new(mocknode);

        let cancel_token = CancellationToken::new();
        let (tx, rx) = mpsc::channel(10);

        let task = ChainProcessorTask::new(
            Arc::new(mock_validator),
            1,
            managed_node,
            writer,
            cancel_token.clone(),
            rx,
        );

        tx.send(ChainEvent::UnsafeBlock { block }).await.unwrap();

        let task_handle = tokio::spawn(task.run());

        // Give it time to process
        tokio::time::sleep(Duration::from_millis(50)).await;

        // Stop the task
        cancel_token.cancel();
        task_handle.await.unwrap();
    }

    #[tokio::test]
    async fn test_handle_unsafe_event_interop_activation() {
        let mut mockdb = MockDb::new();
        let mut mock_validator = MockValidator::new();
        let mocknode = MockNode::new();

        mock_validator.expect_is_post_interop().returning(|_, _| false);
        mock_validator.expect_is_interop_activation_block().returning(|_, _| true);

        // Block that triggers interop activation
        let block = BlockInfo::new(B256::ZERO, 123, B256::ZERO, 1001); // Use timestamp/number that triggers activation

        mockdb.expect_initialise_log_storage().returning(move |b| {
            assert_eq!(b, block);
            Ok(())
        });

        let writer = Arc::new(mockdb);
        let managed_node = Arc::new(mocknode);

        let cancel_token = CancellationToken::new();
        let (tx, rx) = mpsc::channel(10);

        let task = ChainProcessorTask::new(
            Arc::new(mock_validator),
            1,
            managed_node,
            writer,
            cancel_token.clone(),
            rx,
        );

        tx.send(ChainEvent::UnsafeBlock { block }).await.unwrap();

        let task_handle = tokio::spawn(task.run());
        tokio::time::sleep(std::time::Duration::from_millis(50)).await;
        cancel_token.cancel();
        task_handle.await.unwrap();
    }

    #[tokio::test]
    async fn test_handle_derived_event_pre_interop() {
        let block_pair = DerivedRefPair {
            source: BlockInfo {
                number: 123,
                hash: B256::ZERO,
                parent_hash: B256::ZERO,
                timestamp: 0,
            },
            derived: BlockInfo {
                number: 1234,
                hash: B256::ZERO,
                parent_hash: B256::ZERO,
                timestamp: 999,
            },
        };

        let mockdb = MockDb::new();
        let mut mock_validator = MockValidator::new();
        let mocknode = MockNode::new();

        mock_validator.expect_is_post_interop().returning(|_, _| false);
        mock_validator.expect_is_interop_activation_block().returning(|_, _| false);

        let writer = Arc::new(mockdb);
        let managed_node = Arc::new(mocknode);

        let cancel_token = CancellationToken::new();
        let (tx, rx) = mpsc::channel(10);

        let task = ChainProcessorTask::new(
            Arc::new(mock_validator),
            1,
            managed_node,
            writer,
            cancel_token.clone(),
            rx,
        );

        // Send unsafe block event
        tx.send(ChainEvent::DerivedBlock { derived_ref_pair: block_pair }).await.unwrap();

        let task_handle = tokio::spawn(task.run());

        // Give it time to process
        tokio::time::sleep(Duration::from_millis(50)).await;

        // Stop the task
        cancel_token.cancel();
        task_handle.await.unwrap();
    }

    #[tokio::test]
    async fn test_handle_derived_event_post_interop() {
        let block_pair = DerivedRefPair {
            source: BlockInfo {
                number: 123,
                hash: B256::ZERO,
                parent_hash: B256::ZERO,
                timestamp: 0,
            },
            derived: BlockInfo {
                number: 1234,
                hash: B256::ZERO,
                parent_hash: B256::ZERO,
                timestamp: 1003,
            },
        };

        let mut mockdb = MockDb::new();
        let mut mock_validator = MockValidator::new();
        let mocknode = MockNode::new();

        mock_validator.expect_is_post_interop().returning(|_, _| true);

        mockdb.expect_save_derived_block().returning(move |_pair: DerivedRefPair| {
            assert_eq!(_pair, block_pair);
            Ok(())
        });

        let writer = Arc::new(mockdb);
        let managed_node = Arc::new(mocknode);

        let cancel_token = CancellationToken::new();
        let (tx, rx) = mpsc::channel(10);

        let task = ChainProcessorTask::new(
            Arc::new(mock_validator),
            1,
            managed_node,
            writer,
            cancel_token.clone(),
            rx,
        );

        // Send unsafe block event
        tx.send(ChainEvent::DerivedBlock { derived_ref_pair: block_pair }).await.unwrap();

        let task_handle = tokio::spawn(task.run());

        // Give it time to process
        tokio::time::sleep(Duration::from_millis(50)).await;

        // Stop the task
        cancel_token.cancel();
        task_handle.await.unwrap();
    }

    #[tokio::test]
    async fn test_handle_derived_event_interop_activation() {
        let block_pair = DerivedRefPair {
            source: BlockInfo {
                number: 123,
                hash: B256::ZERO,
                parent_hash: B256::ZERO,
                timestamp: 0,
            },
            derived: BlockInfo {
                number: 1234,
                hash: B256::ZERO,
                parent_hash: B256::ZERO,
                timestamp: 1001,
            },
        };

        let mut mockdb = MockDb::new();
        let mut mock_validator = MockValidator::new();
        let mocknode = MockNode::new();

        mock_validator.expect_is_post_interop().returning(|_, _| false);
        mock_validator.expect_is_interop_activation_block().returning(|_, _| true);

        mockdb.expect_initialise_derivation_storage().returning(move |_pair: DerivedRefPair| {
            assert_eq!(_pair, block_pair);
            Ok(())
        });

        let writer = Arc::new(mockdb);
        let managed_node = Arc::new(mocknode);

        let cancel_token = CancellationToken::new();
        let (tx, rx) = mpsc::channel(10);

        let task = ChainProcessorTask::new(
            Arc::new(mock_validator),
            1,
            managed_node,
            writer,
            cancel_token.clone(),
            rx,
        );

        // Send unsafe block event
        tx.send(ChainEvent::DerivedBlock { derived_ref_pair: block_pair }).await.unwrap();

        let task_handle = tokio::spawn(task.run());

        // Give it time to process
        tokio::time::sleep(Duration::from_millis(50)).await;

        // Stop the task
        cancel_token.cancel();
        task_handle.await.unwrap();
    }

    #[tokio::test]
    async fn test_handle_derived_event_block_out_of_order_triggers_reset() {
        let block_pair = DerivedRefPair {
            source: BlockInfo {
                number: 123,
                hash: B256::ZERO,
                parent_hash: B256::ZERO,
                timestamp: 0,
            },
            derived: BlockInfo {
                number: 1234,
                hash: B256::ZERO,
                parent_hash: B256::ZERO,
                timestamp: 1003, // post-interop
            },
        };

        let mut mockdb = MockDb::new();
        let mut mock_validator = MockValidator::new();
        let mut mocknode = MockNode::new();

        mock_validator.expect_is_post_interop().returning(|_, _| true);

        // Simulate BlockOutOfOrder error
        mockdb
            .expect_save_derived_block()
            .returning(move |_pair: DerivedRefPair| Err(StorageError::BlockOutOfOrder));

        // Expect reset to be called
        mocknode.expect_reset().returning(|| Ok(()));

        let writer = Arc::new(mockdb);
        let managed_node = Arc::new(mocknode);

        let cancel_token = CancellationToken::new();
        let (tx, rx) = mpsc::channel(10);

        let task = ChainProcessorTask::new(
            Arc::new(mock_validator),
            1,
            managed_node,
            writer,
            cancel_token.clone(),
            rx,
        );

        tx.send(ChainEvent::DerivedBlock { derived_ref_pair: block_pair }).await.unwrap();

        let task_handle = tokio::spawn(task.run());

        tokio::time::sleep(std::time::Duration::from_millis(50)).await;
        cancel_token.cancel();
        task_handle.await.unwrap();
    }

    #[tokio::test]
    async fn test_handle_derived_event_block_triggers_reorg() {
        let block_pair = DerivedRefPair {
            source: BlockInfo {
                number: 123,
                hash: B256::ZERO,
                parent_hash: B256::ZERO,
                timestamp: 0,
            },
            derived: BlockInfo {
                number: 1234,
                hash: B256::ZERO,
                parent_hash: B256::ZERO,
                timestamp: 1003, // post-interop
            },
        };

        let mut mockdb = MockDb::new();
        let mut mock_validator = MockValidator::new();
        let mut mocknode = MockNode::new();

        mock_validator.expect_is_post_interop().returning(|_, _| true);

        // Simulate ReorgRequired error
        mockdb
            .expect_save_derived_block()
            .returning(move |_pair: DerivedRefPair| Err(StorageError::ReorgRequired));

        mockdb.expect_get_block().returning(move |num| {
            Ok(BlockInfo {
                number: num,
                hash: B256::random(), // different hash from safe derived block
                parent_hash: B256::ZERO,
                timestamp: 1003, // post-interop
            })
        });

        // Expect reorg on log storage
        mockdb.expect_rewind_log_storage().returning(|_block_id| Ok(()));

        mockdb.expect_store_block_logs().returning(|_block_id, _logs| Ok(()));

        mocknode.expect_fetch_receipts().returning(|_receipts| Ok(Receipts::default()));

        let writer = Arc::new(mockdb);
        let managed_node = Arc::new(mocknode);

        let cancel_token = CancellationToken::new();
        let (tx, rx) = mpsc::channel(10);

        let task = ChainProcessorTask::new(
            Arc::new(mock_validator),
            1,
            managed_node,
            writer,
            cancel_token.clone(),
            rx,
        );

        tx.send(ChainEvent::DerivedBlock { derived_ref_pair: block_pair }).await.unwrap();

        let task_handle = tokio::spawn(task.run());

        tokio::time::sleep(std::time::Duration::from_millis(50)).await;
        cancel_token.cancel();
        task_handle.await.unwrap();
    }

    #[tokio::test]
    async fn test_handle_derived_event_block_triggers_resync() {
        let block_pair = DerivedRefPair {
            source: BlockInfo {
                number: 123,
                hash: B256::ZERO,
                parent_hash: B256::ZERO,
                timestamp: 0,
            },
            derived: BlockInfo {
                number: 1234,
                hash: B256::ZERO,
                parent_hash: B256::ZERO,
                timestamp: 1003, // post-interop
            },
        };

        let mut mockdb = MockDb::new();
        let mut mock_validator = MockValidator::new();
        let mut mocknode = MockNode::new();

        mock_validator.expect_is_post_interop().returning(|_, _| true);

        // Simulate ReorgRequired error
        mockdb
            .expect_save_derived_block()
            .returning(move |_pair: DerivedRefPair| Err(StorageError::FutureData));

        mockdb.expect_get_block().returning(move |num| {
            Ok(BlockInfo {
                number: num,
                hash: B256::random(), // different hash from safe derived block
                parent_hash: B256::ZERO,
                timestamp: 1003, // post-interop
            })
        });

        mockdb.expect_store_block_logs().returning(|_block_id, _logs| Ok(()));

        mocknode.expect_fetch_receipts().returning(|_receipts| Ok(Receipts::default()));

        let writer = Arc::new(mockdb);
        let managed_node = Arc::new(mocknode);

        let cancel_token = CancellationToken::new();
        let (tx, rx) = mpsc::channel(10);

        let task = ChainProcessorTask::new(
            Arc::new(mock_validator),
            1,
            managed_node,
            writer,
            cancel_token.clone(),
            rx,
        );

        tx.send(ChainEvent::DerivedBlock { derived_ref_pair: block_pair }).await.unwrap();

        let task_handle = tokio::spawn(task.run());

        tokio::time::sleep(std::time::Duration::from_millis(50)).await;
        cancel_token.cancel();
        task_handle.await.unwrap();
    }

    #[tokio::test]
    async fn test_handle_derived_event_other_error() {
        let block_pair = DerivedRefPair {
            source: BlockInfo {
                number: 123,
                hash: B256::ZERO,
                parent_hash: B256::ZERO,
                timestamp: 0,
            },
            derived: BlockInfo {
                number: 1234,
                hash: B256::ZERO,
                parent_hash: B256::ZERO,
                timestamp: 1003, // post-interop
            },
        };

        let mut mockdb = MockDb::new();
        let mut mock_validator = MockValidator::new();
        let mocknode = MockNode::new();

        mock_validator.expect_is_post_interop().returning(|_, _| true);

        // Simulate a different error
        mockdb
            .expect_save_derived_block()
            .returning(move |_pair: DerivedRefPair| Err(StorageError::DatabaseNotInitialised));

        let writer = Arc::new(mockdb);
        let managed_node = Arc::new(mocknode);

        let cancel_token = CancellationToken::new();
        let (tx, rx) = mpsc::channel(10);

        let task = ChainProcessorTask::new(
            Arc::new(mock_validator),
            1,
            managed_node,
            writer,
            cancel_token.clone(),
            rx,
        );

        tx.send(ChainEvent::DerivedBlock { derived_ref_pair: block_pair }).await.unwrap();

        let task_handle = tokio::spawn(task.run());

        tokio::time::sleep(std::time::Duration::from_millis(50)).await;
        cancel_token.cancel();
        task_handle.await.unwrap();
    }

    #[tokio::test]
    async fn test_handle_derivation_origin_update_triggers() {
        let origin =
            BlockInfo { number: 42, hash: B256::ZERO, parent_hash: B256::ZERO, timestamp: 123456 };

        let mut mockdb = MockDb::new();
        let mock_validator = MockValidator::new();
        let mocknode = MockNode::new();

        let origin_clone = origin;
        mockdb.expect_save_source_block().returning(move |block_info: BlockInfo| {
            assert_eq!(block_info, origin_clone);
            Ok(())
        });

        let writer = Arc::new(mockdb);
        let managed_node = Arc::new(mocknode);

        let cancel_token = CancellationToken::new();
        let (tx, rx) = mpsc::channel(10);

        let task = ChainProcessorTask::new(
            Arc::new(mock_validator),
            1,
            managed_node,
            writer,
            cancel_token.clone(),
            rx,
        );

        // Send derivation origin update event
        tx.send(ChainEvent::DerivationOriginUpdate { origin }).await.unwrap();

        let task_handle = tokio::spawn(task.run());

        // Give it time to process
        tokio::time::sleep(Duration::from_millis(50)).await;

        // Stop the task
        cancel_token.cancel();
        task_handle.await.unwrap();
    }

    #[tokio::test]
    async fn test_handle_finalized_source_update_triggers() {
        let finalized_source_block =
            BlockInfo { number: 99, hash: B256::ZERO, parent_hash: B256::ZERO, timestamp: 1234578 };

        let mut mocknode = MockNode::new();
        let mock_validator = MockValidator::new();
        let mut mockdb = MockDb::new();

        // The finalized_derived_block returned by update_finalized_using_source
        let finalized_derived_block =
            BlockInfo { number: 5, hash: B256::ZERO, parent_hash: B256::ZERO, timestamp: 1234578 };

        // Expect update_finalized_using_source to be called with finalized_source_block
        mockdb.expect_update_finalized_using_source().returning(move |block_info: BlockInfo| {
            assert_eq!(block_info, finalized_source_block);
            Ok(finalized_derived_block)
        });

        // Expect update_finalized to be called with the derived block's id
        let finalized_derived_block_id = finalized_derived_block.id();
        mocknode.expect_update_finalized().returning(move |block_id| {
            assert_eq!(block_id, finalized_derived_block_id);
            Ok(())
        });

        let writer = Arc::new(mockdb);
        let managed_node = Arc::new(mocknode);

        let cancel_token = CancellationToken::new();
        let (tx, rx) = mpsc::channel(10);

        let task = ChainProcessorTask::new(
            Arc::new(mock_validator),
            1,
            managed_node,
            writer,
            cancel_token.clone(),
            rx,
        );

        // Send FinalizedSourceUpdate event
        tx.send(ChainEvent::FinalizedSourceUpdate { finalized_source_block }).await.unwrap();

        let task_handle = tokio::spawn(task.run());

        // Give it time to process
        tokio::time::sleep(std::time::Duration::from_millis(50)).await;

        // Stop the task
        cancel_token.cancel();
        task_handle.await.unwrap();
    }

    #[tokio::test]
    async fn test_handle_finalized_source_update_db_error() {
        let finalized_source_block =
            BlockInfo { number: 99, hash: B256::ZERO, parent_hash: B256::ZERO, timestamp: 1234578 };

        let mut mocknode = MockNode::new();
        let mock_validator = MockValidator::new();
        let mut mockdb = MockDb::new();

        // DB returns error
        mockdb
            .expect_update_finalized_using_source()
            .returning(|_block_info: BlockInfo| Err(StorageError::DatabaseNotInitialised));

        // Managed node's update_finalized should NOT be called
        mocknode.expect_update_finalized().never();

        let writer = Arc::new(mockdb);
        let managed_node = Arc::new(mocknode);

        let cancel_token = CancellationToken::new();
        let (tx, rx) = mpsc::channel(10);

        let task = ChainProcessorTask::new(
            Arc::new(mock_validator),
            1,
            managed_node,
            writer,
            cancel_token.clone(),
            rx,
        );

        // Send FinalizedSourceUpdate event
        tx.send(ChainEvent::FinalizedSourceUpdate { finalized_source_block }).await.unwrap();

        let task_handle = tokio::spawn(task.run());

        // Give it time to process
        tokio::time::sleep(std::time::Duration::from_millis(50)).await;

        // Stop the task
        cancel_token.cancel();
        task_handle.await.unwrap();
    }

    #[tokio::test]
    async fn test_handle_cross_unsafe_update_triggers() {
        let block =
            BlockInfo { number: 42, hash: B256::ZERO, parent_hash: B256::ZERO, timestamp: 123456 };

        let mockdb = MockDb::new();
        let mock_validator = MockValidator::new();
        let mut mocknode = MockNode::new();

        mocknode.expect_update_cross_unsafe().returning(move |cross_unsafe_block| {
            assert_eq!(cross_unsafe_block, block.id());
            Ok(())
        });

        let writer = Arc::new(mockdb);
        let managed_node = Arc::new(mocknode);

        let cancel_token = CancellationToken::new();
        let (tx, rx) = mpsc::channel(10);

        let task = ChainProcessorTask::new(
            Arc::new(mock_validator),
            1,
            managed_node,
            writer,
            cancel_token.clone(),
            rx,
        );

        // Send derivation origin update event
        tx.send(ChainEvent::CrossUnsafeUpdate { block }).await.unwrap();

        let task_handle = tokio::spawn(task.run());

        // Give it time to process
        tokio::time::sleep(Duration::from_millis(50)).await;

        // Stop the task
        cancel_token.cancel();
        task_handle.await.unwrap();
    }

    #[tokio::test]
    async fn test_handle_cross_safe_update_triggers() {
        let derived =
            BlockInfo { number: 42, hash: B256::ZERO, parent_hash: B256::ZERO, timestamp: 123456 };
        let source =
            BlockInfo { number: 1, hash: B256::ZERO, parent_hash: B256::ZERO, timestamp: 123456 };

        let mockdb = MockDb::new();
        let mock_validator = MockValidator::new();
        let mut mocknode = MockNode::new();

        mocknode.expect_update_cross_safe().returning(move |source_id, derived_id| {
            assert_eq!(derived_id, derived.id());
            assert_eq!(source_id, source.id());
            Ok(())
        });

        let writer = Arc::new(mockdb);
        let managed_node = Arc::new(mocknode);

        let cancel_token = CancellationToken::new();
        let (tx, rx) = mpsc::channel(10);

        let task = ChainProcessorTask::new(
            Arc::new(mock_validator),
            1,
            managed_node,
            writer,
            cancel_token.clone(),
            rx,
        );

        // Send derivation origin update event
        tx.send(ChainEvent::CrossSafeUpdate {
            derived_ref_pair: DerivedRefPair { source, derived },
        })
        .await
        .unwrap();

        let task_handle = tokio::spawn(task.run());

        // Give it time to process
        tokio::time::sleep(Duration::from_millis(50)).await;

        // Stop the task
        cancel_token.cancel();
        task_handle.await.unwrap();
    }

    #[tokio::test]
    async fn test_handle_invalidate_block_already_set_skips() {
        let mockdb = MockDb::new();
        let mock_validator = MockValidator::new();
        let mocknode = MockNode::new();

        let block = BlockInfo::new(B256::from([1u8; 32]), 42, B256::ZERO, 12345);

        // Set up state: invalidated_block is already set
        let writer = Arc::new(mockdb);
        let managed_node = Arc::new(mocknode);
        let cancel_token = CancellationToken::new();
        let (_tx, rx) = mpsc::channel(10);
        let task = ChainProcessorTask::new(
            Arc::new(mock_validator),
            1,
            managed_node,
            writer,
            cancel_token.clone(),
            rx,
        );
        {
            let mut guard = task.invalidated_block.write().await;
            *guard = Some(DerivedRefPair { source: block, derived: block });
        }

        let result = task.handle_invalidate_block(block).await;
        assert!(result.is_ok());
    }

    #[tokio::test]
    async fn test_handle_invalidate_block_derived_to_source_error() {
        let mut mockdb = MockDb::new();
        let mock_validator = MockValidator::new();
        let mocknode = MockNode::new();
        let block = BlockInfo::new(B256::from([1u8; 32]), 42, B256::ZERO, 12345);

        mockdb.expect_derived_to_source().returning(move |_id| Err(StorageError::FutureData));

        let writer = Arc::new(mockdb);
        let managed_node = Arc::new(mocknode);
        let cancel_token = CancellationToken::new();
        let (_tx, rx) = mpsc::channel(10);
        let task = ChainProcessorTask::new(
            Arc::new(mock_validator),
            1,
            managed_node,
            writer,
            cancel_token.clone(),
            rx,
        );

        let result = task.handle_invalidate_block(block).await;
        assert!(matches!(result, Err(ChainProcessorError::StorageError(StorageError::FutureData))));

        // make sure invalidated_block is not set
        let guard = task.invalidated_block.read().await;
        assert!(guard.is_none());
    }

    #[tokio::test]
    async fn test_handle_invalidate_block_rewind_error() {
        let mut mockdb = MockDb::new();
        let mock_validator = MockValidator::new();
        let mocknode = MockNode::new();
        let block = BlockInfo::new(B256::from([1u8; 32]), 42, B256::ZERO, 12345);

        mockdb.expect_derived_to_source().returning(move |_id| Ok(block));
        mockdb.expect_rewind().returning(move |_to| Err(StorageError::DatabaseNotInitialised));

        let writer = Arc::new(mockdb);
        let managed_node = Arc::new(mocknode);
        let cancel_token = CancellationToken::new();
        let (_tx, rx) = mpsc::channel(10);
        let task = ChainProcessorTask::new(
            Arc::new(mock_validator),
            1,
            managed_node,
            writer,
            cancel_token.clone(),
            rx,
        );

        let result = task.handle_invalidate_block(block).await;
        assert!(matches!(
            result,
            Err(ChainProcessorError::StorageError(StorageError::DatabaseNotInitialised))
        ));

        // make sure invalidated_block is not set
        let guard = task.invalidated_block.read().await;
        assert!(guard.is_none());
    }

    #[tokio::test]
    async fn test_handle_invalidate_block_managed_node_error() {
        let mut mockdb = MockDb::new();
        let mock_validator = MockValidator::new();
        let mut mocknode = MockNode::new();
        let block = BlockInfo::new(B256::from([1u8; 32]), 42, B256::ZERO, 12345);

        mockdb.expect_derived_to_source().returning(move |_id| Ok(block));
        mockdb.expect_rewind().returning(move |_to| Ok(()));
        mocknode.expect_invalidate_block().returning(move |_seal| {
            Err(ManagedNodeError::ClientError(ClientError::Authentication(
                AuthenticationError::InvalidHeader,
            )))
        });

        let writer = Arc::new(mockdb);
        let managed_node = Arc::new(mocknode);
        let cancel_token = CancellationToken::new();
        let (_tx, rx) = mpsc::channel(10);
        let task = ChainProcessorTask::new(
            Arc::new(mock_validator),
            1,
            managed_node,
            writer,
            cancel_token.clone(),
            rx,
        );

        let result = task.handle_invalidate_block(block).await;
        assert!(matches!(result, Err(ChainProcessorError::ManagedNode(_))));

        // make sure invalidated_block is not set
        let guard = task.invalidated_block.read().await;
        assert!(guard.is_none());
    }

    #[tokio::test]
    async fn test_handle_invalidate_block_success_sets_invalidated() {
        let mut mockdb = MockDb::new();
        let mock_validator = MockValidator::new();
        let mut mocknode = MockNode::new();
        let derived_block = BlockInfo::new(B256::from([1u8; 32]), 42, B256::ZERO, 12345);
        let source_block = BlockInfo::new(B256::from([2u8; 32]), 41, B256::ZERO, 12344);

        mockdb.expect_derived_to_source().returning(move |_id| Ok(source_block));
        mockdb.expect_rewind().returning(move |_to| Ok(()));
        mocknode.expect_invalidate_block().returning(move |_seal| Ok(()));

        let writer = Arc::new(mockdb);
        let managed_node = Arc::new(mocknode);
        let cancel_token = CancellationToken::new();
        let (_tx, rx) = mpsc::channel(10);
        let task = ChainProcessorTask::new(
            Arc::new(mock_validator),
            1,
            managed_node,
            writer,
            cancel_token.clone(),
            rx,
        );

        let result = task.handle_invalidate_block(derived_block).await;
        assert!(result.is_ok());

        // make sure invalidated_block is set
        let guard = task.invalidated_block.read().await;
        let pair = guard.as_ref().expect("invalidated_block should be set");
        assert_eq!(pair.derived, derived_block);
        assert_eq!(pair.source, source_block);
    }

    #[tokio::test]
    async fn test_handle_block_replacement_no_invalidated_block() {
        let mockdb = MockDb::new();
        let mock_validator = MockValidator::new();
        let mocknode = MockNode::new();

        let replacement = BlockReplacement {
            invalidated: B256::from([1u8; 32]),
            replacement: BlockInfo::new(B256::from([2u8; 32]), 43, B256::ZERO, 12346),
        };

        let writer = Arc::new(mockdb);
        let managed_node = Arc::new(mocknode);
        let cancel_token = CancellationToken::new();
        let (_tx, rx) = mpsc::channel(10);
        let task = ChainProcessorTask::new(
            Arc::new(mock_validator),
            1,
            managed_node,
            writer,
            cancel_token.clone(),
            rx,
        );

        let result = task.handle_block_replacement(replacement).await;
        assert!(result.is_ok());
    }

    #[tokio::test]
    async fn test_handle_block_replacement_invalidated_hash_mismatch() {
        let mockdb = MockDb::new();
        let mock_validator = MockValidator::new();
        let mocknode = MockNode::new();

        let invalidated_block = BlockInfo::new(B256::from([3u8; 32]), 42, B256::ZERO, 12345);
        let replacement = BlockReplacement {
            invalidated: B256::from([1u8; 32]), // does not match invalidated_block.hash
            replacement: BlockInfo::new(B256::from([2u8; 32]), 43, B256::ZERO, 12346),
        };

        let writer = Arc::new(mockdb);
        let managed_node = Arc::new(mocknode);
        let cancel_token = CancellationToken::new();
        let (_tx, rx) = mpsc::channel(10);
        let task = ChainProcessorTask::new(
            Arc::new(mock_validator),
            1,
            managed_node,
            writer,
            cancel_token.clone(),
            rx,
        );
        {
            let mut guard = task.invalidated_block.write().await;
            *guard = Some(DerivedRefPair { source: invalidated_block, derived: invalidated_block });
>>>>>>> 84c3601b
        }
    }
}<|MERGE_RESOLUTION|>--- conflicted
+++ resolved
@@ -115,70 +115,6 @@
         self
     }
 
-<<<<<<< HEAD
-=======
-    /// Observes an async call, recording metrics and latency for block processing.
-    /// The latecy is calculated as the difference between the current system time and the block's
-    /// timestamp.
-    async fn observe_block_processing<Fut, F>(
-        &self,
-        event_type: &'static str,
-        f: F,
-    ) -> Result<BlockInfo, ChainProcessorError>
-    where
-        F: FnOnce() -> Fut,
-        Fut: std::future::Future<Output = Result<BlockInfo, ChainProcessorError>>,
-    {
-        let result = f().await;
-
-        if !self.metrics_enabled.unwrap_or(false) {
-            return result;
-        }
-
-        match &result {
-            Ok(block) => {
-                metrics::counter!(
-                    Metrics::BLOCK_PROCESSING_SUCCESS_TOTAL,
-                    "type" => event_type,
-                    "chain_id" => self.chain_id.to_string()
-                )
-                .increment(1);
-
-                // Calculate elapsed time for block processing
-                let now = match std::time::SystemTime::now().duration_since(std::time::UNIX_EPOCH) {
-                    Ok(duration) => duration.as_secs_f64(),
-                    Err(e) => {
-                        error!(
-                            target: "supervisor::chain_processor",
-                            chain_id = self.chain_id,
-                            "SystemTime error when recording block processing latency: {e}"
-                        );
-                        return result;
-                    }
-                };
-
-                let latency = now - block.timestamp as f64;
-                metrics::histogram!(
-                    Metrics::BLOCK_PROCESSING_LATENCY_SECONDS,
-                    "type" => event_type,
-                    "chain_id" => self.chain_id.to_string()
-                )
-                .record(latency);
-            }
-            Err(_err) => {
-                metrics::counter!(
-                    Metrics::BLOCK_PROCESSING_ERROR_TOTAL,
-                    "type" => event_type,
-                    "chain_id" => self.chain_id.to_string()
-                )
-                .increment(1);
-            }
-        }
-
-        result
-    }
-
->>>>>>> 84c3601b
     /// Runs the chain processor task, which listens for events and processes them.
     /// This method will run indefinitely until the cancellation token is triggered.
     pub async fn run(mut self) {
@@ -204,7 +140,6 @@
     async fn handle_event(&mut self, event: ChainEvent) {
         let result = match event {
             ChainEvent::UnsafeBlock { block } => {
-<<<<<<< HEAD
                 self.unsafe_handler.handle(block, &mut self.state).await
             }
             ChainEvent::DerivedBlock { derived_ref_pair } => {
@@ -227,1614 +162,17 @@
             }
             ChainEvent::CrossSafeUpdate { derived_ref_pair } => {
                 self.cross_safe_handler.handle(derived_ref_pair, &mut self.state).await
-=======
-                let _ = self
-                    .observe_block_processing("local_unsafe", || async {
-                        self.handle_unsafe_event(block).await.inspect_err(|err| {
-                            error!(
-                                target: "supervisor::chain_processor",
-                                chain_id = self.chain_id,
-                                block_number = block.number,
-                                %err,
-                                "Failed to process unsafe block"
-                            );
-                        })
-                    })
-                    .await;
-            }
-            ChainEvent::DerivedBlock { derived_ref_pair } => {
-                let _ = self
-                    .observe_block_processing("local_safe", || async {
-                        self.handle_safe_event(derived_ref_pair).await.inspect_err(|err| {
-                            error!(
-                                target: "supervisor::chain_processor",
-                                chain_id = self.chain_id,
-                                block_number = derived_ref_pair.derived.number,
-                                %err,
-                                "Failed to process local safe derived block pair"
-                            );
-                        })
-                    })
-                    .await;
-            }
-            ChainEvent::DerivationOriginUpdate { origin } => {
-                let _ = self.handle_derivation_origin_update(origin).await.inspect_err(|err| {
-                    error!(
-                        target: "supervisor::chain_processor",
-                        chain_id = self.chain_id,
-                        block_number = origin.number,
-                        %err,
-                        "Failed to update derivation origin"
-                    );
-                });
-            }
-            ChainEvent::InvalidateBlock { block } => {
-                let _ = self.handle_invalidate_block(block).await.inspect_err(|err| {
-                    error!(
-                        target: "supervisor::chain_processor",
-                        chain_id = self.chain_id,
-                        block_number = block.number,
-                        %err,
-                        "Failed to invalidate block"
-                    );
-                });
-            }
-            ChainEvent::BlockReplaced { replacement } => {
-                let _ = self.handle_block_replacement(replacement).await.inspect_err(|err| {
-                    error!(
-                        target: "supervisor::chain_processor",
-                        chain_id = self.chain_id,
-                        %err,
-                        "Failed to handle block replacement"
-                    );
-                });
-            }
-            ChainEvent::FinalizedSourceUpdate { finalized_source_block } => {
-                let _ = self
-                    .observe_block_processing("finalized", || async {
-                        self.handle_finalized_l1_update(finalized_source_block).await.inspect_err(
-                            |err| {
-                                error!(
-                                    target: "supervisor::chain_processor",
-                                    chain_id = self.chain_id,
-                                    block_number = finalized_source_block.number,
-                                    %err,
-                                    "Failed to process finalized source update"
-                                );
-                            },
-                        )
-                    })
-                    .await;
-            }
-            ChainEvent::CrossUnsafeUpdate { block } => {
-                let _ = self
-                    .observe_block_processing("cross_unsafe", || async {
-                        self.handle_cross_unsafe_update(block).await.inspect_err(|err| {
-                            error!(
-                                target: "supervisor::chain_processor",
-                                chain_id = self.chain_id,
-                                block_number = block.number,
-                                %err,
-                                "Failed to process cross unsafe update"
-                            );
-                        })
-                    })
-                    .await;
-            }
-            ChainEvent::CrossSafeUpdate { derived_ref_pair } => {
-                let _ = self
-                    .observe_block_processing("cross_safe", || async {
-                        self.handle_cross_safe_update(derived_ref_pair).await.inspect_err(|err| {
-                            error!(
-                                target: "supervisor::chain_processor",
-                                chain_id = self.chain_id,
-                                block_number = derived_ref_pair.derived.number,
-                                %err,
-                                "Failed to process cross safe update"
-                            );
-                        })
-                    })
-                    .await;
-            }
-        }
-    }
-
-    async fn handle_block_replacement(
-        &self,
-        replacement: BlockReplacement,
-    ) -> Result<(), ChainProcessorError> {
-        debug!(
-            target: "supervisor::chain_processor",
-            chain_id = self.chain_id,
-            %replacement,
-            "Handling block replacement"
-        );
-
-        let mut guard = self.invalidated_block.write().await;
-        // check if invalidated block is same as replacement block
-        if let Some(invalidated_ref_pair) = *guard {
-            if invalidated_ref_pair.derived.hash != replacement.invalidated {
-                debug!(
-                    target: "supervisor::chain_processor",
-                    chain_id = self.chain_id,
-                    invalidated_block = %invalidated_ref_pair.derived,
-                    replacement_block = %replacement.replacement,
-                    "Replacement block does not match invalidated block, skipping"
-                );
-                return Ok(());
->>>>>>> 84c3601b
             }
         };
 
-<<<<<<< HEAD
         if let Err(err) = result {
-=======
-            // save the derived block
-            let derived_ref_pair = DerivedRefPair {
-                source: invalidated_ref_pair.source,
-                derived: replacement.replacement,
-            };
-            self.retry_with_resync_derived_block(derived_ref_pair).await?;
-            *guard = None;
-            return Ok(());
-        }
-        Ok(())
-    }
-
-    async fn handle_invalidate_block(&self, block: BlockInfo) -> Result<(), ChainProcessorError> {
-        debug!(
-            target: "supervisor::chain_processor",
-            chain_id = self.chain_id,
-            invalidated_block = %block,
-            "Processing invalidate block"
-        );
-
-        let mut invalidated_block = self.invalidated_block.write().await;
-        if invalidated_block.is_some() {
->>>>>>> 84c3601b
             debug!(
                 target: "supervisor::chain_processor",
                 chain_id = self.chain_id,
-<<<<<<< HEAD
                 %err,
                 ?event,
                 "Failed to process event"
             );
-=======
-                block_number = block.number,
-                "Invalidated block already set, skipping"
-            );
-            return Ok(());
-        }
-
-        let source_block = self.state_manager.derived_to_source(block.id())?;
-
-        // rewind the storage to the block before the invalidated block
-        let to = block.id();
-        self.state_manager.rewind(&to)?;
-
-        let block_seal = BlockSeal::new(block.hash, block.number, block.timestamp);
-        self.managed_node.invalidate_block(block_seal).await?;
-
-        *invalidated_block = Some(DerivedRefPair { source: source_block, derived: block });
-        Ok(())
-    }
-
-    async fn handle_finalized_l1_update(
-        &self,
-        finalized_source_block: BlockInfo,
-    ) -> Result<BlockInfo, ChainProcessorError> {
-        debug!(
-            target: "supervisor::chain_processor",
-            chain_id = self.chain_id,
-            block_number = finalized_source_block.number,
-            "Processing finalized L1 update"
-        );
-        let finalized_derived_block =
-            self.state_manager.update_finalized_using_source(finalized_source_block)?;
-        self.managed_node.update_finalized(finalized_derived_block.id()).await?;
-        Ok(finalized_derived_block)
-    }
-
-    async fn handle_derivation_origin_update(
-        &self,
-        origin: BlockInfo,
-    ) -> Result<(), ChainProcessorError> {
-        debug!(
-            target: "supervisor::chain_processor",
-            chain_id = self.chain_id,
-            block_number = origin.number,
-            "Processing derivation origin update"
-        );
-
-        let invalidated_block = self.invalidated_block.read().await;
-        if invalidated_block.is_some() {
-            trace!(
-                target: "supervisor::chain_processor",
-                chain_id = self.chain_id,
-                block_number = origin.number,
-                "Invalidated block set, skipping derivation origin update"
-            );
-            return Ok(());
-        }
-
-        match self.state_manager.save_source_block(origin) {
-            Ok(_) => Ok(()),
-            Err(StorageError::BlockOutOfOrder | StorageError::ConflictError) => {
-                error!(
-                    target: "supervisor::chain_processor",
-                    chain_id = self.chain_id,
-                    block_number = origin.number,
-                    "Source block out of order detected, resetting managed node"
-                );
-
-                if let Err(err) = self.managed_node.reset().await {
-                    error!(
-                        target: "supervisor::chain_processor",
-                        chain_id = self.chain_id,
-                        %err,
-                        "Failed to reset managed node after block out of order"
-                    );
-                }
-                Err(StorageError::BlockOutOfOrder.into())
-            }
-            Err(err) => Err(err.into()),
-        }
-    }
-
-    async fn handle_safe_event(
-        &self,
-        derived_ref_pair: DerivedRefPair,
-    ) -> Result<BlockInfo, ChainProcessorError> {
-        debug!(
-            target: "supervisor::chain_processor",
-            chain_id = self.chain_id,
-            block_number = derived_ref_pair.derived.number,
-            "Processing local safe derived block pair"
-        );
-
-        let invalidated_block = self.invalidated_block.read().await;
-        if invalidated_block.is_some() {
-            trace!(
-                target: "supervisor::chain_processor",
-                chain_id = self.chain_id,
-                block_number = derived_ref_pair.derived.number,
-                "Invalidated block already set, skipping safe event processing"
-            );
-            return Ok(derived_ref_pair.derived);
-        }
-
-        if self.validator.is_post_interop(self.chain_id, derived_ref_pair.derived.timestamp) {
-            return self.process_safe_derived_block(derived_ref_pair).await
-        }
-
-        if self.validator.is_interop_activation_block(self.chain_id, derived_ref_pair.derived) {
-            info!(
-                target: "supervisor::chain_processor",
-                chain_id = self.chain_id,
-                block_number = derived_ref_pair.derived.number,
-                "Initialising derivation storage for interop activation block"
-            );
-            self.state_manager.initialise_derivation_storage(derived_ref_pair)?;
-            return Ok(derived_ref_pair.derived);
-        }
-
-        Ok(derived_ref_pair.derived)
-    }
-
-    async fn process_safe_derived_block(
-        &self,
-        derived_ref_pair: DerivedRefPair,
-    ) -> Result<BlockInfo, ChainProcessorError> {
-        match self.state_manager.save_derived_block(derived_ref_pair) {
-            Ok(_) => Ok(derived_ref_pair.derived),
-            Err(StorageError::BlockOutOfOrder) => {
-                error!(
-                    target: "supervisor::chain_processor",
-                    chain_id = self.chain_id,
-                    block_number = derived_ref_pair.derived.number,
-                    "Block out of order detected, resetting managed node"
-                );
-
-                if let Err(err) = self.managed_node.reset().await {
-                    error!(
-                        target: "supervisor::chain_processor",
-                        chain_id = self.chain_id,
-                        %err,
-                        "Failed to reset managed node after block out of order"
-                    );
-                }
-                Err(StorageError::BlockOutOfOrder.into())
-            }
-
-            Err(StorageError::ReorgRequired) => {
-                debug!(
-                    target: "supervisor::chain_processor",
-                    chain = self.chain_id,
-                    derived_block = %derived_ref_pair.derived,
-                    "Local derivation conflict detected — rewinding"
-                );
-                self.rewinder.handle_local_reorg(&derived_ref_pair)?;
-                self.retry_with_resync_derived_block(derived_ref_pair).await
-            }
-
-            Err(StorageError::FutureData) => {
-                self.retry_with_resync_derived_block(derived_ref_pair).await
-            }
-
-            Err(err) => {
-                error!(
-                    target: "supervisor::chain_processor",
-                    chain_id = self.chain_id,
-                    block_number = derived_ref_pair.derived.number,
-                    %err,
-                    "Failed to save derived block pair"
-                );
-                Err(err.into())
-            }
-        }
-    }
-
-    async fn retry_with_resync_derived_block(
-        &self,
-        derived_ref_pair: DerivedRefPair,
-    ) -> Result<BlockInfo, ChainProcessorError> {
-        self.log_indexer
-            .clone()
-            .process_and_store_logs(&derived_ref_pair.derived)
-            .await
-            .inspect_err(|err| {
-                error!(
-                    target: "supervisor::chain_processor",
-                    chain_id = self.chain_id,
-                    block_number = derived_ref_pair.derived.number,
-                    %err,
-                    "Error resyncing logs for derived block"
-                );
-            })?;
-        self.state_manager.save_derived_block(derived_ref_pair).inspect_err(|err| {
-            error!(
-                target: "supervisor::chain_processor",
-                chain_id = self.chain_id,
-                block_number = derived_ref_pair.derived.number,
-                %err,
-                "Error saving derived block after resync"
-            );
-        })?;
-
-        Ok(derived_ref_pair.derived)
-    }
-
-    async fn handle_unsafe_event(
-        &self,
-        block: BlockInfo,
-    ) -> Result<BlockInfo, ChainProcessorError> {
-        debug!(
-            target: "supervisor::chain_processor",
-            chain_id = self.chain_id,
-            block_number = block.number,
-            "Processing unsafe block"
-        );
-
-        let invalidated_block = self.invalidated_block.read().await;
-        if invalidated_block.is_some() {
-            trace!(
-                target: "supervisor::chain_processor",
-                chain_id = self.chain_id,
-                block_number = block.number,
-                "Invalidated block already set, skipping unsafe event processing"
-            );
-            return Ok(block);
-        }
-
-        if self.validator.is_post_interop(self.chain_id, block.timestamp) {
-            self.log_indexer.clone().sync_logs(block);
-            return Ok(block);
-        }
-
-        if self.validator.is_interop_activation_block(self.chain_id, block) {
-            info!(
-                target: "supervisor::chain_processor",
-                chain_id = self.chain_id,
-                block_number = block.number,
-                "Initialising log storage for interop activation block"
-            );
-            self.state_manager.initialise_log_storage(block)?;
-            return Ok(block);
-        }
-
-        Ok(block)
-    }
-
-    async fn handle_cross_unsafe_update(
-        &self,
-        block: BlockInfo,
-    ) -> Result<BlockInfo, ChainProcessorError> {
-        debug!(
-            target: "supervisor::chain_processor",
-            chain_id = self.chain_id,
-            block_number = block.number,
-            "Processing cross unsafe update"
-        );
-
-        self.managed_node.update_cross_unsafe(block.id()).await?;
-        Ok(block)
-    }
-
-    async fn handle_cross_safe_update(
-        &self,
-        derived_ref_pair: DerivedRefPair,
-    ) -> Result<BlockInfo, ChainProcessorError> {
-        debug!(
-            target: "supervisor::chain_processor",
-            chain_id = self.chain_id,
-            block_number = derived_ref_pair.derived.number,
-            "Processing cross safe update"
-        );
-
-        self.managed_node
-            .update_cross_safe(derived_ref_pair.source.id(), derived_ref_pair.derived.id())
-            .await?;
-        Ok(derived_ref_pair.derived)
-    }
-}
-
-#[cfg(test)]
-mod tests {
-    use super::*;
-    use crate::{
-        event::ChainEvent,
-        syncnode::{
-            AuthenticationError, BlockProvider, ClientError, ManagedNodeController,
-            ManagedNodeDataProvider, ManagedNodeError, NodeSubscriber,
-        },
-    };
-    use alloy_primitives::B256;
-    use alloy_rpc_types_eth::BlockNumHash;
-    use async_trait::async_trait;
-    use kona_interop::{DerivedRefPair, InteropValidationError};
-    use kona_protocol::BlockInfo;
-    use kona_supervisor_storage::{
-        DerivationStorageReader, DerivationStorageWriter, HeadRefStorageWriter, LogStorageReader,
-        LogStorageWriter, StorageError,
-    };
-    use kona_supervisor_types::{BlockSeal, Log, OutputV0, Receipts};
-    use mockall::mock;
-    use std::time::Duration;
-    use tokio::sync::mpsc;
-
-    mock!(
-        #[derive(Debug)]
-        pub Node {}
-
-        #[async_trait]
-        impl NodeSubscriber for Node {
-            async fn start_subscription(
-                &self,
-                _event_tx: mpsc::Sender<ChainEvent>,
-            ) -> Result<(), ManagedNodeError>;
-        }
-
-        #[async_trait]
-        impl BlockProvider for Node {
-            async fn fetch_receipts(&self, _block_hash: B256) -> Result<Receipts, ManagedNodeError>;
-            async fn block_by_number(&self, _number: u64) -> Result<BlockInfo, ManagedNodeError>;
-        }
-
-        #[async_trait]
-        impl ManagedNodeDataProvider for Node {
-            async fn output_v0_at_timestamp(
-                &self,
-                _timestamp: u64,
-            ) -> Result<OutputV0, ManagedNodeError>;
-
-            async fn pending_output_v0_at_timestamp(
-                &self,
-                _timestamp: u64,
-            ) -> Result<OutputV0, ManagedNodeError>;
-
-            async fn l2_block_ref_by_timestamp(
-                &self,
-                _timestamp: u64,
-            ) -> Result<BlockInfo, ManagedNodeError>;
-        }
-
-        #[async_trait]
-        impl ManagedNodeController for Node {
-            async fn update_finalized(
-                &self,
-                _finalized_block_id: BlockNumHash,
-            ) -> Result<(), ManagedNodeError>;
-
-            async fn update_cross_unsafe(
-                &self,
-                cross_unsafe_block_id: BlockNumHash,
-            ) -> Result<(), ManagedNodeError>;
-
-            async fn update_cross_safe(
-                &self,
-                source_block_id: BlockNumHash,
-                derived_block_id: BlockNumHash,
-            ) -> Result<(), ManagedNodeError>;
-
-            async fn reset(&self) -> Result<(), ManagedNodeError>;
-
-            async fn invalidate_block(&self, seal: BlockSeal) -> Result<(), ManagedNodeError>;
-        }
-    );
-
-    mock!(
-        #[derive(Debug)]
-        pub Db {}
-
-        impl LogStorageWriter for Db {
-            fn initialise_log_storage(
-                &self,
-                block: BlockInfo,
-            ) -> Result<(), StorageError>;
-
-            fn store_block_logs(
-                &self,
-                block: &BlockInfo,
-                logs: Vec<Log>,
-            ) -> Result<(), StorageError>;
-        }
-
-        impl LogStorageReader for Db {
-            fn get_block(&self, block_number: u64) -> Result<BlockInfo, StorageError>;
-            fn get_latest_block(&self) -> Result<BlockInfo, StorageError>;
-            fn get_log(&self,block_number: u64,log_index: u32) -> Result<Log, StorageError>;
-            fn get_logs(&self, block_number: u64) -> Result<Vec<Log>, StorageError>;
-        }
-
-        impl DerivationStorageReader for Db {
-            fn derived_to_source(&self, derived_block_id: BlockNumHash) -> Result<BlockInfo, StorageError>;
-            fn latest_derived_block_at_source(&self, source_block_id: BlockNumHash) -> Result<BlockInfo, StorageError>;
-            fn latest_derivation_state(&self) -> Result<DerivedRefPair, StorageError>;
-        }
-
-        impl DerivationStorageWriter for Db {
-            fn initialise_derivation_storage(
-                &self,
-                incoming_pair: DerivedRefPair,
-            ) -> Result<(), StorageError>;
-
-            fn save_derived_block(
-                &self,
-                incoming_pair: DerivedRefPair,
-            ) -> Result<(), StorageError>;
-
-            fn save_source_block(
-                &self,
-                source: BlockInfo,
-            ) -> Result<(), StorageError>;
-        }
-
-        impl HeadRefStorageWriter for Db {
-            fn update_finalized_using_source(
-                &self,
-                block_info: BlockInfo,
-            ) -> Result<BlockInfo, StorageError>;
-
-            fn update_current_cross_unsafe(
-                &self,
-                block: &BlockInfo,
-            ) -> Result<(), StorageError>;
-
-            fn update_current_cross_safe(
-                &self,
-                block: &BlockInfo,
-            ) -> Result<DerivedRefPair, StorageError>;
-        }
-
-        impl StorageRewinder for Db {
-            fn rewind_log_storage(&self, to: &BlockNumHash) -> Result<(), StorageError>;
-            fn rewind(&self, to: &BlockNumHash) -> Result<(), StorageError>;
-        }
-    );
-
-    mock! (
-        #[derive(Debug)]
-        pub Validator {}
-
-        impl InteropValidator for Validator {
-            fn validate_interop_timestamps(
-                &self,
-                initiating_chain_id: ChainId,
-                initiating_timestamp: u64,
-                executing_chain_id: ChainId,
-                executing_timestamp: u64,
-                timeout: Option<u64>,
-            ) -> Result<(), InteropValidationError>;
-
-            fn is_post_interop(&self, chain_id: ChainId, timestamp: u64) -> bool;
-
-            fn is_interop_activation_block(&self, chain_id: ChainId, block: BlockInfo) -> bool;
-        }
-    );
-
-    #[tokio::test]
-    async fn test_handle_unsafe_event_pre_interop() {
-        let mockdb = MockDb::new();
-        let mut mock_validator = MockValidator::new();
-        let mocknode = MockNode::new();
-
-        mock_validator.expect_is_post_interop().returning(|_, _| false);
-        mock_validator.expect_is_interop_activation_block().returning(|_, _| false);
-
-        // Send unsafe block event
-        let block = BlockInfo::new(B256::ZERO, 123, B256::ZERO, 10);
-
-        let writer = Arc::new(mockdb);
-        let managed_node = Arc::new(mocknode);
-
-        let cancel_token = CancellationToken::new();
-        let (tx, rx) = mpsc::channel(10);
-
-        let task = ChainProcessorTask::new(
-            Arc::new(mock_validator),
-            1,
-            managed_node,
-            writer,
-            cancel_token.clone(),
-            rx,
-        );
-
-        tx.send(ChainEvent::UnsafeBlock { block }).await.unwrap();
-
-        let task_handle = tokio::spawn(task.run());
-
-        // Give it time to process
-        tokio::time::sleep(Duration::from_millis(50)).await;
-
-        // Stop the task
-        cancel_token.cancel();
-        task_handle.await.unwrap();
-    }
-
-    #[tokio::test]
-    async fn test_handle_unsafe_event_post_interop() {
-        let mut mockdb = MockDb::new();
-        let mut mock_validator = MockValidator::new();
-        let mut mocknode = MockNode::new();
-
-        mock_validator.expect_is_post_interop().returning(|_, _| true);
-
-        // Send unsafe block event
-        let block = BlockInfo::new(B256::ZERO, 123, B256::ZERO, 1003);
-
-        mockdb.expect_store_block_logs().returning(move |_block, _log| Ok(()));
-        mocknode.expect_fetch_receipts().returning(move |block_hash| {
-            assert!(block_hash == block.hash);
-            Ok(Receipts::default())
-        });
-
-        let writer = Arc::new(mockdb);
-        let managed_node = Arc::new(mocknode);
-
-        let cancel_token = CancellationToken::new();
-        let (tx, rx) = mpsc::channel(10);
-
-        let task = ChainProcessorTask::new(
-            Arc::new(mock_validator),
-            1,
-            managed_node,
-            writer,
-            cancel_token.clone(),
-            rx,
-        );
-
-        tx.send(ChainEvent::UnsafeBlock { block }).await.unwrap();
-
-        let task_handle = tokio::spawn(task.run());
-
-        // Give it time to process
-        tokio::time::sleep(Duration::from_millis(50)).await;
-
-        // Stop the task
-        cancel_token.cancel();
-        task_handle.await.unwrap();
-    }
-
-    #[tokio::test]
-    async fn test_handle_unsafe_event_interop_activation() {
-        let mut mockdb = MockDb::new();
-        let mut mock_validator = MockValidator::new();
-        let mocknode = MockNode::new();
-
-        mock_validator.expect_is_post_interop().returning(|_, _| false);
-        mock_validator.expect_is_interop_activation_block().returning(|_, _| true);
-
-        // Block that triggers interop activation
-        let block = BlockInfo::new(B256::ZERO, 123, B256::ZERO, 1001); // Use timestamp/number that triggers activation
-
-        mockdb.expect_initialise_log_storage().returning(move |b| {
-            assert_eq!(b, block);
-            Ok(())
-        });
-
-        let writer = Arc::new(mockdb);
-        let managed_node = Arc::new(mocknode);
-
-        let cancel_token = CancellationToken::new();
-        let (tx, rx) = mpsc::channel(10);
-
-        let task = ChainProcessorTask::new(
-            Arc::new(mock_validator),
-            1,
-            managed_node,
-            writer,
-            cancel_token.clone(),
-            rx,
-        );
-
-        tx.send(ChainEvent::UnsafeBlock { block }).await.unwrap();
-
-        let task_handle = tokio::spawn(task.run());
-        tokio::time::sleep(std::time::Duration::from_millis(50)).await;
-        cancel_token.cancel();
-        task_handle.await.unwrap();
-    }
-
-    #[tokio::test]
-    async fn test_handle_derived_event_pre_interop() {
-        let block_pair = DerivedRefPair {
-            source: BlockInfo {
-                number: 123,
-                hash: B256::ZERO,
-                parent_hash: B256::ZERO,
-                timestamp: 0,
-            },
-            derived: BlockInfo {
-                number: 1234,
-                hash: B256::ZERO,
-                parent_hash: B256::ZERO,
-                timestamp: 999,
-            },
-        };
-
-        let mockdb = MockDb::new();
-        let mut mock_validator = MockValidator::new();
-        let mocknode = MockNode::new();
-
-        mock_validator.expect_is_post_interop().returning(|_, _| false);
-        mock_validator.expect_is_interop_activation_block().returning(|_, _| false);
-
-        let writer = Arc::new(mockdb);
-        let managed_node = Arc::new(mocknode);
-
-        let cancel_token = CancellationToken::new();
-        let (tx, rx) = mpsc::channel(10);
-
-        let task = ChainProcessorTask::new(
-            Arc::new(mock_validator),
-            1,
-            managed_node,
-            writer,
-            cancel_token.clone(),
-            rx,
-        );
-
-        // Send unsafe block event
-        tx.send(ChainEvent::DerivedBlock { derived_ref_pair: block_pair }).await.unwrap();
-
-        let task_handle = tokio::spawn(task.run());
-
-        // Give it time to process
-        tokio::time::sleep(Duration::from_millis(50)).await;
-
-        // Stop the task
-        cancel_token.cancel();
-        task_handle.await.unwrap();
-    }
-
-    #[tokio::test]
-    async fn test_handle_derived_event_post_interop() {
-        let block_pair = DerivedRefPair {
-            source: BlockInfo {
-                number: 123,
-                hash: B256::ZERO,
-                parent_hash: B256::ZERO,
-                timestamp: 0,
-            },
-            derived: BlockInfo {
-                number: 1234,
-                hash: B256::ZERO,
-                parent_hash: B256::ZERO,
-                timestamp: 1003,
-            },
-        };
-
-        let mut mockdb = MockDb::new();
-        let mut mock_validator = MockValidator::new();
-        let mocknode = MockNode::new();
-
-        mock_validator.expect_is_post_interop().returning(|_, _| true);
-
-        mockdb.expect_save_derived_block().returning(move |_pair: DerivedRefPair| {
-            assert_eq!(_pair, block_pair);
-            Ok(())
-        });
-
-        let writer = Arc::new(mockdb);
-        let managed_node = Arc::new(mocknode);
-
-        let cancel_token = CancellationToken::new();
-        let (tx, rx) = mpsc::channel(10);
-
-        let task = ChainProcessorTask::new(
-            Arc::new(mock_validator),
-            1,
-            managed_node,
-            writer,
-            cancel_token.clone(),
-            rx,
-        );
-
-        // Send unsafe block event
-        tx.send(ChainEvent::DerivedBlock { derived_ref_pair: block_pair }).await.unwrap();
-
-        let task_handle = tokio::spawn(task.run());
-
-        // Give it time to process
-        tokio::time::sleep(Duration::from_millis(50)).await;
-
-        // Stop the task
-        cancel_token.cancel();
-        task_handle.await.unwrap();
-    }
-
-    #[tokio::test]
-    async fn test_handle_derived_event_interop_activation() {
-        let block_pair = DerivedRefPair {
-            source: BlockInfo {
-                number: 123,
-                hash: B256::ZERO,
-                parent_hash: B256::ZERO,
-                timestamp: 0,
-            },
-            derived: BlockInfo {
-                number: 1234,
-                hash: B256::ZERO,
-                parent_hash: B256::ZERO,
-                timestamp: 1001,
-            },
-        };
-
-        let mut mockdb = MockDb::new();
-        let mut mock_validator = MockValidator::new();
-        let mocknode = MockNode::new();
-
-        mock_validator.expect_is_post_interop().returning(|_, _| false);
-        mock_validator.expect_is_interop_activation_block().returning(|_, _| true);
-
-        mockdb.expect_initialise_derivation_storage().returning(move |_pair: DerivedRefPair| {
-            assert_eq!(_pair, block_pair);
-            Ok(())
-        });
-
-        let writer = Arc::new(mockdb);
-        let managed_node = Arc::new(mocknode);
-
-        let cancel_token = CancellationToken::new();
-        let (tx, rx) = mpsc::channel(10);
-
-        let task = ChainProcessorTask::new(
-            Arc::new(mock_validator),
-            1,
-            managed_node,
-            writer,
-            cancel_token.clone(),
-            rx,
-        );
-
-        // Send unsafe block event
-        tx.send(ChainEvent::DerivedBlock { derived_ref_pair: block_pair }).await.unwrap();
-
-        let task_handle = tokio::spawn(task.run());
-
-        // Give it time to process
-        tokio::time::sleep(Duration::from_millis(50)).await;
-
-        // Stop the task
-        cancel_token.cancel();
-        task_handle.await.unwrap();
-    }
-
-    #[tokio::test]
-    async fn test_handle_derived_event_block_out_of_order_triggers_reset() {
-        let block_pair = DerivedRefPair {
-            source: BlockInfo {
-                number: 123,
-                hash: B256::ZERO,
-                parent_hash: B256::ZERO,
-                timestamp: 0,
-            },
-            derived: BlockInfo {
-                number: 1234,
-                hash: B256::ZERO,
-                parent_hash: B256::ZERO,
-                timestamp: 1003, // post-interop
-            },
-        };
-
-        let mut mockdb = MockDb::new();
-        let mut mock_validator = MockValidator::new();
-        let mut mocknode = MockNode::new();
-
-        mock_validator.expect_is_post_interop().returning(|_, _| true);
-
-        // Simulate BlockOutOfOrder error
-        mockdb
-            .expect_save_derived_block()
-            .returning(move |_pair: DerivedRefPair| Err(StorageError::BlockOutOfOrder));
-
-        // Expect reset to be called
-        mocknode.expect_reset().returning(|| Ok(()));
-
-        let writer = Arc::new(mockdb);
-        let managed_node = Arc::new(mocknode);
-
-        let cancel_token = CancellationToken::new();
-        let (tx, rx) = mpsc::channel(10);
-
-        let task = ChainProcessorTask::new(
-            Arc::new(mock_validator),
-            1,
-            managed_node,
-            writer,
-            cancel_token.clone(),
-            rx,
-        );
-
-        tx.send(ChainEvent::DerivedBlock { derived_ref_pair: block_pair }).await.unwrap();
-
-        let task_handle = tokio::spawn(task.run());
-
-        tokio::time::sleep(std::time::Duration::from_millis(50)).await;
-        cancel_token.cancel();
-        task_handle.await.unwrap();
-    }
-
-    #[tokio::test]
-    async fn test_handle_derived_event_block_triggers_reorg() {
-        let block_pair = DerivedRefPair {
-            source: BlockInfo {
-                number: 123,
-                hash: B256::ZERO,
-                parent_hash: B256::ZERO,
-                timestamp: 0,
-            },
-            derived: BlockInfo {
-                number: 1234,
-                hash: B256::ZERO,
-                parent_hash: B256::ZERO,
-                timestamp: 1003, // post-interop
-            },
-        };
-
-        let mut mockdb = MockDb::new();
-        let mut mock_validator = MockValidator::new();
-        let mut mocknode = MockNode::new();
-
-        mock_validator.expect_is_post_interop().returning(|_, _| true);
-
-        // Simulate ReorgRequired error
-        mockdb
-            .expect_save_derived_block()
-            .returning(move |_pair: DerivedRefPair| Err(StorageError::ReorgRequired));
-
-        mockdb.expect_get_block().returning(move |num| {
-            Ok(BlockInfo {
-                number: num,
-                hash: B256::random(), // different hash from safe derived block
-                parent_hash: B256::ZERO,
-                timestamp: 1003, // post-interop
-            })
-        });
-
-        // Expect reorg on log storage
-        mockdb.expect_rewind_log_storage().returning(|_block_id| Ok(()));
-
-        mockdb.expect_store_block_logs().returning(|_block_id, _logs| Ok(()));
-
-        mocknode.expect_fetch_receipts().returning(|_receipts| Ok(Receipts::default()));
-
-        let writer = Arc::new(mockdb);
-        let managed_node = Arc::new(mocknode);
-
-        let cancel_token = CancellationToken::new();
-        let (tx, rx) = mpsc::channel(10);
-
-        let task = ChainProcessorTask::new(
-            Arc::new(mock_validator),
-            1,
-            managed_node,
-            writer,
-            cancel_token.clone(),
-            rx,
-        );
-
-        tx.send(ChainEvent::DerivedBlock { derived_ref_pair: block_pair }).await.unwrap();
-
-        let task_handle = tokio::spawn(task.run());
-
-        tokio::time::sleep(std::time::Duration::from_millis(50)).await;
-        cancel_token.cancel();
-        task_handle.await.unwrap();
-    }
-
-    #[tokio::test]
-    async fn test_handle_derived_event_block_triggers_resync() {
-        let block_pair = DerivedRefPair {
-            source: BlockInfo {
-                number: 123,
-                hash: B256::ZERO,
-                parent_hash: B256::ZERO,
-                timestamp: 0,
-            },
-            derived: BlockInfo {
-                number: 1234,
-                hash: B256::ZERO,
-                parent_hash: B256::ZERO,
-                timestamp: 1003, // post-interop
-            },
-        };
-
-        let mut mockdb = MockDb::new();
-        let mut mock_validator = MockValidator::new();
-        let mut mocknode = MockNode::new();
-
-        mock_validator.expect_is_post_interop().returning(|_, _| true);
-
-        // Simulate ReorgRequired error
-        mockdb
-            .expect_save_derived_block()
-            .returning(move |_pair: DerivedRefPair| Err(StorageError::FutureData));
-
-        mockdb.expect_get_block().returning(move |num| {
-            Ok(BlockInfo {
-                number: num,
-                hash: B256::random(), // different hash from safe derived block
-                parent_hash: B256::ZERO,
-                timestamp: 1003, // post-interop
-            })
-        });
-
-        mockdb.expect_store_block_logs().returning(|_block_id, _logs| Ok(()));
-
-        mocknode.expect_fetch_receipts().returning(|_receipts| Ok(Receipts::default()));
-
-        let writer = Arc::new(mockdb);
-        let managed_node = Arc::new(mocknode);
-
-        let cancel_token = CancellationToken::new();
-        let (tx, rx) = mpsc::channel(10);
-
-        let task = ChainProcessorTask::new(
-            Arc::new(mock_validator),
-            1,
-            managed_node,
-            writer,
-            cancel_token.clone(),
-            rx,
-        );
-
-        tx.send(ChainEvent::DerivedBlock { derived_ref_pair: block_pair }).await.unwrap();
-
-        let task_handle = tokio::spawn(task.run());
-
-        tokio::time::sleep(std::time::Duration::from_millis(50)).await;
-        cancel_token.cancel();
-        task_handle.await.unwrap();
-    }
-
-    #[tokio::test]
-    async fn test_handle_derived_event_other_error() {
-        let block_pair = DerivedRefPair {
-            source: BlockInfo {
-                number: 123,
-                hash: B256::ZERO,
-                parent_hash: B256::ZERO,
-                timestamp: 0,
-            },
-            derived: BlockInfo {
-                number: 1234,
-                hash: B256::ZERO,
-                parent_hash: B256::ZERO,
-                timestamp: 1003, // post-interop
-            },
-        };
-
-        let mut mockdb = MockDb::new();
-        let mut mock_validator = MockValidator::new();
-        let mocknode = MockNode::new();
-
-        mock_validator.expect_is_post_interop().returning(|_, _| true);
-
-        // Simulate a different error
-        mockdb
-            .expect_save_derived_block()
-            .returning(move |_pair: DerivedRefPair| Err(StorageError::DatabaseNotInitialised));
-
-        let writer = Arc::new(mockdb);
-        let managed_node = Arc::new(mocknode);
-
-        let cancel_token = CancellationToken::new();
-        let (tx, rx) = mpsc::channel(10);
-
-        let task = ChainProcessorTask::new(
-            Arc::new(mock_validator),
-            1,
-            managed_node,
-            writer,
-            cancel_token.clone(),
-            rx,
-        );
-
-        tx.send(ChainEvent::DerivedBlock { derived_ref_pair: block_pair }).await.unwrap();
-
-        let task_handle = tokio::spawn(task.run());
-
-        tokio::time::sleep(std::time::Duration::from_millis(50)).await;
-        cancel_token.cancel();
-        task_handle.await.unwrap();
-    }
-
-    #[tokio::test]
-    async fn test_handle_derivation_origin_update_triggers() {
-        let origin =
-            BlockInfo { number: 42, hash: B256::ZERO, parent_hash: B256::ZERO, timestamp: 123456 };
-
-        let mut mockdb = MockDb::new();
-        let mock_validator = MockValidator::new();
-        let mocknode = MockNode::new();
-
-        let origin_clone = origin;
-        mockdb.expect_save_source_block().returning(move |block_info: BlockInfo| {
-            assert_eq!(block_info, origin_clone);
-            Ok(())
-        });
-
-        let writer = Arc::new(mockdb);
-        let managed_node = Arc::new(mocknode);
-
-        let cancel_token = CancellationToken::new();
-        let (tx, rx) = mpsc::channel(10);
-
-        let task = ChainProcessorTask::new(
-            Arc::new(mock_validator),
-            1,
-            managed_node,
-            writer,
-            cancel_token.clone(),
-            rx,
-        );
-
-        // Send derivation origin update event
-        tx.send(ChainEvent::DerivationOriginUpdate { origin }).await.unwrap();
-
-        let task_handle = tokio::spawn(task.run());
-
-        // Give it time to process
-        tokio::time::sleep(Duration::from_millis(50)).await;
-
-        // Stop the task
-        cancel_token.cancel();
-        task_handle.await.unwrap();
-    }
-
-    #[tokio::test]
-    async fn test_handle_finalized_source_update_triggers() {
-        let finalized_source_block =
-            BlockInfo { number: 99, hash: B256::ZERO, parent_hash: B256::ZERO, timestamp: 1234578 };
-
-        let mut mocknode = MockNode::new();
-        let mock_validator = MockValidator::new();
-        let mut mockdb = MockDb::new();
-
-        // The finalized_derived_block returned by update_finalized_using_source
-        let finalized_derived_block =
-            BlockInfo { number: 5, hash: B256::ZERO, parent_hash: B256::ZERO, timestamp: 1234578 };
-
-        // Expect update_finalized_using_source to be called with finalized_source_block
-        mockdb.expect_update_finalized_using_source().returning(move |block_info: BlockInfo| {
-            assert_eq!(block_info, finalized_source_block);
-            Ok(finalized_derived_block)
-        });
-
-        // Expect update_finalized to be called with the derived block's id
-        let finalized_derived_block_id = finalized_derived_block.id();
-        mocknode.expect_update_finalized().returning(move |block_id| {
-            assert_eq!(block_id, finalized_derived_block_id);
-            Ok(())
-        });
-
-        let writer = Arc::new(mockdb);
-        let managed_node = Arc::new(mocknode);
-
-        let cancel_token = CancellationToken::new();
-        let (tx, rx) = mpsc::channel(10);
-
-        let task = ChainProcessorTask::new(
-            Arc::new(mock_validator),
-            1,
-            managed_node,
-            writer,
-            cancel_token.clone(),
-            rx,
-        );
-
-        // Send FinalizedSourceUpdate event
-        tx.send(ChainEvent::FinalizedSourceUpdate { finalized_source_block }).await.unwrap();
-
-        let task_handle = tokio::spawn(task.run());
-
-        // Give it time to process
-        tokio::time::sleep(std::time::Duration::from_millis(50)).await;
-
-        // Stop the task
-        cancel_token.cancel();
-        task_handle.await.unwrap();
-    }
-
-    #[tokio::test]
-    async fn test_handle_finalized_source_update_db_error() {
-        let finalized_source_block =
-            BlockInfo { number: 99, hash: B256::ZERO, parent_hash: B256::ZERO, timestamp: 1234578 };
-
-        let mut mocknode = MockNode::new();
-        let mock_validator = MockValidator::new();
-        let mut mockdb = MockDb::new();
-
-        // DB returns error
-        mockdb
-            .expect_update_finalized_using_source()
-            .returning(|_block_info: BlockInfo| Err(StorageError::DatabaseNotInitialised));
-
-        // Managed node's update_finalized should NOT be called
-        mocknode.expect_update_finalized().never();
-
-        let writer = Arc::new(mockdb);
-        let managed_node = Arc::new(mocknode);
-
-        let cancel_token = CancellationToken::new();
-        let (tx, rx) = mpsc::channel(10);
-
-        let task = ChainProcessorTask::new(
-            Arc::new(mock_validator),
-            1,
-            managed_node,
-            writer,
-            cancel_token.clone(),
-            rx,
-        );
-
-        // Send FinalizedSourceUpdate event
-        tx.send(ChainEvent::FinalizedSourceUpdate { finalized_source_block }).await.unwrap();
-
-        let task_handle = tokio::spawn(task.run());
-
-        // Give it time to process
-        tokio::time::sleep(std::time::Duration::from_millis(50)).await;
-
-        // Stop the task
-        cancel_token.cancel();
-        task_handle.await.unwrap();
-    }
-
-    #[tokio::test]
-    async fn test_handle_cross_unsafe_update_triggers() {
-        let block =
-            BlockInfo { number: 42, hash: B256::ZERO, parent_hash: B256::ZERO, timestamp: 123456 };
-
-        let mockdb = MockDb::new();
-        let mock_validator = MockValidator::new();
-        let mut mocknode = MockNode::new();
-
-        mocknode.expect_update_cross_unsafe().returning(move |cross_unsafe_block| {
-            assert_eq!(cross_unsafe_block, block.id());
-            Ok(())
-        });
-
-        let writer = Arc::new(mockdb);
-        let managed_node = Arc::new(mocknode);
-
-        let cancel_token = CancellationToken::new();
-        let (tx, rx) = mpsc::channel(10);
-
-        let task = ChainProcessorTask::new(
-            Arc::new(mock_validator),
-            1,
-            managed_node,
-            writer,
-            cancel_token.clone(),
-            rx,
-        );
-
-        // Send derivation origin update event
-        tx.send(ChainEvent::CrossUnsafeUpdate { block }).await.unwrap();
-
-        let task_handle = tokio::spawn(task.run());
-
-        // Give it time to process
-        tokio::time::sleep(Duration::from_millis(50)).await;
-
-        // Stop the task
-        cancel_token.cancel();
-        task_handle.await.unwrap();
-    }
-
-    #[tokio::test]
-    async fn test_handle_cross_safe_update_triggers() {
-        let derived =
-            BlockInfo { number: 42, hash: B256::ZERO, parent_hash: B256::ZERO, timestamp: 123456 };
-        let source =
-            BlockInfo { number: 1, hash: B256::ZERO, parent_hash: B256::ZERO, timestamp: 123456 };
-
-        let mockdb = MockDb::new();
-        let mock_validator = MockValidator::new();
-        let mut mocknode = MockNode::new();
-
-        mocknode.expect_update_cross_safe().returning(move |source_id, derived_id| {
-            assert_eq!(derived_id, derived.id());
-            assert_eq!(source_id, source.id());
-            Ok(())
-        });
-
-        let writer = Arc::new(mockdb);
-        let managed_node = Arc::new(mocknode);
-
-        let cancel_token = CancellationToken::new();
-        let (tx, rx) = mpsc::channel(10);
-
-        let task = ChainProcessorTask::new(
-            Arc::new(mock_validator),
-            1,
-            managed_node,
-            writer,
-            cancel_token.clone(),
-            rx,
-        );
-
-        // Send derivation origin update event
-        tx.send(ChainEvent::CrossSafeUpdate {
-            derived_ref_pair: DerivedRefPair { source, derived },
-        })
-        .await
-        .unwrap();
-
-        let task_handle = tokio::spawn(task.run());
-
-        // Give it time to process
-        tokio::time::sleep(Duration::from_millis(50)).await;
-
-        // Stop the task
-        cancel_token.cancel();
-        task_handle.await.unwrap();
-    }
-
-    #[tokio::test]
-    async fn test_handle_invalidate_block_already_set_skips() {
-        let mockdb = MockDb::new();
-        let mock_validator = MockValidator::new();
-        let mocknode = MockNode::new();
-
-        let block = BlockInfo::new(B256::from([1u8; 32]), 42, B256::ZERO, 12345);
-
-        // Set up state: invalidated_block is already set
-        let writer = Arc::new(mockdb);
-        let managed_node = Arc::new(mocknode);
-        let cancel_token = CancellationToken::new();
-        let (_tx, rx) = mpsc::channel(10);
-        let task = ChainProcessorTask::new(
-            Arc::new(mock_validator),
-            1,
-            managed_node,
-            writer,
-            cancel_token.clone(),
-            rx,
-        );
-        {
-            let mut guard = task.invalidated_block.write().await;
-            *guard = Some(DerivedRefPair { source: block, derived: block });
-        }
-
-        let result = task.handle_invalidate_block(block).await;
-        assert!(result.is_ok());
-    }
-
-    #[tokio::test]
-    async fn test_handle_invalidate_block_derived_to_source_error() {
-        let mut mockdb = MockDb::new();
-        let mock_validator = MockValidator::new();
-        let mocknode = MockNode::new();
-        let block = BlockInfo::new(B256::from([1u8; 32]), 42, B256::ZERO, 12345);
-
-        mockdb.expect_derived_to_source().returning(move |_id| Err(StorageError::FutureData));
-
-        let writer = Arc::new(mockdb);
-        let managed_node = Arc::new(mocknode);
-        let cancel_token = CancellationToken::new();
-        let (_tx, rx) = mpsc::channel(10);
-        let task = ChainProcessorTask::new(
-            Arc::new(mock_validator),
-            1,
-            managed_node,
-            writer,
-            cancel_token.clone(),
-            rx,
-        );
-
-        let result = task.handle_invalidate_block(block).await;
-        assert!(matches!(result, Err(ChainProcessorError::StorageError(StorageError::FutureData))));
-
-        // make sure invalidated_block is not set
-        let guard = task.invalidated_block.read().await;
-        assert!(guard.is_none());
-    }
-
-    #[tokio::test]
-    async fn test_handle_invalidate_block_rewind_error() {
-        let mut mockdb = MockDb::new();
-        let mock_validator = MockValidator::new();
-        let mocknode = MockNode::new();
-        let block = BlockInfo::new(B256::from([1u8; 32]), 42, B256::ZERO, 12345);
-
-        mockdb.expect_derived_to_source().returning(move |_id| Ok(block));
-        mockdb.expect_rewind().returning(move |_to| Err(StorageError::DatabaseNotInitialised));
-
-        let writer = Arc::new(mockdb);
-        let managed_node = Arc::new(mocknode);
-        let cancel_token = CancellationToken::new();
-        let (_tx, rx) = mpsc::channel(10);
-        let task = ChainProcessorTask::new(
-            Arc::new(mock_validator),
-            1,
-            managed_node,
-            writer,
-            cancel_token.clone(),
-            rx,
-        );
-
-        let result = task.handle_invalidate_block(block).await;
-        assert!(matches!(
-            result,
-            Err(ChainProcessorError::StorageError(StorageError::DatabaseNotInitialised))
-        ));
-
-        // make sure invalidated_block is not set
-        let guard = task.invalidated_block.read().await;
-        assert!(guard.is_none());
-    }
-
-    #[tokio::test]
-    async fn test_handle_invalidate_block_managed_node_error() {
-        let mut mockdb = MockDb::new();
-        let mock_validator = MockValidator::new();
-        let mut mocknode = MockNode::new();
-        let block = BlockInfo::new(B256::from([1u8; 32]), 42, B256::ZERO, 12345);
-
-        mockdb.expect_derived_to_source().returning(move |_id| Ok(block));
-        mockdb.expect_rewind().returning(move |_to| Ok(()));
-        mocknode.expect_invalidate_block().returning(move |_seal| {
-            Err(ManagedNodeError::ClientError(ClientError::Authentication(
-                AuthenticationError::InvalidHeader,
-            )))
-        });
-
-        let writer = Arc::new(mockdb);
-        let managed_node = Arc::new(mocknode);
-        let cancel_token = CancellationToken::new();
-        let (_tx, rx) = mpsc::channel(10);
-        let task = ChainProcessorTask::new(
-            Arc::new(mock_validator),
-            1,
-            managed_node,
-            writer,
-            cancel_token.clone(),
-            rx,
-        );
-
-        let result = task.handle_invalidate_block(block).await;
-        assert!(matches!(result, Err(ChainProcessorError::ManagedNode(_))));
-
-        // make sure invalidated_block is not set
-        let guard = task.invalidated_block.read().await;
-        assert!(guard.is_none());
-    }
-
-    #[tokio::test]
-    async fn test_handle_invalidate_block_success_sets_invalidated() {
-        let mut mockdb = MockDb::new();
-        let mock_validator = MockValidator::new();
-        let mut mocknode = MockNode::new();
-        let derived_block = BlockInfo::new(B256::from([1u8; 32]), 42, B256::ZERO, 12345);
-        let source_block = BlockInfo::new(B256::from([2u8; 32]), 41, B256::ZERO, 12344);
-
-        mockdb.expect_derived_to_source().returning(move |_id| Ok(source_block));
-        mockdb.expect_rewind().returning(move |_to| Ok(()));
-        mocknode.expect_invalidate_block().returning(move |_seal| Ok(()));
-
-        let writer = Arc::new(mockdb);
-        let managed_node = Arc::new(mocknode);
-        let cancel_token = CancellationToken::new();
-        let (_tx, rx) = mpsc::channel(10);
-        let task = ChainProcessorTask::new(
-            Arc::new(mock_validator),
-            1,
-            managed_node,
-            writer,
-            cancel_token.clone(),
-            rx,
-        );
-
-        let result = task.handle_invalidate_block(derived_block).await;
-        assert!(result.is_ok());
-
-        // make sure invalidated_block is set
-        let guard = task.invalidated_block.read().await;
-        let pair = guard.as_ref().expect("invalidated_block should be set");
-        assert_eq!(pair.derived, derived_block);
-        assert_eq!(pair.source, source_block);
-    }
-
-    #[tokio::test]
-    async fn test_handle_block_replacement_no_invalidated_block() {
-        let mockdb = MockDb::new();
-        let mock_validator = MockValidator::new();
-        let mocknode = MockNode::new();
-
-        let replacement = BlockReplacement {
-            invalidated: B256::from([1u8; 32]),
-            replacement: BlockInfo::new(B256::from([2u8; 32]), 43, B256::ZERO, 12346),
-        };
-
-        let writer = Arc::new(mockdb);
-        let managed_node = Arc::new(mocknode);
-        let cancel_token = CancellationToken::new();
-        let (_tx, rx) = mpsc::channel(10);
-        let task = ChainProcessorTask::new(
-            Arc::new(mock_validator),
-            1,
-            managed_node,
-            writer,
-            cancel_token.clone(),
-            rx,
-        );
-
-        let result = task.handle_block_replacement(replacement).await;
-        assert!(result.is_ok());
-    }
-
-    #[tokio::test]
-    async fn test_handle_block_replacement_invalidated_hash_mismatch() {
-        let mockdb = MockDb::new();
-        let mock_validator = MockValidator::new();
-        let mocknode = MockNode::new();
-
-        let invalidated_block = BlockInfo::new(B256::from([3u8; 32]), 42, B256::ZERO, 12345);
-        let replacement = BlockReplacement {
-            invalidated: B256::from([1u8; 32]), // does not match invalidated_block.hash
-            replacement: BlockInfo::new(B256::from([2u8; 32]), 43, B256::ZERO, 12346),
-        };
-
-        let writer = Arc::new(mockdb);
-        let managed_node = Arc::new(mocknode);
-        let cancel_token = CancellationToken::new();
-        let (_tx, rx) = mpsc::channel(10);
-        let task = ChainProcessorTask::new(
-            Arc::new(mock_validator),
-            1,
-            managed_node,
-            writer,
-            cancel_token.clone(),
-            rx,
-        );
-        {
-            let mut guard = task.invalidated_block.write().await;
-            *guard = Some(DerivedRefPair { source: invalidated_block, derived: invalidated_block });
->>>>>>> 84c3601b
         }
     }
 }