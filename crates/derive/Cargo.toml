--- conflicted
+++ resolved
@@ -17,11 +17,8 @@
 alloy-rlp = { version = "0.3.4", default-features = false, features = ["derive"] }
 alloy-sol-types = { version = "0.6.3", default-features = false }
 async-trait = "0.1.77"
-<<<<<<< HEAD
+hashbrown = "0.14.3"
 unsigned-varint = "0.8.0"
-=======
-hashbrown = "0.14.3"
->>>>>>> 6149c7c6
 
 # Optional
 serde = { version = "1.0.197", default-features = false, features = ["derive"], optional = true }
