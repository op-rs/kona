//! This module contains each stage of the derivation pipeline, and offers a high-level API to
//! functionally apply each stage's output as an input to the next stage, until finally arriving at
//! the produced execution payloads.
//!
//! **Stages:**
//!
//! 1. L1 Traversal
//! 2. L1 Retrieval
//! 3. Frame Queue
//! 4. Channel Bank
//! 5. Channel Reader (Batch Decoding)
//! 6. Batch Queue
//! 7. Payload Attributes Derivation
//! 8. (Omitted) Engine Queue

mod l1_traversal;
pub use l1_traversal::L1Traversal;

mod l1_retrieval;
pub use l1_retrieval::{L1Retrieval, L1RetrievalProvider};

mod frame_queue;
pub use frame_queue::{FrameQueue, FrameQueueProvider};

mod channel_bank;
pub use channel_bank::{ChannelBank, ChannelBankProvider};

mod channel_reader;
pub use channel_reader::{ChannelReader, ChannelReaderProvider};

mod batch_queue;
pub use batch_queue::{BatchQueue, BatchQueueProvider};

mod attributes_queue;
pub use attributes_queue::{
<<<<<<< HEAD
    AttributesBuilder, AttributesProvider, AttributesQueue, NextAttributes,
    StatefulAttributesBuilder, SystemConfigL2Fetcher,
=======
    AttributesBuilder, AttributesProvider, AttributesQueue, StatefulAttributesBuilder,
>>>>>>> 72896979
};

#[cfg(test)]
pub mod test_utils;<|MERGE_RESOLUTION|>--- conflicted
+++ resolved
@@ -33,12 +33,8 @@
 
 mod attributes_queue;
 pub use attributes_queue::{
-<<<<<<< HEAD
     AttributesBuilder, AttributesProvider, AttributesQueue, NextAttributes,
-    StatefulAttributesBuilder, SystemConfigL2Fetcher,
-=======
-    AttributesBuilder, AttributesProvider, AttributesQueue, StatefulAttributesBuilder,
->>>>>>> 72896979
+    StatefulAttributesBuilder,
 };
 
 #[cfg(test)]
