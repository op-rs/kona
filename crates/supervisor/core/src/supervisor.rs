use crate::{
    ChainProcessor, SupervisorError, config::Config, l1_watcher::L1Watcher, syncnode::ManagedNode,
};
use alloy_eips::BlockNumHash;
<<<<<<< HEAD
use alloy_primitives::{B256, Bytes, ChainId, keccak256};
use alloy_rpc_client::RpcClient;
use async_trait::async_trait;
use kona_interop::{
    ChainRootInfo, ExecutingDescriptor, OutputRootWithChain, SUPER_ROOT_VERSION, SafetyLevel,
    SuperRoot, SuperRootResponse,
};
=======
use alloy_network::Ethereum;
use alloy_primitives::{B256, ChainId};
use alloy_provider::RootProvider;
use alloy_rpc_client::RpcClient;
use async_trait::async_trait;
use core::fmt::Debug;
use kona_interop::{DependencySet, ExecutingDescriptor, SafetyLevel};
>>>>>>> 984a2394
use kona_protocol::BlockInfo;
use kona_supervisor_storage::{
    ChainDb, ChainDbFactory, DerivationStorageReader, FinalizedL1Storage, HeadRefStorageReader,
    LogStorageReader,
};
use kona_supervisor_types::{SuperHead, parse_access_list};
use op_alloy_rpc_types::SuperchainDAError;
use reqwest::Url;
use std::{collections::HashMap, sync::Arc};
use tokio_util::sync::CancellationToken;
<<<<<<< HEAD
use tracing::{info, warn};

use crate::{
    ChainProcessor, SupervisorError,
    config::Config,
    l1_watcher::L1Watcher,
    syncnode::{ManagedNode, ManagedNodeApiProvider},
};
=======
use tracing::{error, info, warn};
>>>>>>> 984a2394

/// Defines the service for the Supervisor core logic.
#[async_trait]
#[auto_impl::auto_impl(&, &mut, Arc, Box)]
pub trait SupervisorService: Debug + Send + Sync {
    /// Returns list of supervised [`ChainId`]s.
    fn chain_ids(&self) -> impl Iterator<Item = ChainId>;

    /// Returns mapping of supervised [`ChainId`]s to their [`ChainDependency`] config.
    ///
    /// [`ChainDependency`]: kona_interop::ChainDependency
    fn dependency_set(&self) -> &DependencySet;

    /// Returns [`SuperHead`] of given supervised chain.
    fn super_head(&self, chain: ChainId) -> Result<SuperHead, SupervisorError>;

    /// Returns latest block derived from given L1 block, for given chain.
    fn latest_block_from(
        &self,
        l1_block: BlockNumHash,
        chain: ChainId,
    ) -> Result<BlockInfo, SupervisorError>;

    /// Returns the L1 source block that the given L2 derived block was based on, for the specified
    /// chain.
    fn derived_to_source_block(
        &self,
        chain: ChainId,
        derived: BlockNumHash,
    ) -> Result<BlockInfo, SupervisorError>;

    /// Returns [`LocalUnsafe`] block for the given chain.
    ///
    /// [`LocalUnsafe`]: SafetyLevel::LocalUnsafe
    fn local_unsafe(&self, chain: ChainId) -> Result<BlockInfo, SupervisorError>;

    /// Returns [`CrossSafe`] block for the given chain.
    ///
    /// [`CrossSafe`]: SafetyLevel::CrossSafe
    fn cross_safe(&self, chain: ChainId) -> Result<BlockInfo, SupervisorError>;

    /// Returns [`Finalized`] block for the given chain.
    ///
    /// [`Finalized`]: SafetyLevel::Finalized
    fn finalized(&self, chain: ChainId) -> Result<BlockInfo, SupervisorError>;

    /// Returns the finalized L1 block that the supervisor is synced to.
    fn finalized_l1(&self) -> Result<BlockInfo, SupervisorError>;

    /// Returns the [`SuperRootResponse`] at a specified timestamp, which represents the global
    /// state across all monitored chains.
    ///
    /// [`SuperRootResponse`]: kona_interop::SuperRootResponse
    async fn super_root_at_timestamp(
        &self,
        timestamp: u64,
    ) -> Result<SuperRootResponse, SupervisorError>;

    /// Verifies if an access-list references only valid messages
    fn check_access_list(
        &self,
        inbox_entries: Vec<B256>,
        min_safety: SafetyLevel,
        executing_descriptor: ExecutingDescriptor,
    ) -> Result<(), SupervisorError>;
}

/// The core Supervisor component responsible for monitoring and coordinating chain states.
#[derive(Debug)]
pub struct Supervisor {
    config: Config,
    database_factory: Arc<ChainDbFactory>,

    // As of now supervisor only supports a single managed node per chain.
    // This is a limitation of the current implementation, but it will be extended in the future.
    managed_nodes: HashMap<ChainId, Arc<ManagedNode<ChainDb>>>,
    chain_processors: HashMap<ChainId, ChainProcessor<ManagedNode<ChainDb>, ChainDb>>,

    cancel_token: CancellationToken,
}

impl Supervisor {
    /// Creates a new [`Supervisor`] instance.
    #[allow(clippy::new_without_default, clippy::missing_const_for_fn)]
    pub fn new(
        config: Config,
        database_factory: Arc<ChainDbFactory>,
        cancel_token: CancellationToken,
    ) -> Self {
        Self {
            config,
            database_factory,
            managed_nodes: HashMap::new(),
            chain_processors: HashMap::new(),
            cancel_token,
        }
    }

    /// Initialises the Supervisor service.
    pub async fn initialise(&mut self) -> Result<(), SupervisorError> {
        self.init_database().await?;
        self.init_managed_nodes().await?;
        self.init_chain_processor().await?;
        self.init_l1_watcher()?;
        Ok(())
    }

    async fn init_database(&self) -> Result<(), SupervisorError> {
        for (chain_id, config) in self.config.rollup_config_set.rollups.iter() {
            // Initialise the database for each chain.
            let db = self.database_factory.get_or_create_db(*chain_id)?;
            db.initialise(config.genesis.get_anchor())?;
            info!(target: "supervisor_service", chain_id, "Database initialized successfully");
        }
        Ok(())
    }

    async fn init_chain_processor(&mut self) -> Result<(), SupervisorError> {
        // Initialise the service components, such as database connections or other resources.

        for (chain_id, _) in self.config.rollup_config_set.rollups.iter() {
            let db = self.database_factory.get_db(*chain_id)?;
            let managed_node =
                self.managed_nodes.get(chain_id).ok_or(SupervisorError::Initialise(format!(
                    "no managed node found for chain {}",
                    chain_id
                )))?;

            // initialise chain processor for the chain.
            let processor =
                ChainProcessor::new(*chain_id, managed_node.clone(), db, self.cancel_token.clone());

            // Start the chain processors.
            // Each chain processor will start its own managed nodes and begin processing messages.
            processor.start().await?;
            self.chain_processors.insert(*chain_id, processor);
        }
        Ok(())
    }

    async fn init_managed_nodes(&mut self) -> Result<(), SupervisorError> {
        for config in self.config.l2_consensus_nodes_config.iter() {
            let url = Url::parse(&self.config.l1_rpc).map_err(|e| {
                error!(target: "supervisor_service", %e, "Failed to parse L1 RPC URL");
                SupervisorError::Initialise("invalid l1 rpc url".to_string())
            })?;
            let provider = RootProvider::<Ethereum>::new_http(url);
            let mut managed_node = ManagedNode::<ChainDb>::new(
                Arc::new(config.clone()),
                self.cancel_token.clone(),
                provider,
            );

            let chain_id = managed_node.chain_id().await?;
            let db = self.database_factory.get_db(chain_id)?;
            managed_node.set_db_provider(db);

            if self.managed_nodes.contains_key(&chain_id) {
                warn!(target: "supervisor_service", "Managed node for chain {chain_id} already exists, skipping initialization");
                continue;
            }
            self.managed_nodes.insert(chain_id, Arc::new(managed_node));
            info!(target: "supervisor_service",
                 chain_id,
                "Managed node for chain initialized successfully",
            );
        }
        Ok(())
    }

    fn init_l1_watcher(&self) -> Result<(), SupervisorError> {
        let l1_rpc = RpcClient::new_http(self.config.l1_rpc.parse().unwrap());
        let l1_watcher =
            L1Watcher::new(l1_rpc, self.database_factory.clone(), self.cancel_token.clone());

        tokio::spawn(async move {
            l1_watcher.run().await;
        });
        Ok(())
    }

    fn verify_safety_level(
        &self,
        chain_id: ChainId,
        block: &BlockInfo,
        safety: SafetyLevel,
    ) -> Result<(), SupervisorError> {
        // check block exists on the derivation storage
        self.database_factory
            .get_db(chain_id)?
            .derived_to_source(BlockNumHash { number: block.number, hash: block.hash })?;

        let head_ref = self.database_factory.get_db(chain_id)?.get_safety_head_ref(safety)?;

        if head_ref.number < block.number {
            return Err(SupervisorError::from(SuperchainDAError::ConflictingData));
        }

        Ok(())
    }
}

#[async_trait]
impl SupervisorService for Supervisor {
    fn chain_ids(&self) -> impl Iterator<Item = ChainId> {
        self.config.dependency_set.dependencies.keys().copied()
    }

    fn dependency_set(&self) -> &DependencySet {
        &self.config.dependency_set
    }

    fn super_head(&self, chain: ChainId) -> Result<SuperHead, SupervisorError> {
        let db = self.database_factory.get_db(chain)?;
        Ok(db.get_super_head()?)
    }

    fn latest_block_from(
        &self,
        l1_block: BlockNumHash,
        chain: ChainId,
    ) -> Result<BlockInfo, SupervisorError> {
        Ok(self.database_factory.get_db(chain)?.latest_derived_block_at_source(l1_block)?)
    }

    fn derived_to_source_block(
        &self,
        chain: ChainId,
        derived: BlockNumHash,
    ) -> Result<BlockInfo, SupervisorError> {
        Ok(self.database_factory.get_db(chain)?.derived_to_source(derived)?)
    }

    fn local_unsafe(&self, chain: ChainId) -> Result<BlockInfo, SupervisorError> {
        Ok(self.database_factory.get_db(chain)?.get_safety_head_ref(SafetyLevel::LocalUnsafe)?)
    }

    fn cross_safe(&self, chain: ChainId) -> Result<BlockInfo, SupervisorError> {
        Ok(self.database_factory.get_db(chain)?.get_safety_head_ref(SafetyLevel::CrossSafe)?)
    }

    fn finalized(&self, chain: ChainId) -> Result<BlockInfo, SupervisorError> {
        Ok(self.database_factory.get_db(chain)?.get_safety_head_ref(SafetyLevel::Finalized)?)
    }

    fn finalized_l1(&self) -> Result<BlockInfo, SupervisorError> {
        Ok(self.database_factory.get_finalized_l1()?)
    }

<<<<<<< HEAD
    async fn super_root_at_timestamp(
        &self,
        timestamp: u64,
    ) -> Result<SuperRootResponse, SupervisorError> {
        let mut chain_ids = self.config.dependency_set.dependencies.keys().collect::<Vec<_>>();
        // Sorting chain ids for deterministic super root hash
        chain_ids.sort();

        let mut chain_infos = Vec::<ChainRootInfo>::with_capacity(chain_ids.len());
        let mut super_root_chains = Vec::<OutputRootWithChain>::with_capacity(chain_ids.len());
        let mut cross_safe_source = BlockNumHash::default();

        for id in chain_ids {
            let managed_node = self.managed_nodes.get(id).unwrap();
            let output_v0 = managed_node.output_v0_at_timestamp(timestamp).await?;
            let output_v0_string = serde_json::to_string(&output_v0).unwrap();
            let canonical_root = keccak256(output_v0_string.as_bytes());

            let pending_output_v0 = managed_node.pending_output_v0_at_timestamp(timestamp).await?;
            let pending_output_v0_bytes = Bytes::copy_from_slice(
                serde_json::to_string(&pending_output_v0).unwrap().as_bytes(),
            );

            chain_infos.push(ChainRootInfo {
                chain_id: *id,
                canonical: canonical_root,
                pending: pending_output_v0_bytes,
            });

            super_root_chains
                .push(OutputRootWithChain { chain_id: *id, output_root: canonical_root });

            let l2_block = managed_node.l2_block_ref_by_timestamp(timestamp).await?;
            let source = self.database_factory.get_db(*id)?.derived_to_source(l2_block.id())?;

            if cross_safe_source.number == 0 || cross_safe_source.number < source.number {
                cross_safe_source = source.id();
            }
        }

        let super_root = SuperRoot { timestamp, output_roots: super_root_chains };

        let super_root_hash = super_root.hash();

        Ok(SuperRootResponse {
            cross_safe_derived_from: cross_safe_source,
            timestamp,
            super_root: super_root_hash,
            chains: chain_infos,
            version: SUPER_ROOT_VERSION,
        })
    }

    async fn check_access_list(
=======
    fn check_access_list(
>>>>>>> 984a2394
        &self,
        inbox_entries: Vec<B256>,
        min_safety: SafetyLevel,
        executing_descriptor: ExecutingDescriptor,
    ) -> Result<(), SupervisorError> {
        let access_list = parse_access_list(inbox_entries)?;
        let message_expiry_window = self.config.dependency_set.get_message_expiry_window();
        let timeout = executing_descriptor.timeout.unwrap_or(0);
        let executing_ts_with_duration = executing_descriptor.timestamp.saturating_add(timeout);

        for access in &access_list {
            // Check all the invariants for each message
            // Ref: https://github.com/ethereum-optimism/specs/blob/main/specs/interop/derivation.md#invariants

            // TODO: support 32 bytes chain id and convert to u64 via dependency set to be usable
            // across services
            let initiating_chain_id =
                u64::from_be_bytes(access.chain_id[24..32].try_into().unwrap());

            // TODO: Extend the `ExecutingDescriptor` to accept chain_id.
            // And set executing_chain_id as initiating_chain_id only for backward compat.
            let executing_chain_id = initiating_chain_id;

            // Message must be valid at the time of execution.
            access.validate_message_lifetime(
                executing_descriptor.timestamp,
                executing_ts_with_duration,
                message_expiry_window,
            )?;

            // The interop fork must be active for both the executing and
            // initiating chains at the respective timestamps.
            let rollup_config = &self.config.rollup_config_set;
            if !rollup_config
                .is_interop_enabled(initiating_chain_id, executing_descriptor.timestamp) ||
                !rollup_config.is_interop_enabled(executing_chain_id, access.timestamp)
            {
                return Err(SupervisorError::from(SuperchainDAError::ConflictingData)); // todo: replace with better error
            }

            // Verify the initiating message exists and valid for corresponding executing message.
            let db = self.database_factory.get_db(initiating_chain_id)?;

            let block = db.get_block(access.block_number)?;
            if block.timestamp != access.timestamp {
                return Err(SupervisorError::from(SuperchainDAError::ConflictingData))
            }

            let log = db.get_log(access.block_number, access.log_index)?;
            access.verify_checksum(&log.hash)?;

            // The message must be included in a block that is at least as safe as required
            // by the `min_safety` level
            if min_safety != SafetyLevel::LocalUnsafe {
                // The block is already unsafe as it is found in log db
                self.verify_safety_level(initiating_chain_id, &block, min_safety)?;
            }
        }

        Ok(())
    }
}<|MERGE_RESOLUTION|>--- conflicted
+++ resolved
@@ -2,23 +2,16 @@
     ChainProcessor, SupervisorError, config::Config, l1_watcher::L1Watcher, syncnode::ManagedNode,
 };
 use alloy_eips::BlockNumHash;
-<<<<<<< HEAD
+use alloy_network::Ethereum;
 use alloy_primitives::{B256, Bytes, ChainId, keccak256};
-use alloy_rpc_client::RpcClient;
-use async_trait::async_trait;
-use kona_interop::{
-    ChainRootInfo, ExecutingDescriptor, OutputRootWithChain, SUPER_ROOT_VERSION, SafetyLevel,
-    SuperRoot, SuperRootResponse,
-};
-=======
-use alloy_network::Ethereum;
-use alloy_primitives::{B256, ChainId};
 use alloy_provider::RootProvider;
 use alloy_rpc_client::RpcClient;
 use async_trait::async_trait;
 use core::fmt::Debug;
-use kona_interop::{DependencySet, ExecutingDescriptor, SafetyLevel};
->>>>>>> 984a2394
+use kona_interop::{DependencySet, 
+    ChainRootInfo, ExecutingDescriptor, OutputRootWithChain, SUPER_ROOT_VERSION, SafetyLevel,
+    SuperRoot, SuperRootResponse,
+};
 use kona_protocol::BlockInfo;
 use kona_supervisor_storage::{
     ChainDb, ChainDbFactory, DerivationStorageReader, FinalizedL1Storage, HeadRefStorageReader,
@@ -29,8 +22,7 @@
 use reqwest::Url;
 use std::{collections::HashMap, sync::Arc};
 use tokio_util::sync::CancellationToken;
-<<<<<<< HEAD
-use tracing::{info, warn};
+use tracing::{error, info, warn};
 
 use crate::{
     ChainProcessor, SupervisorError,
@@ -38,9 +30,6 @@
     l1_watcher::L1Watcher,
     syncnode::{ManagedNode, ManagedNodeApiProvider},
 };
-=======
-use tracing::{error, info, warn};
->>>>>>> 984a2394
 
 /// Defines the service for the Supervisor core logic.
 #[async_trait]
@@ -290,7 +279,6 @@
         Ok(self.database_factory.get_finalized_l1()?)
     }
 
-<<<<<<< HEAD
     async fn super_root_at_timestamp(
         &self,
         timestamp: u64,
@@ -344,10 +332,7 @@
         })
     }
 
-    async fn check_access_list(
-=======
     fn check_access_list(
->>>>>>> 984a2394
         &self,
         inbox_entries: Vec<B256>,
         min_safety: SafetyLevel,
