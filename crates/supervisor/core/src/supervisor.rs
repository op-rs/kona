use core::fmt::Debug;

use alloy_primitives::{B256, ChainId};
use async_trait::async_trait;
use jsonrpsee::types::{ErrorCode, ErrorObjectOwned};
use kona_interop::{DependencySet, ExecutingDescriptor, SafetyLevel};
use kona_supervisor_types::SuperHead;
use op_alloy_rpc_types::InvalidInboxEntry;
use thiserror::Error;

use crate::config::RollupConfigSet;

/// Custom error type for the Supervisor core logic.
#[derive(Debug, Error, PartialEq, Eq)]
pub enum SupervisorError {
    /// Indicates that a feature or method is not yet implemented.
    #[error("functionality not implemented")]
    Unimplemented,
    /// No chains are configured for supervision.
    #[error("empty dependency set")]
    EmptyDependencySet,
    /// Data availability errors.
    ///
    /// Spec <https://github.com/ethereum-optimism/specs/blob/main/specs/interop/supervisor.md#protocol-specific-error-codes>.
    #[error(transparent)]
    InvalidInboxEntry(#[from] InvalidInboxEntry),
}

impl From<SupervisorError> for ErrorObjectOwned {
    fn from(err: SupervisorError) -> Self {
        match err {
            SupervisorError::Unimplemented | SupervisorError::EmptyDependencySet => {
                ErrorObjectOwned::from(ErrorCode::InternalError)
            }
            SupervisorError::InvalidInboxEntry(err) => ErrorObjectOwned::owned(
                (err as i64).try_into().expect("should fit i32"),
                err.to_string(),
                None::<()>,
            ),
        }
    }
}

/// Defines the service for the Supervisor core logic.
#[async_trait]
#[auto_impl::auto_impl(&, &mut, Arc, Box)]
pub trait SupervisorService: Debug + Send + Sync {
    /// Returns list of supervised [`ChainId`]s.
    fn chain_ids(&self) -> impl Iterator<Item = ChainId>;

    /// Returns [`SuperHead`] of given supervised chain.
    fn super_head(&self, chain: ChainId) -> Result<SuperHead, SupervisorError>;

    /// Verifies if an access-list references only valid messages
    async fn check_access_list(
        &self,
        _inbox_entries: Vec<B256>,
        _min_safety: SafetyLevel,
        _executing_descriptor: ExecutingDescriptor,
    ) -> Result<(), SupervisorError> {
        Err(SupervisorError::Unimplemented)
    }
}

/// The core Supervisor component responsible for monitoring and coordinating chain states.
#[derive(Debug)]
pub struct Supervisor {
<<<<<<< HEAD
    dependency_set: DependencySet,
=======
    _dependency_set: DependencySet,
    _rollup_config_set: RollupConfigSet,
>>>>>>> c0f5443c
}

impl Supervisor {
    /// Creates a new [`Supervisor`] instance.
    #[allow(clippy::new_without_default, clippy::missing_const_for_fn)]
<<<<<<< HEAD
    pub fn new(dependency_set: DependencySet) -> Self {
        Self { dependency_set }
=======
    pub fn new(dependency_set: DependencySet, rollup_config_set: RollupConfigSet) -> Self {
        Self { _dependency_set: dependency_set, _rollup_config_set: rollup_config_set }
>>>>>>> c0f5443c
    }
}

#[async_trait]
impl SupervisorService for Supervisor {
    fn chain_ids(&self) -> impl Iterator<Item = ChainId> {
        self.dependency_set.dependencies.keys().copied()
    }

    fn super_head(&self, _chain: ChainId) -> Result<SuperHead, SupervisorError> {
        todo!("implement call to ChainDbFactory")
    }

    async fn check_access_list(
        &self,
        _inbox_entries: Vec<B256>,
        _min_safety: SafetyLevel,
        _executing_descriptor: ExecutingDescriptor,
    ) -> Result<(), SupervisorError> {
        Err(SupervisorError::Unimplemented)
    }
}

#[cfg(test)]
mod test {
    use super::*;

    #[test]
    fn test_rpc_error_conversion() {
        let err = InvalidInboxEntry::UnknownChain;
        let rpc_err = ErrorObjectOwned::owned(err as i32, err.to_string(), None::<()>);

        assert_eq!(ErrorObjectOwned::from(SupervisorError::InvalidInboxEntry(err)), rpc_err);
    }
}<|MERGE_RESOLUTION|>--- conflicted
+++ resolved
@@ -65,24 +65,15 @@
 /// The core Supervisor component responsible for monitoring and coordinating chain states.
 #[derive(Debug)]
 pub struct Supervisor {
-<<<<<<< HEAD
     dependency_set: DependencySet,
-=======
-    _dependency_set: DependencySet,
     _rollup_config_set: RollupConfigSet,
->>>>>>> c0f5443c
 }
 
 impl Supervisor {
     /// Creates a new [`Supervisor`] instance.
     #[allow(clippy::new_without_default, clippy::missing_const_for_fn)]
-<<<<<<< HEAD
-    pub fn new(dependency_set: DependencySet) -> Self {
-        Self { dependency_set }
-=======
     pub fn new(dependency_set: DependencySet, rollup_config_set: RollupConfigSet) -> Self {
-        Self { _dependency_set: dependency_set, _rollup_config_set: rollup_config_set }
->>>>>>> c0f5443c
+        Self { dependency_set, _rollup_config_set: rollup_config_set }
     }
 }
 
