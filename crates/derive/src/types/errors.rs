--- conflicted
+++ resolved
@@ -15,19 +15,16 @@
     /// There is not enough data progress, but if we wait, the stage will eventually return data
     /// or produce an EOF error.
     NotEnoughData,
-<<<<<<< HEAD
     /// No channels are available in the channel bank.
     NoChannelsAvailable,
     /// Failed to find channel.
     ChannelNotFound,
     /// Missing L1 origin.
     MissingOrigin,
-=======
     /// Failed to build the [super::PayloadAttributes] for the next batch.
     AttributesBuild(anyhow::Error),
     /// Reset the pipeline.
     Reset(ResetError),
->>>>>>> bbad9603
     /// The stage detected a block reorg.
     /// The first argument is the expected block hash.
     /// The second argument is the paren_hash of the next l1 origin block.
@@ -55,13 +52,10 @@
             (self, other),
             (StageError::Eof, StageError::Eof) |
                 (StageError::NotEnoughData, StageError::NotEnoughData) |
-<<<<<<< HEAD
                 (StageError::NoChannelsAvailable, StageError::NoChannelsAvailable) |
                 (StageError::ChannelNotFound, StageError::ChannelNotFound) |
                 (StageError::MissingOrigin, StageError::MissingOrigin) |
-=======
                 (StageError::AttributesBuild(_), StageError::AttributesBuild(_)) |
->>>>>>> bbad9603
                 (StageError::ReceiptFetch(_), StageError::ReceiptFetch(_)) |
                 (StageError::BlockInfoFetch(_), StageError::BlockInfoFetch(_)) |
                 (StageError::SystemConfigUpdate(_), StageError::SystemConfigUpdate(_)) |
@@ -81,14 +75,11 @@
         match self {
             StageError::Eof => write!(f, "End of file"),
             StageError::NotEnoughData => write!(f, "Not enough data"),
-<<<<<<< HEAD
             StageError::NoChannelsAvailable => write!(f, "No channels available"),
             StageError::ChannelNotFound => write!(f, "Channel not found"),
             StageError::MissingOrigin => write!(f, "Missing L1 origin"),
-=======
             StageError::AttributesBuild(e) => write!(f, "Attributes build error: {}", e),
             StageError::Reset(e) => write!(f, "Reset error: {}", e),
->>>>>>> bbad9603
             StageError::ReceiptFetch(e) => write!(f, "Receipt fetch error: {}", e),
             StageError::SystemConfigUpdate(e) => write!(f, "System config update error: {}", e),
             StageError::ReorgDetected(current, next) => {
