use core::fmt::Debug;

use alloy_primitives::{B256, ChainId};
use async_trait::async_trait;
<<<<<<< HEAD
use jsonrpsee::types::ErrorObjectOwned;
use kona_interop::{ExecutingDescriptor, SafetyLevel};
use kona_supervisor_rpc::SupervisorApiServer;
use kona_supervisor_storage::{ChainDb, ChainDbFactory, StorageError};
=======
use jsonrpsee::types::{ErrorCode, ErrorObjectOwned};
use kona_interop::{DependencySet, ExecutingDescriptor, SafetyLevel};
use kona_supervisor_types::SuperHead;
>>>>>>> f21387d7
use op_alloy_rpc_types::InvalidInboxEntry;
use std::{collections::HashMap, sync::Arc};
use thiserror::Error;
use tokio_util::sync::CancellationToken;

use crate::{
    chain_processor::{ChainProcessor, ChainProcessorError},
    config::Config,
    syncnode::{ManagedNode, ManagedNodeError},
};

/// Custom error type for the Supervisor core logic.
#[derive(Debug, Error, PartialEq, Eq)]
pub enum SupervisorError {
    /// Indicates that a feature or method is not yet implemented.
    #[error("functionality not implemented")]
    Unimplemented,
    /// No chains are configured for supervision.
    #[error("empty dependency set")]
    EmptyDependencySet,
    /// Data availability errors.
    ///
    /// Spec <https://github.com/ethereum-optimism/specs/blob/main/specs/interop/supervisor.md#protocol-specific-error-codes>.
    #[error(transparent)]
    InvalidInboxEntry(#[from] InvalidInboxEntry),

    /// Indicates that the supervisor was unable to initialise due to an error.
    #[error("unable to initialize the supervisor: {0}")]
    Initialise(String),

    /// Indicates that error occurred while interacting with the storage layer.
    #[error(transparent)]
    StorageError(#[from] StorageError),

    /// Indicates the error occured while interacting with the managed node.
    #[error(transparent)]
    ManagedNodeError(#[from] ManagedNodeError),

    /// Indicates the error occured while processing the chain.
    #[error(transparent)]
    ChainProcessorError(#[from] ChainProcessorError),
}

impl From<SupervisorError> for ErrorObjectOwned {
    fn from(err: SupervisorError) -> Self {
        match err {
            SupervisorError::Unimplemented | SupervisorError::EmptyDependencySet => {
                ErrorObjectOwned::from(ErrorCode::InternalError)
            }
            SupervisorError::InvalidInboxEntry(err) => ErrorObjectOwned::owned(
                (err as i64).try_into().expect("should fit i32"),
                err.to_string(),
                None::<()>,
            ),
        }
    }
}

/// Defines the service for the Supervisor core logic.
#[async_trait]
#[auto_impl::auto_impl(&, &mut, Arc, Box)]
pub trait SupervisorService: Debug + Send + Sync {
    /// Returns list of supervised [`ChainId`]s.
    fn chain_ids(&self) -> impl Iterator<Item = ChainId>;

    /// Returns [`SuperHead`] of given supervised chain.
    fn super_head(&self, chain: ChainId) -> Result<SuperHead, SupervisorError>;

    /// Verifies if an access-list references only valid messages
    async fn check_access_list(
        &self,
        _inbox_entries: Vec<B256>,
        _min_safety: SafetyLevel,
        _executing_descriptor: ExecutingDescriptor,
    ) -> Result<(), SupervisorError> {
        Err(SupervisorError::Unimplemented)
    }
}

/// The core Supervisor component responsible for monitoring and coordinating chain states.
#[derive(Debug)]
pub struct Supervisor {
<<<<<<< HEAD
    config: Config,
    database_factory: Arc<ChainDbFactory>,

    // As of now supervisor only supports a single managed node per chain.
    // This is a limitation of the current implementation, but it can be extended in the future.
    managed_nodes: HashMap<ChainId, Arc<ManagedNode>>,
    chain_processors: HashMap<ChainId, ChainProcessor<ManagedNode, ChainDb>>,

    cancel_token: CancellationToken,
=======
    dependency_set: DependencySet,
    _rollup_config_set: RollupConfigSet,
>>>>>>> f21387d7
}

impl Supervisor {
    /// Creates a new [`Supervisor`] instance.
    #[allow(clippy::new_without_default, clippy::missing_const_for_fn)]
<<<<<<< HEAD
    pub fn new(
        config: Config,
        database_factory: Arc<ChainDbFactory>,
        cancel_token: CancellationToken,
    ) -> Self {
        Self {
            config,
            database_factory,
            managed_nodes: HashMap::new(),
            chain_processors: HashMap::new(),
            cancel_token,
        }
    }

    /// Initialises the Supervisor service.
    pub async fn initialise(&mut self) -> Result<(), SupervisorError> {
        self.init_managed_nodes().await?;
        self.init_chain_processor().await
    }

    async fn init_chain_processor(&mut self) -> Result<(), SupervisorError> {
        // Initialise the service components, such as database connections or other resources.

        for (chain_id, config) in self.config.rollup_config_set.rollups.iter() {
            // initialise the chain database for each chain.
            let db = self.database_factory.get_or_create_db(*chain_id)?;
            db.initialise(config.genesis.get_anchor())?;

            let managed_node =
                self.managed_nodes.get(chain_id).ok_or(SupervisorError::Initialise(format!(
                    "no managed node found for chain {}",
                    chain_id
                )))?;

            // initialise chain processor for the chain.
            let processor =
                ChainProcessor::new(*chain_id, managed_node.clone(), db, self.cancel_token.clone());

            // Start the chain processors.
            // Each chain processor will start its own managed nodes and begin processing messages.
            processor.start().await?;
            self.chain_processors.insert(*chain_id, processor);
        }
        Ok(())
    }

    async fn init_managed_nodes(&mut self) -> Result<(), SupervisorError> {
        for config in self.config.l2_consensus_nodes_config.iter() {
            let managed_node =
                ManagedNode::new(Arc::new(config.clone()), self.cancel_token.clone());

            let chain_id = managed_node.chain_id().await?;
            self.managed_nodes.insert(chain_id, Arc::new(managed_node));
        }
        Ok(())
=======
    pub fn new(dependency_set: DependencySet, rollup_config_set: RollupConfigSet) -> Self {
        Self { dependency_set, _rollup_config_set: rollup_config_set }
>>>>>>> f21387d7
    }
}

#[async_trait]
impl SupervisorService for Supervisor {
    fn chain_ids(&self) -> impl Iterator<Item = ChainId> {
        self.dependency_set.dependencies.keys().copied()
    }

    fn super_head(&self, _chain: ChainId) -> Result<SuperHead, SupervisorError> {
        todo!("implement call to ChainDbFactory")
    }

    async fn check_access_list(
        &self,
        _inbox_entries: Vec<B256>,
        _min_safety: SafetyLevel,
        _executing_descriptor: ExecutingDescriptor,
    ) -> Result<(), SupervisorError> {
        Err(SupervisorError::Unimplemented)
    }
}

#[cfg(test)]
mod test {
    use super::*;

    #[test]
    fn test_rpc_error_conversion() {
        let err = InvalidInboxEntry::UnknownChain;
        let rpc_err = ErrorObjectOwned::owned(err as i32, err.to_string(), None::<()>);

        assert_eq!(ErrorObjectOwned::from(SupervisorError::InvalidInboxEntry(err)), rpc_err);
    }
}<|MERGE_RESOLUTION|>--- conflicted
+++ resolved
@@ -2,16 +2,10 @@
 
 use alloy_primitives::{B256, ChainId};
 use async_trait::async_trait;
-<<<<<<< HEAD
-use jsonrpsee::types::ErrorObjectOwned;
+use jsonrpsee::types::{ErrorCode, ErrorObjectOwned};
 use kona_interop::{ExecutingDescriptor, SafetyLevel};
-use kona_supervisor_rpc::SupervisorApiServer;
 use kona_supervisor_storage::{ChainDb, ChainDbFactory, StorageError};
-=======
-use jsonrpsee::types::{ErrorCode, ErrorObjectOwned};
-use kona_interop::{DependencySet, ExecutingDescriptor, SafetyLevel};
 use kona_supervisor_types::SuperHead;
->>>>>>> f21387d7
 use op_alloy_rpc_types::InvalidInboxEntry;
 use std::{collections::HashMap, sync::Arc};
 use thiserror::Error;
@@ -58,7 +52,13 @@
 impl From<SupervisorError> for ErrorObjectOwned {
     fn from(err: SupervisorError) -> Self {
         match err {
-            SupervisorError::Unimplemented | SupervisorError::EmptyDependencySet => {
+            // todo: handle these errors more gracefully
+            SupervisorError::Unimplemented |
+            SupervisorError::EmptyDependencySet |
+            SupervisorError::Initialise(_) |
+            SupervisorError::StorageError(_) |
+            SupervisorError::ManagedNodeError(_) |
+            SupervisorError::ChainProcessorError(_) => {
                 ErrorObjectOwned::from(ErrorCode::InternalError)
             }
             SupervisorError::InvalidInboxEntry(err) => ErrorObjectOwned::owned(
@@ -94,7 +94,6 @@
 /// The core Supervisor component responsible for monitoring and coordinating chain states.
 #[derive(Debug)]
 pub struct Supervisor {
-<<<<<<< HEAD
     config: Config,
     database_factory: Arc<ChainDbFactory>,
 
@@ -104,16 +103,11 @@
     chain_processors: HashMap<ChainId, ChainProcessor<ManagedNode, ChainDb>>,
 
     cancel_token: CancellationToken,
-=======
-    dependency_set: DependencySet,
-    _rollup_config_set: RollupConfigSet,
->>>>>>> f21387d7
 }
 
 impl Supervisor {
     /// Creates a new [`Supervisor`] instance.
     #[allow(clippy::new_without_default, clippy::missing_const_for_fn)]
-<<<<<<< HEAD
     pub fn new(
         config: Config,
         database_factory: Arc<ChainDbFactory>,
@@ -169,17 +163,13 @@
             self.managed_nodes.insert(chain_id, Arc::new(managed_node));
         }
         Ok(())
-=======
-    pub fn new(dependency_set: DependencySet, rollup_config_set: RollupConfigSet) -> Self {
-        Self { dependency_set, _rollup_config_set: rollup_config_set }
->>>>>>> f21387d7
     }
 }
 
 #[async_trait]
 impl SupervisorService for Supervisor {
     fn chain_ids(&self) -> impl Iterator<Item = ChainId> {
-        self.dependency_set.dependencies.keys().copied()
+        self.config.dependency_set.dependencies.keys().copied()
     }
 
     fn super_head(&self, _chain: ChainId) -> Result<SuperHead, SupervisorError> {
