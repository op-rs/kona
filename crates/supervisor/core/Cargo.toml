[package]
name = "kona-supervisor-core"
version = "0.1.0"

edition.workspace = true
license.workspace = true
rust-version.workspace = true
authors.workspace = true
homepage.workspace = true
repository.workspace = true
keywords.workspace = true
categories.workspace = true
exclude.workspace = true

[dependencies]
# Workspace
kona-interop.workspace = true
kona-supervisor-rpc = { workspace = true, features = ["jsonrpsee"] }
kona-protocol.workspace = true

# Alloy
alloy-eips.workspace = true
alloy-primitives = { workspace = true, features = ["map", "rlp", "serde"] }
<<<<<<< HEAD
op-alloy-consensus.workspace = true
=======
op-alloy-rpc-types.workspace = true
>>>>>>> 364c9a3d

# External Dependencies
jsonrpsee = { workspace = true, features = [ "ws-client", "macros", "server" ] }
serde.workspace = true
async-trait.workspace = true
tracing = { workspace = true }
tracing-subscriber.workspace = true
thiserror.workspace = true
tokio = { workspace = true, features = ["sync", "macros"] }

# `metrics` feature
metrics = { workspace = true }

[dev-dependencies]
serde_json = { workspace = true }
tempfile = { workspace = true }

[lints]
workspace = true<|MERGE_RESOLUTION|>--- conflicted
+++ resolved
@@ -21,11 +21,7 @@
 # Alloy
 alloy-eips.workspace = true
 alloy-primitives = { workspace = true, features = ["map", "rlp", "serde"] }
-<<<<<<< HEAD
-op-alloy-consensus.workspace = true
-=======
 op-alloy-rpc-types.workspace = true
->>>>>>> 364c9a3d
 
 # External Dependencies
 jsonrpsee = { workspace = true, features = [ "ws-client", "macros", "server" ] }
