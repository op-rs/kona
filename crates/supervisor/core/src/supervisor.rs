--- conflicted
+++ resolved
@@ -143,7 +143,6 @@
         for (chain_id, config) in self.config.rollup_config_set.rollups.iter() {
             // Initialise the database for each chain.
             let db = self.database_factory.get_or_create_db(*chain_id)?;
-<<<<<<< HEAD
             let interop_time = config.interop_time;
             let derived_pair = config.genesis.get_derived_pair();
             if config.is_interop_activation_block(derived_pair.derived) {
@@ -151,11 +150,6 @@
                 db.initialise_log_storage(derived_pair.derived)?;
                 db.initialise_derivation_storage(derived_pair)?;
             }
-=======
-            let anchor = config.genesis.get_anchor();
-            db.initialise_log_storage(anchor.derived)?;
-            db.initialise_derivation_storage(anchor)?;
->>>>>>> a1bd96df
             info!(target: "supervisor_service", chain_id, "Database initialized successfully");
         }
         Ok(())
