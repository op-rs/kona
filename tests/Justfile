--- conflicted
+++ resolved
@@ -79,11 +79,7 @@
 
 test-e2e DEVNET COMMIT_TAG="": 
     just deploy "{{SOURCE}}/devnets/{{DEVNET}}.yaml" {{COMMIT_TAG}}
-<<<<<<< HEAD
-    just isolate_test "kt://{{DEVNET}}-devnet"
+    just isolate_test "{{SOURCE}}/devnets/specs/{{DEVNET}}-devnet.json"
 
 test-e2e-supervisor DEVNET COMMIT_TAG="": 
-    just deploy-supervisor "{{SOURCE}}/devnets/{{DEVNET}}.yaml" {{COMMIT_TAG}}
-=======
-    just isolate_test "{{SOURCE}}/devnets/specs/{{DEVNET}}-devnet.json"
->>>>>>> 65960dd9
+    just deploy-supervisor "{{SOURCE}}/devnets/{{DEVNET}}.yaml" {{COMMIT_TAG}}