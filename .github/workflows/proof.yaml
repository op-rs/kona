name: Proof
on:
  push:
    branches: [main]
  merge_group:
  pull_request:

env:
  CARGO_TERM_COLOR: always

concurrency:
  group: ${{ github.workflow }}-${{ github.ref }}
  cancel-in-progress: true

jobs:
  action-tests:
    name: FPP actions (${{ matrix.kind }})
    runs-on: ubuntu-latest
    timeout-minutes: 90
    env:
      JUST_VERBOSE: 1
    strategy:
      fail-fast: true
      matrix:
        kind: ["single", "interop"]
        parallel: [4]
        index: [0, 1, 2, 3]  # Remember to update step 'Merge reports' as well.
        exclude:
          - kind: "interop"  # See https://github.com/op-rs/kona/issues/3010
    steps:
      - name: Checkout sources
        uses: actions/checkout@v5
        with:
          submodules: recursive   # or 'true' if you don't need nested subs
          fetch-depth: 1          # optional, but nice for versioning
      - name: Free Disk Space (Ubuntu)
        uses: jlumbroso/free-disk-space@main
        with:
          large-packages: false
      - uses: ./.github/actions/setup
        with:
          components: llvm-tools-preview
          prefix-key: ${{ matrix.kind }}
      - uses: taiki-e/install-action@cargo-llvm-cov
      - name: Setup Go toolchain
        uses: actions/setup-go@v5
        with:
          go-version: "1.22.7"
          cache-dependency-path: |
            tests/go.sum
            tests/optimism/go.sum
      - name: Setup gotestsum
        uses: autero1/action-gotestsum@v2.0.0
        with:
          gotestsum_version: 1.12.1

<<<<<<< HEAD
      - name: Download JUnit Summary from Previous Workflow
        id: download-artifact
        uses: dawidd6/action-download-artifact@v11
        with:
          workflow_conclusion: success
          name: junit-test-summary
          if_no_artifact_found: warn
          use_unzip: true
          # branch: main

=======
>>>>>>> 24bcabc8
      - name: Build Action Tests
        run: |
          source <(cargo llvm-cov show-env --export-prefix)
          just "action-tests-${{ matrix.kind }}-build"
          cargo llvm-cov report --lcov --output-path actions_cov.lcov

      - name: Split Action Tests
        id: test_split
        uses: hashicorp-forge/go-test-split-action@v2.0.0
        env:
          ACTIONS_STEP_DEBUG: true
        with:
          total: ${{ matrix.parallel }}
          index: ${{ matrix.index }}
          working-directory: ./tests/optimism/op-e2e/actions/proofs

      - name: Run Action Tests
        run: |
          just "action-tests-${{ matrix.kind }}-run" "${{ steps.test_split.outputs.run }}"

      - name: Upload coverage to codecov.io
        uses: codecov/codecov-action@v5
        with:
          fail_ci_if_error: true
          token: ${{ secrets.CODECOV_TOKEN }}
          env_vars: OS,RUST
          files: actions_cov.lcov
          flags: proof
          verbose: true

  host-client-offline-runs:
    name: FPP e2e - ${{ matrix.target}} | ${{ matrix.name }}
    strategy:
      matrix:
        target: ["native", "asterisc", "cannon"]
        name: ["OP Sepolia (Holocene) - Block #26215604"]
    runs-on: ubuntu-latest
    timeout-minutes: 40
    steps:
      - name: Checkout sources
        uses: actions/checkout@v5
      - uses: ./.github/actions/setup
        with:
          components: llvm-tools-preview
          prefix-key: ${{ matrix.target }}-${{ matrix.name }}
      - uses: taiki-e/install-action@cargo-llvm-cov
      - name: Log into ghcr
        if: "!contains(matrix.target, 'native')"
        uses: docker/login-action@v3
        with:
          registry: ghcr.io
          username: ${{ github.actor }}
          password: ${{ secrets.GITHUB_TOKEN }}
      - name: Clone `asterisc` repository
        if: "contains(matrix.target, 'asterisc')"
        run: |
          git clone https://github.com/ethereum-optimism/asterisc.git
      - name: Clone `optimism` repository
        if: "contains(matrix.target, 'cannon')"
        run: |
          git clone https://github.com/ethereum-optimism/optimism.git
      - name: Setup Go toolchain (asterisc cache)
        if: "contains(matrix.target, 'asterisc')"
        uses: actions/setup-go@v5
        with:
          go-version: "1.23.8"
          cache-dependency-path: |
            asterisc/go.sum
      - name: Setup Go toolchain (cannon cache)
        if: "contains(matrix.target, 'cannon')"
        uses: actions/setup-go@v5
        with:
          go-version: "1.23.8"
          cache-dependency-path: |
            optimism/go.sum
      - name: Build `asterisc`
        if: "contains(matrix.target, 'asterisc')"
        run: |
          cd asterisc && git checkout v1.3.0 && make build-rvgo
          mv ./rvgo/bin/asterisc /usr/local/bin/
      - name: Build `cannon`
        if: "contains(matrix.target, 'cannon')"
        run: |
          cd optimism/cannon && make && mv ./bin/cannon /usr/local/bin/
      - name: Set run environment
        run: |
          if [[ ${{ contains(matrix.name, 26215604) }} == true ]]; then
            BLOCK_NUMBER=26215604
            echo "BLOCK_NUMBER=$BLOCK_NUMBER" >> $GITHUB_ENV
            echo "L2_CLAIM=0x7415d942f80a34f77d344e4bccb7050f14e593f5ea33669d27ea01dce273d72d" >> $GITHUB_ENV
            echo "L2_OUTPUT_ROOT=0xaa34b62993bd888d7a2ad8541935374e39948576fce12aa8179a0aa5b5bc787b" >> $GITHUB_ENV
            echo "L2_HEAD=0xf4adf5790bad1ffc9eee315dc163df9102473c5726a2743da27a8a10dc16b473" >> $GITHUB_ENV
            echo "L1_HEAD=0x010cfdb22eaa13e8cdfbf66403f8de2a026475e96a6635d53c31f853a0e3ae25" >> $GITHUB_ENV
            echo "L2_CHAIN_ID=11155420" >> $GITHUB_ENV
            echo "WITNESS_TAR_NAME=holocene-op-sepolia-$BLOCK_NUMBER-witness.tar.zst" >> $GITHUB_ENV
          fi
      - name: Decompress witness data directory
        run: |
          tar --zstd -xvf ./bin/client/testdata/$WITNESS_TAR_NAME -C .
      - name: Run host + client offline
        working-directory: ./bin/client
        run: |
          source <(cargo llvm-cov show-env --export-prefix)

          mkdir -p ../../target
          just run-client-${{ matrix.target }}-offline \
            $BLOCK_NUMBER \
            $L2_CLAIM \
            $L2_OUTPUT_ROOT \
            $L2_HEAD \
            $L1_HEAD \
            $L2_CHAIN_ID

          cargo llvm-cov report --lcov --output-path client_host_cov.lcov
      - name: Upload coverage to codecov.io
        uses: codecov/codecov-action@v5
        with:
          fail_ci_if_error: true
          token: ${{ secrets.CODECOV_TOKEN }}
          env_vars: OS,RUST
          files: client_host_cov.lcov
          flags: proof
          verbose: true<|MERGE_RESOLUTION|>--- conflicted
+++ resolved
@@ -54,7 +54,6 @@
         with:
           gotestsum_version: 1.12.1
 
-<<<<<<< HEAD
       - name: Download JUnit Summary from Previous Workflow
         id: download-artifact
         uses: dawidd6/action-download-artifact@v11
@@ -65,8 +64,6 @@
           use_unzip: true
           # branch: main
 
-=======
->>>>>>> 24bcabc8
       - name: Build Action Tests
         run: |
           source <(cargo llvm-cov show-env --export-prefix)
