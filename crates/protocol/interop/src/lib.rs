#![doc = include_str!("../README.md")]
#![doc(
    html_logo_url = "https://raw.githubusercontent.com/op-rs/kona/main/assets/square.png",
    html_favicon_url = "https://raw.githubusercontent.com/op-rs/kona/main/assets/favicon.ico"
)]
#![cfg_attr(docsrs, feature(doc_cfg, doc_auto_cfg))]
#![cfg_attr(not(test), warn(unused_crate_dependencies))]
#![cfg_attr(not(feature = "std"), no_std)]

extern crate alloc;

mod graph;
pub use graph::MessageGraph;

mod traits;
pub use traits::InteropProvider;

mod supervisor;
pub use supervisor::Supervisor;

#[cfg(feature = "client")]
mod client;
#[cfg(feature = "client")]
pub use client::{SupervisorClient, SupervisorError};

mod safety;
pub use safety::SafetyLevel;

mod errors;
pub use errors::{MessageGraphError, MessageGraphResult, SuperRootError, SuperRootResult};

mod root;
pub use root::{ChainRootInfo, OutputRootWithChain, SuperRoot, SuperRootResponse};

mod message;
pub use message::{
<<<<<<< HEAD
    extract_executing_messages, parse_log_to_executing_message, parse_logs_to_executing_msgs,
    EnrichedExecutingMessage, ExecutingMessage, MessageIdentifier, RawMessagePayload,
=======
    EnrichedExecutingMessage, ExecutingMessage, MessageIdentifier, RawMessagePayload,
    extract_executing_messages,
>>>>>>> 545cdb51
};

mod derived;
pub use derived::DerivedIdPair;

mod constants;
pub use constants::{CROSS_L2_INBOX_ADDRESS, MESSAGE_EXPIRY_WINDOW, SUPER_ROOT_VERSION};

#[cfg(test)]
mod test_util;<|MERGE_RESOLUTION|>--- conflicted
+++ resolved
@@ -34,13 +34,8 @@
 
 mod message;
 pub use message::{
-<<<<<<< HEAD
     extract_executing_messages, parse_log_to_executing_message, parse_logs_to_executing_msgs,
     EnrichedExecutingMessage, ExecutingMessage, MessageIdentifier, RawMessagePayload,
-=======
-    EnrichedExecutingMessage, ExecutingMessage, MessageIdentifier, RawMessagePayload,
-    extract_executing_messages,
->>>>>>> 545cdb51
 };
 
 mod derived;
