--- conflicted
+++ resolved
@@ -19,16 +19,12 @@
 //! - Rewind logs during reorgs
 //! - Track sealed blocks and ancestry metadata
 
-<<<<<<< HEAD
 mod error;
 pub use error::*;
 mod log;
-pub mod models;
-=======
 pub mod models;
 
 mod error;
 pub use error::StorageError;
 
-mod providers;
->>>>>>> 43137d7e
+mod providers;