--- conflicted
+++ resolved
@@ -1,11 +1,7 @@
 //! Contains the node CLI.
 
 use crate::{
-<<<<<<< HEAD
-    commands::{InfoCommand, NetCommand, NodeCommand, RegistryCommand},
-=======
-    commands::{BootstoreCommand, NetCommand, NodeCommand, RegistryCommand},
->>>>>>> 33b1ff1d
+    commands::{BootstoreCommand, InfoCommand, NetCommand, NodeCommand, RegistryCommand},
     flags::{GlobalArgs, MetricsArgs},
 };
 use anyhow::Result;
@@ -25,13 +21,10 @@
     /// Lists the OP Stack chains available in the superchain-registry.
     #[command(alias = "r", alias = "scr")]
     Registry(RegistryCommand),
-<<<<<<< HEAD
+    /// Utility tool to interact with local bootstores.
+    Bootstore(BootstoreCommand),
     /// Get info about op chain.
     Info(InfoCommand),
-=======
-    /// Utility tool to interact with local bootstores.
-    Bootstore(BootstoreCommand),
->>>>>>> 33b1ff1d
 }
 
 /// The node CLI.
@@ -59,13 +52,10 @@
             Commands::Registry(ref registry) => {
                 registry.init_telemetry(&self.global, &self.metrics)?
             }
-<<<<<<< HEAD
-            Commands::Info(ref info) => info.init_telemetry(&self.global, &self.metrics)?,
-=======
             Commands::Bootstore(ref bootstore) => {
                 bootstore.init_telemetry(&self.global, &self.metrics)?
             }
->>>>>>> 33b1ff1d
+            Commands::Info(ref info) => info.init_telemetry(&self.global, &self.metrics)?,
         }
 
         // Run the subcommand.
@@ -73,11 +63,8 @@
             Commands::Node(node) => Self::run_until_ctrl_c(node.run(&self.global)),
             Commands::Net(net) => Self::run_until_ctrl_c(net.run(&self.global)),
             Commands::Registry(registry) => registry.run(&self.global),
-<<<<<<< HEAD
+            Commands::Bootstore(bootstore) => bootstore.run(&self.global),
             Commands::Info(info) => info.run(&self.global),
-=======
-            Commands::Bootstore(bootstore) => bootstore.run(&self.global),
->>>>>>> 33b1ff1d
         }
     }
 
