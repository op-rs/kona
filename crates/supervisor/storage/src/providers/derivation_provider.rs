--- conflicted
+++ resolved
@@ -453,22 +453,13 @@
     /// Rewinds the derivation database from the given derived block onward.
     /// This removes all derived blocks with number >= the given block number
     /// and updates the traversal state accordingly.
-<<<<<<< HEAD
-    pub(crate) fn rewind_to(&self, block_info: &BlockInfo) -> Result<(), StorageError> {
-        let block_pair = self.get_derived_block_pair(block_info.id())?;
-=======
     pub(crate) fn rewind_to(&self, block: &BlockNumHash) -> Result<(), StorageError> {
         let block_pair = self.get_derived_block_pair(*block)?;
->>>>>>> 572de05d
 
         // Delete all derived blocks with number ≥ `block_info.number`
         {
             let mut cursor = self.tx.cursor_write::<DerivedBlocks>()?;
-<<<<<<< HEAD
-            let mut walker = cursor.walk(Some(block_info.number))?;
-=======
             let mut walker = cursor.walk(Some(block.number))?;
->>>>>>> 572de05d
             while let Some(Ok((_, _))) = walker.next() {
                 walker.delete_current()?; // we’re already walking from the rewind point
             }
@@ -1047,12 +1038,9 @@
         // - Block 1 keeps only 10
         // - Block 2 is removed completely
 
-<<<<<<< HEAD
-=======
         // Rewind 2 - to block 10
         // After rewind: Only genesis left
 
->>>>>>> 572de05d
         let (source1, source2) = {
             let s1 = block_info(1, genesis_block().hash, 200);
             let s2 = block_info(2, s1.hash, 300);
@@ -1087,11 +1075,7 @@
             .expect("Failed to save derived block 14");
 
         let rewind_point = derived11;
-<<<<<<< HEAD
-        provider.rewind_to(&rewind_point).expect("rewind should succeed");
-=======
         provider.rewind_to(&rewind_point.id()).expect("rewind should succeed");
->>>>>>> 572de05d
 
         // Expect: source block 1 retains only derived 10
         let new_state = provider.latest_derivation_state().expect("should succeed");
@@ -1099,11 +1083,7 @@
         assert_eq!(new_state.source, source1);
 
         let rewind_point = derived10;
-<<<<<<< HEAD
-        provider.rewind_to(&rewind_point).expect("rewind should succeed");
-=======
         provider.rewind_to(&rewind_point.id()).expect("rewind should succeed");
->>>>>>> 572de05d
 
         // Expect: source block 1 retains nothing, genesis should be new latest source
         let new_state = provider.latest_derivation_state().expect("should succeed");
