--- conflicted
+++ resolved
@@ -230,8 +230,6 @@
         Ok(headers)
     }
 }
-<<<<<<< HEAD
-=======
 
 /// Implements [`ReceiptProvider`] for [`ManagedNode`] by delegating to the underlying WebSocket
 /// client.
@@ -249,7 +247,6 @@
     }
 }
 
->>>>>>> 60a32ae0
 #[cfg(test)]
 mod tests {
     use super::*;
