<<<<<<< HEAD
use crate::{ReorgHandlerError, reorg::task::ReorgTask, syncnode::ManagedNodeController};
=======
use super::metrics::Metrics;
use crate::{reorg::task::ReorgTask, syncnode::ManagedNodeController};
>>>>>>> cd7eb27c
use alloy_primitives::ChainId;
use alloy_rpc_client::RpcClient;
use derive_more::Constructor;
use futures::future;
use kona_protocol::BlockInfo;
use kona_supervisor_storage::{DbReader, StorageRewinder};
<<<<<<< HEAD
use std::{collections::HashMap, sync::Arc};
=======
use std::{collections::HashMap, sync::Arc, time::Instant};
use thiserror::Error;
>>>>>>> cd7eb27c
use tracing::{info, warn};

/// Handles L1 reorg operations for multiple chains
#[derive(Debug, Constructor)]
pub struct ReorgHandler<C, DB> {
    /// The Alloy RPC client for L1.
    rpc_client: RpcClient,
    /// Per chain dbs.
    chain_dbs: HashMap<ChainId, Arc<DB>>,
    /// Per chain managed nodes
    managed_nodes: HashMap<ChainId, Arc<C>>,
}

impl<C, DB> ReorgHandler<C, DB>
where
    C: ManagedNodeController + Send + Sync + 'static,
    DB: DbReader + StorageRewinder + Send + Sync + 'static,
{
    /// Processes a reorg for all chains when a new latest L1 block is received
    pub async fn handle_l1_reorg(&self, latest_block: BlockInfo) -> Result<(), ReorgHandlerError> {
        info!(
            target: "supervisor::reorg_handler",
            l1_block_number = latest_block.number,
            "Reorg detected, processing..."
        );

        let mut handles = Vec::with_capacity(self.chain_dbs.len());

        for (chain_id, chain_db) in &self.chain_dbs {
            let managed_node = self
                .managed_nodes
                .get(chain_id)
                .ok_or(ReorgHandlerError::ManagedNodeMissing(*chain_id))?;

            let reorg_task = ReorgTask::new(
                *chain_id,
                Arc::clone(chain_db),
                self.rpc_client.clone(),
                managed_node.clone(),
            );

            let chain_id = *chain_id;

            let handle = tokio::spawn(async move {
                let reorg_task = reorg_task.with_metrics();
                let start_time = Instant::now();
                let result = reorg_task.process_chain_reorg().await;
                Metrics::record_l1_reorg_processing(chain_id, start_time, &result);
                result
            });
            handles.push(handle);
        }

        let results = future::join_all(handles).await;
        for result in results {
            if let Err(err) = result {
                warn!(target: "supervisor::reorg_handler", %err, "Reorg task failed");
            }
        }

        Ok(())
    }
}<|MERGE_RESOLUTION|>--- conflicted
+++ resolved
@@ -1,21 +1,13 @@
-<<<<<<< HEAD
+use super::metrics::Metrics;
 use crate::{ReorgHandlerError, reorg::task::ReorgTask, syncnode::ManagedNodeController};
-=======
-use super::metrics::Metrics;
-use crate::{reorg::task::ReorgTask, syncnode::ManagedNodeController};
->>>>>>> cd7eb27c
 use alloy_primitives::ChainId;
 use alloy_rpc_client::RpcClient;
 use derive_more::Constructor;
 use futures::future;
 use kona_protocol::BlockInfo;
+use kona_supervisor_metrics::observe_metrics_for_result_async;
 use kona_supervisor_storage::{DbReader, StorageRewinder};
-<<<<<<< HEAD
 use std::{collections::HashMap, sync::Arc};
-=======
-use std::{collections::HashMap, sync::Arc, time::Instant};
-use thiserror::Error;
->>>>>>> cd7eb27c
 use tracing::{info, warn};
 
 /// Handles L1 reorg operations for multiple chains
@@ -34,6 +26,16 @@
     C: ManagedNodeController + Send + Sync + 'static,
     DB: DbReader + StorageRewinder + Send + Sync + 'static,
 {
+    /// Initializes the metrics for the reorg handler
+    pub fn with_metrics(self) -> Self {
+        // Initialize metrics for all chains
+        for chain_id in self.chain_dbs.keys() {
+            Metrics::init(*chain_id);
+        }
+
+        self
+    }
+
     /// Processes a reorg for all chains when a new latest L1 block is received
     pub async fn handle_l1_reorg(&self, latest_block: BlockInfo) -> Result<(), ReorgHandlerError> {
         info!(
@@ -60,11 +62,16 @@
             let chain_id = *chain_id;
 
             let handle = tokio::spawn(async move {
-                let reorg_task = reorg_task.with_metrics();
-                let start_time = Instant::now();
-                let result = reorg_task.process_chain_reorg().await;
-                Metrics::record_l1_reorg_processing(chain_id, start_time, &result);
-                result
+                observe_metrics_for_result_async!(
+                    Metrics::SUPERVISOR_REORG_SUCCESS,
+                    Metrics::SUPERVISOR_REORG_ERROR,
+                    Metrics::SUPERVISOR_REORG_DURATION_SECONDS,
+                    "process_chain_reorg",
+                    async {
+                        reorg_task.process_chain_reorg().await
+                    },
+                    "chain_id" => chain_id.to_string()
+                )
             });
             handles.push(handle);
         }
