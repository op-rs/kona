//! [`ManagedNode`] implementation for subscribing to the events from managed node.

use super::{AuthenticationError, ManagedNodeError, NodeEvent, SubscriptionError};
use crate::syncnode::traits::{NodeSubscriber, ReceiptProvider};
use alloy_primitives::{B256, ChainId};
use alloy_rpc_types_engine::JwtSecret;
use async_trait::async_trait;
use jsonrpsee::{
    core::client::Subscription,
    ws_client::{HeaderMap, HeaderValue, WsClient, WsClientBuilder},
};
use kona_supervisor_rpc::ManagedModeApiClient;
use kona_supervisor_types::{ManagedEvent, Receipts};
use std::sync::{Arc, OnceLock};
use tokio::{
    sync::{Mutex, mpsc},
    task::JoinHandle,
};
use tokio_util::sync::CancellationToken;
use tracing::{error, info, warn};

<<<<<<< HEAD
/// Configuration for the managed node.
=======
use super::{AuthenticationError, ManagedNodeError, NodeEvent, SubscriptionError};
use crate::syncnode::task::ManagedEventTask;

/// [`ManagedNodeConfig`] sets the configuration for the managed node.
>>>>>>> 6778d3ba
#[derive(Debug)]
pub struct ManagedNodeConfig {
    /// The URL + port of the managed node
    pub url: String,
    /// The path to the JWT token for the managed node
    pub jwt_path: String,
    /// The URL of the L1 RPC endpoint
    pub l1_rpc_url: String,
}

impl ManagedNodeConfig {
    /// Reads the JWT secret from the configured file path.
    /// If the file cannot be read, falls back to creating a default JWT secret.
    pub fn jwt_secret(&self) -> Option<JwtSecret> {
        if let Ok(secret) = std::fs::read_to_string(&self.jwt_path) {
            return JwtSecret::from_hex(secret).ok();
        }
        Self::default_jwt_secret()
    }

    /// Uses the current directory to attempt to read
    /// the JWT secret from a file named `jwt.hex`.
    pub fn default_jwt_secret() -> Option<JwtSecret> {
        let cur_dir = std::env::current_dir().ok()?;
        if let Ok(secret) = std::fs::read_to_string(cur_dir.join("jwt.hex")).map_err(|err| {
            error!(
                target: "managed_node",
                %err,
                "Failed to read JWT file"
            );
        }) {
            return JwtSecret::from_hex(secret).ok();
        }
        None
    }
}

/// [`ManagedNode`] handles the subscription to managed node events.
///
/// It manages the WebSocket connection lifecycle and processes incoming events.
#[derive(Debug)]
pub struct ManagedNode {
    /// Configuration for connecting to the managed node
    config: Arc<ManagedNodeConfig>,
    /// Chain ID of the managed node
    chain_id: OnceLock<ChainId>,
    /// The attached web socket client
    ws_client: Mutex<Option<Arc<WsClient>>>,
    // Cancellation token to stop the processor
    cancel_token: CancellationToken,
    /// Handle to the async subscription task
    task_handle: Mutex<Option<JoinHandle<()>>>,
}

impl ManagedNode {
    /// Creates a new [`ManagedNode`] with the specified configuration.
    pub fn new(config: Arc<ManagedNodeConfig>, cancel_token: CancellationToken) -> Self {
        Self {
            config,
            chain_id: OnceLock::new(),
            ws_client: Mutex::new(None),
            cancel_token,
            task_handle: Mutex::new(None),
        }
    }

    /// Returns a reference to the WebSocket client, creating it if it doesn't exist.
    // todo: support http client as well
    pub async fn get_ws_client(&self) -> Result<Arc<WsClient>, ManagedNodeError> {
        let mut ws_client_guard = self.ws_client.lock().await;
        if ws_client_guard.is_none() {
            let headers = self.create_auth_headers().inspect_err(|err| {
                error!(target: "managed_node", %err, "Failed to create auth headers");
            })?;

            let ws_url = format!("ws://{}", self.config.url);
            info!(target: "managed_node", ws_url, "Creating a new web socket client");

            let client = WsClientBuilder::default().set_headers(headers).build(&ws_url).await?;

            *ws_client_guard = Some(Arc::new(client));
        }
        Ok(ws_client_guard.clone().unwrap())
    }

    /// Returns the [`ChainId`] of the [`ManagedNode`].
    /// If the chain ID is already cached, it returns that.
    /// If not, it fetches the chain ID from the managed node.
    pub async fn chain_id(&self) -> Result<ChainId, ManagedNodeError> {
        if let Some(chain_id) = self.chain_id.get() {
            return Ok(*chain_id);
        }

        // Fetch chain ID from the managed node
        let client = self.get_ws_client().await?;
        let chain_id = client.chain_id().await.inspect_err(|err| {
            error!(target: "managed_node", %err, "Failed to get chain ID");
        })?;

        let _ = self.chain_id.set(chain_id);
        Ok(chain_id)
    }
<<<<<<< HEAD
=======

    /// Starts a subscription to the managed node.
    ///
    /// Establishes a WebSocket connection and subscribes to node events.
    /// Spawns a background task to process incoming events.
    pub async fn start_subscription(
        &mut self,
        event_tx: mpsc::Sender<NodeEvent>,
    ) -> Result<(), ManagedNodeError> {
        if self.task_handle.is_some() {
            Err(SubscriptionError::AlreadyActive)?
        }

        let client = self.get_ws_client().await?;

        let mut subscription: Subscription<Option<ManagedEvent>> =
            ManagedModeApiClient::subscribe_events(client.as_ref()).await.inspect_err(|err| {
                error!(
                    target: "managed_node",
                    %err,
                    "Failed to subscribe to events"
                );
            })?;

        let cancel_token = self.cancel_token.clone();

        // Creates a task instance to sort and process the events from the subscription
        let task = ManagedEventTask::new(self.config.l1_rpc_url.clone(), event_tx, client);

        // Start background task to handle events
        let handle = tokio::spawn(async move {
            info!(target: "managed_node", "Subscription task started");
            loop {
                tokio::select! {
                    // Listen for stop signal
                    _ = cancel_token.cancelled() => {
                        info!(target: "managed_node", "Cancellation token triggered, shutting down subscription");
                        break;
                    }

                    // Listen for events from subscription
                    incoming_event = subscription.next() => {
                        match incoming_event {
                            Some(event) => {
                                match event {
                                    Ok(managed_event) => {
                                        task.handle_managed_event(managed_event).await;
                                    },
                                    Err(err) => {
                                        error!(
                                            target: "managed_node",
                                            %err,
                                            "Error in event deserialization");
                                        // Continue processing next events despite this error
                                    }
                                }
                            }
                            None => {
                                // Subscription closed by the server
                                warn!(target: "managed_node", "Subscription closed by server");
                                break;
                            }
                        }
                    }
                }
            }

            // Try to unsubscribe gracefully
            if let Err(err) = subscription.unsubscribe().await {
                warn!(
                    target: "managed_node",
                    %err,
                    "Failed to unsubscribe gracefully"
                );
            }

            info!(target: "managed_node", "Subscription task finished");
        });

        self.task_handle = Some(handle);

        info!(target: "managed_node", "Subscription started successfully");
        Ok(())
    }

>>>>>>> 6778d3ba
    /// Creates authentication headers using JWT secret.
    fn create_auth_headers(&self) -> Result<HeaderMap, ManagedNodeError> {
        let Some(jwt_secret) = self.config.jwt_secret() else {
            error!(target: "managed_node", "JWT secret not found or invalid");
            return Err(AuthenticationError::InvalidJwt.into())
        };

        let mut headers = HeaderMap::new();
        let auth_header =
            format!("Bearer {}", alloy_primitives::hex::encode(jwt_secret.as_bytes()));

        headers.insert(
            "Authorization",
            HeaderValue::from_str(&auth_header).map_err(|err| {
                error!(target: "managed_node", %err, "Invalid authorization header");
                AuthenticationError::InvalidHeader
            })?,
        );

        Ok(headers)
    }
}
#[async_trait]
impl NodeSubscriber for ManagedNode {
    /// Starts a subscription to the managed node.
    ///
    /// Establishes a WebSocket connection and subscribes to node events.
    /// Spawns a background task to process incoming events.
    async fn start_subscription(
        &self,
        event_tx: mpsc::Sender<NodeEvent>,
    ) -> Result<(), ManagedNodeError> {
        let mut handle_guard = self.task_handle.lock().await;
        if handle_guard.is_some() {
            Err(SubscriptionError::AlreadyActive)?
        }

        let client = self.get_ws_client().await?;

        let mut subscription: Subscription<Option<ManagedEvent>> =
            ManagedModeApiClient::subscribe_events(client.as_ref()).await.inspect_err(|err| {
                error!(
                    target: "managed_node",
                    %err,
                    "Failed to subscribe to events"
                );
            })?;

        let cancel_token = self.cancel_token.clone();

        // Start background task to handle events
        let handle = tokio::spawn(async move {
            info!(target: "managed_node", "Subscription task started");
            loop {
                tokio::select! {
                    // Listen for stop signal
                    _ = cancel_token.cancelled() => {
                        info!(target: "managed_node", "Cancellation token triggered, shutting down subscription");
                        break;
                    }

                    // Listen for events from subscription
                    event = subscription.next() => {
                        match event {
                            Some(event_result) => {
                                match event_result {
                                    Ok(managed_event) => {
                                        Self::handle_managed_event(&event_tx, managed_event).await;
                                    },
                                    Err(err) => {
                                        error!(
                                            target: "managed_node",
                                            %err,
                                            "Error in event deserialization");
                                        // Continue processing next events despite this error
                                    }
                                }
                            }
                            None => {
                                // Subscription closed by the server
                                warn!(target: "managed_node", "Subscription closed by server");
                                break;
                            }
                        }
                    }
                }
            }

            // Try to unsubscribe gracefully
            if let Err(err) = subscription.unsubscribe().await {
                warn!(
                    target: "managed_node",
                    %err,
                    "Failed to unsubscribe gracefully"
                );
            }

            info!(target: "managed_node", "Subscription task finished");
        });

        *handle_guard = Some(handle);

        info!(target: "managed_node", "Subscription started successfully");
        Ok(())
    }
}

/// Implements [`ReceiptProvider`] for [`ManagedNode`] by delegating to the underlying WebSocket
/// client.
///
/// This allows `LogIndexer` and similar components to remain decoupled from the full
/// [`ManagedModeApiClient`] interface, using only the receipt-fetching capability
#[async_trait]
impl ReceiptProvider for ManagedNode {
    async fn fetch_receipts(&self, block_hash: B256) -> Result<Receipts, ManagedNodeError> {
        let client = self.get_ws_client().await?;
        let receipts = ManagedModeApiClient::fetch_receipts(client.as_ref(), block_hash).await?;
        Ok(receipts)
    }
}

#[cfg(test)]
mod tests {
    use super::*;
    use std::io::Write;
    use tempfile::NamedTempFile;
    use tokio::sync::mpsc;

    fn create_mock_jwt_file() -> NamedTempFile {
        let mut file = NamedTempFile::new().expect("Failed to create temp file");
        // Create a valid 32-byte hex string for JWT secret
        let hex_secret = "0123456789abcdef0123456789abcdef0123456789abcdef0123456789abcdef";
        writeln!(file, "{}", hex_secret).expect("Failed to write to temp file");
        file
    }

    #[tokio::test]
    async fn test_managed_event_serialization_deserialization() {
        // Test deserializing a complete ManagedEvent from JSON
        let complete_json = r#"{
            "reset": "reset_id_123",
            "unsafeBlock": {
                "hash": "0x0101010101010101010101010101010101010101010101010101010101010101",
                "number": 124,
                "parentHash": "0x0202020202020202020202020202020202020202020202020202020202020202",
                "timestamp": 1678886400
            },
            "derivationUpdate": {
                "source": {
                    "hash": "0x0303030303030303030303030303030303030303030303030303030303030303",
                    "number": 124,
                    "parentHash": "0x0404040404040404040404040404040404040404040404040404040404040404",
                    "timestamp": 1678886400
                },
                "derived": {
                    "hash": "0x0505050505050505050505050505050505050505050505050505050505050505",
                    "number": 124,
                    "parentHash": "0x0606060606060606060606060606060606060606060606060606060606060606",
                    "timestamp": 1678886400
                }
            },
            "exhaustL1": {
                "source": {
                    "hash": "0x0707070707070707070707070707070707070707070707070707070707070707",
                    "number": 124,
                    "parentHash": "0x0808080808080808080808080808080808080808080808080808080808080808",
                    "timestamp": 1678886400
                },
                "derived": {
                    "hash": "0x0909090909090909090909090909090909090909090909090909090909090909",
                    "number": 124,
                    "parentHash": "0x0a0a0a0a0a0a0a0a0a0a0a0a0a0a0a0a0a0a0a0a0a0a0a0a0a0a0a0a0a0a0a0a",
                    "timestamp": 1678886400
                }
            },
            "replaceBlock": {
                "replacement": {
                    "hash": "0x0b0b0b0b0b0b0b0b0b0b0b0b0b0b0b0b0b0b0b0b0b0b0b0b0b0b0b0b0b0b0b0b",
                    "number": 124,
                    "parentHash": "0x0c0c0c0c0c0c0c0c0c0c0c0c0c0c0c0c0c0c0c0c0c0c0c0c0c0c0c0c0c0c0c0c",
                    "timestamp": 1678886400
                },
                "invalidated": "0x0d0d0d0d0d0d0d0d0d0d0d0d0d0d0d0d0d0d0d0d0d0d0d0d0d0d0d0d0d0d0d0d"
            },
            "derivationOriginUpdate": {
                "hash": "0x0e0e0e0e0e0e0e0e0e0e0e0e0e0e0e0e0e0e0e0e0e0e0e0e0e0e0e0e0e0e0e0e",
                "number": 50,
                "parentHash": "0x0f0f0f0f0f0f0f0f0f0f0f0f0f0f0f0f0f0f0f0f0f0f0f0f0f0f0f0f0f0f0f0f",
                "timestamp": 1678886400
            }
        }"#;

        let deserialized: ManagedEvent = serde_json::from_str(complete_json)
            .expect("Failed to deserialize complete ManagedEvent from JSON");

        // Verify all fields are correctly deserialized
        assert_eq!(deserialized.reset, Some("reset_id_123".to_string()));
        assert!(deserialized.unsafe_block.is_some());
        assert!(deserialized.derivation_update.is_some());
        assert!(deserialized.exhaust_l1.is_some());
        assert!(deserialized.replace_block.is_some());
        assert!(deserialized.derivation_origin_update.is_some());

        // Verify specific field values
        let unsafe_block = deserialized.unsafe_block.unwrap();
        assert_eq!(unsafe_block.number, 124);
        assert_eq!(unsafe_block.timestamp, 1678886400);

        let origin_update = deserialized.derivation_origin_update.unwrap();
        assert_eq!(origin_update.number, 50);

        // Test deserializing ManagedEvent with all fields as null/None
        let empty_json = r#"{
            "reset": null,
            "unsafeBlock": null,
            "derivationUpdate": null,
            "exhaustL1": null,
            "replaceBlock": null,
            "derivationOriginUpdate": null
        }"#;

        let empty_deserialized: ManagedEvent = serde_json::from_str(empty_json)
            .expect("Failed to deserialize empty ManagedEvent from JSON");

        assert!(empty_deserialized.reset.is_none());
        assert!(empty_deserialized.unsafe_block.is_none());
        assert!(empty_deserialized.derivation_update.is_none());
        assert!(empty_deserialized.exhaust_l1.is_none());
        assert!(empty_deserialized.replace_block.is_none());
        assert!(empty_deserialized.derivation_origin_update.is_none());

        // Test deserializing partial ManagedEvent (only some fields present)
        let partial_json = r#"{
            "reset": "partial_reset",
            "unsafeBlock": {
                "hash": "0x1111111111111111111111111111111111111111111111111111111111111111",
                "number": 42,
                "parentHash": "0x2222222222222222222222222222222222222222222222222222222222222222",
                "timestamp": 1678886401
            }
        }"#;

        let partial_deserialized: ManagedEvent = serde_json::from_str(partial_json)
            .expect("Failed to deserialize partial ManagedEvent from JSON");

        assert_eq!(partial_deserialized.reset, Some("partial_reset".to_string()));
        assert!(partial_deserialized.unsafe_block.is_some());
        assert!(partial_deserialized.derivation_update.is_none());
        assert!(partial_deserialized.exhaust_l1.is_none());
        assert!(partial_deserialized.replace_block.is_none());
        assert!(partial_deserialized.derivation_origin_update.is_none());

        let partial_unsafe_block = partial_deserialized.unsafe_block.unwrap();
        assert_eq!(partial_unsafe_block.number, 42);
        assert_eq!(partial_unsafe_block.timestamp, 1678886401);
    }

    #[tokio::test]
    async fn test_jwt_secret_functionality() {
        // Test with valid JWT file
        let jwt_file = create_mock_jwt_file();
        let jwt_path = jwt_file.path();

        let config = ManagedNodeConfig {
            url: "test.server".to_string(),
            jwt_path: jwt_path.to_str().unwrap().to_string(),
            l1_rpc_url: "test.l1.rpc".to_string(),
        };

        let jwt_secret = config.jwt_secret();
        assert!(jwt_secret.is_some(), "JWT secret should be loaded from file");

        // Test with invalid path - should now return None instead of creating a file
        let config_invalid = ManagedNodeConfig {
            url: "test.server".to_string(),
            jwt_path: "/nonexistent/path/jwt.hex".to_string(),
            l1_rpc_url: "test.l1.rpc".to_string(),
        };

        let jwt_secret_fallback = config_invalid.jwt_secret();
        assert!(jwt_secret_fallback.is_none(), "Should return None when JWT file doesn't exist");

        // Test default_jwt_secret with nonexistent file
        let original_dir = std::env::current_dir().expect("Should get current directory");

        // Change to a temporary directory where jwt.hex doesn't exist
        let temp_dir = tempfile::tempdir().expect("Should create temp directory");
        std::env::set_current_dir(temp_dir.path()).expect("Should change directory");

        let default_secret = ManagedNodeConfig::default_jwt_secret();
        assert!(
            default_secret.is_none(),
            "default_jwt_secret should return None when jwt.hex doesn't exist"
        );

        // Restore original directory
        std::env::set_current_dir(original_dir).expect("Should restore directory");
    }

    #[tokio::test]
    async fn test_header_creation_for_websocket_auth() {
        let jwt_file = create_mock_jwt_file();
        let jwt_path = jwt_file.path();

        let config = ManagedNodeConfig {
            url: "test.server".to_string(),
            jwt_path: jwt_path.to_str().unwrap().to_string(),
            l1_rpc_url: "test.l1.rpc".to_string(),
        };

        let jwt_secret = config.jwt_secret().expect("Should have JWT secret");

        // Test that we can create the authorization header as expected
        let mut headers = HeaderMap::new();
        let auth_header =
            format!("Bearer {}", alloy_primitives::hex::encode(jwt_secret.as_bytes()));
        let header_result = HeaderValue::from_str(&auth_header);

        assert!(header_result.is_ok(), "Should be able to create valid authorization header");

        headers.insert("Authorization", header_result.unwrap());
        assert!(headers.contains_key("Authorization"), "Headers should contain Authorization");
    }

    #[tokio::test]
    async fn test_subscription_lifecycle() {
        // Test that we can create a subscriber and verify basic functionality
        let jwt_file = create_mock_jwt_file();
        let jwt_path = jwt_file.path();

        let config = Arc::new(ManagedNodeConfig {
            url: "invalid.server:8545".to_string(), // Intentionally invalid to test error handling
            jwt_path: jwt_path.to_str().unwrap().to_string(),
            l1_rpc_url: "test.l1.rpc".to_string(),
        });

        let subscriber = ManagedNode::new(config, CancellationToken::new());

        // Test that we can create the subscriber instance
        assert!(subscriber.task_handle.lock().await.is_none());

        // Create a channel for events
        let (event_tx, _event_rx) = mpsc::channel(100);

        // Test starting subscription to invalid server (should fail)
        let start_result = subscriber.start_subscription(event_tx).await;
        assert!(start_result.is_err(), "Subscription to invalid server should fail");

        // Verify state remains consistent after failure
        assert!(subscriber.task_handle.lock().await.is_none());
    }

    #[tokio::test]
    async fn test_websocket_client_creation() {
        // Test WebSocket client creation with invalid server (should fail)
        let jwt_file = create_mock_jwt_file();
        let jwt_path = jwt_file.path();

        let config = Arc::new(ManagedNodeConfig {
            url: "invalid.server:8545".to_string(),
            jwt_path: jwt_path.to_str().unwrap().to_string(),
            l1_rpc_url: "test.l1.rpc".to_string(),
        });

        let managed_node = ManagedNode::new(config, CancellationToken::new());

        // Test WebSocket client creation - should fail with invalid server
        let client_result = managed_node.get_ws_client().await;
        assert!(
            client_result.is_err(),
            "WebSocket client creation should fail with invalid server"
        );

        // Test with invalid JWT path
        let config_no_jwt = Arc::new(ManagedNodeConfig {
            url: "localhost:8545".to_string(),
            jwt_path: "/nonexistent/jwt.hex".to_string(),
            l1_rpc_url: "test.l1.rpc".to_string(),
        });

        let managed_node_no_jwt = ManagedNode::new(config_no_jwt, CancellationToken::new());
        let client_no_jwt_result = managed_node_no_jwt.get_ws_client().await;
        assert!(client_no_jwt_result.is_err(), "Should fail with missing JWT file");
    }

    #[tokio::test]
    async fn test_thread_safety_and_race_condition_prevention() {
        // This test verifies that multiple concurrent calls to get_ws_client()
        // don't create multiple WebSocket clients (race condition prevention)
        let jwt_file = create_mock_jwt_file();
        let jwt_path = jwt_file.path();

        let config = Arc::new(ManagedNodeConfig {
            url: "localhost:8545".to_string(), // Use localhost to avoid DNS resolution delays
            jwt_path: jwt_path.to_str().unwrap().to_string(),
            l1_rpc_url: "test.l1.rpc".to_string(),
        });

        let managed_node = Arc::new(ManagedNode::new(config, CancellationToken::new()));

        // Test that the ManagedNode can be shared across threads (Send + Sync)
        let node1 = managed_node.clone();
        let node2 = managed_node.clone();

        // Spawn multiple tasks that try to get the WebSocket client concurrently
        // Note: These will fail because localhost:8545 isn't running, but we're testing
        // that they don't race and that the error handling is consistent
        let task1 = tokio::spawn(async move { node1.get_ws_client().await });
        let task2 = tokio::spawn(async move { node2.get_ws_client().await });

        let result1 = task1.await.expect("Task should complete");
        let result2 = task2.await.expect("Task should complete");

        // Both should fail (because server isn't running), but importantly,
        // they should fail consistently without panicking or creating race conditions
        assert!(result1.is_err(), "Should fail with connection error");
        assert!(result2.is_err(), "Should fail with connection error");
    }
}<|MERGE_RESOLUTION|>--- conflicted
+++ resolved
@@ -1,7 +1,5 @@
 //! [`ManagedNode`] implementation for subscribing to the events from managed node.
 
-use super::{AuthenticationError, ManagedNodeError, NodeEvent, SubscriptionError};
-use crate::syncnode::traits::{NodeSubscriber, ReceiptProvider};
 use alloy_primitives::{B256, ChainId};
 use alloy_rpc_types_engine::JwtSecret;
 use async_trait::async_trait;
@@ -19,14 +17,13 @@
 use tokio_util::sync::CancellationToken;
 use tracing::{error, info, warn};
 
-<<<<<<< HEAD
-/// Configuration for the managed node.
-=======
-use super::{AuthenticationError, ManagedNodeError, NodeEvent, SubscriptionError};
+use super::{
+    AuthenticationError, ManagedNodeError, NodeEvent, NodeSubscriber, ReceiptProvider,
+    SubscriptionError,
+};
 use crate::syncnode::task::ManagedEventTask;
 
 /// [`ManagedNodeConfig`] sets the configuration for the managed node.
->>>>>>> 6778d3ba
 #[derive(Debug)]
 pub struct ManagedNodeConfig {
     /// The URL + port of the managed node
@@ -129,18 +126,42 @@
         let _ = self.chain_id.set(chain_id);
         Ok(chain_id)
     }
-<<<<<<< HEAD
-=======
-
+
+    /// Creates authentication headers using JWT secret.
+    fn create_auth_headers(&self) -> Result<HeaderMap, ManagedNodeError> {
+        let Some(jwt_secret) = self.config.jwt_secret() else {
+            error!(target: "managed_node", "JWT secret not found or invalid");
+            return Err(AuthenticationError::InvalidJwt.into())
+        };
+
+        let mut headers = HeaderMap::new();
+        let auth_header =
+            format!("Bearer {}", alloy_primitives::hex::encode(jwt_secret.as_bytes()));
+
+        headers.insert(
+            "Authorization",
+            HeaderValue::from_str(&auth_header).map_err(|err| {
+                error!(target: "managed_node", %err, "Invalid authorization header");
+                AuthenticationError::InvalidHeader
+            })?,
+        );
+
+        Ok(headers)
+    }
+}
+
+#[async_trait]
+impl NodeSubscriber for ManagedNode {
     /// Starts a subscription to the managed node.
     ///
     /// Establishes a WebSocket connection and subscribes to node events.
     /// Spawns a background task to process incoming events.
-    pub async fn start_subscription(
-        &mut self,
+    async fn start_subscription(
+        &self,
         event_tx: mpsc::Sender<NodeEvent>,
     ) -> Result<(), ManagedNodeError> {
-        if self.task_handle.is_some() {
+        let mut task_handle_guard = self.task_handle.lock().await;
+        if task_handle_guard.is_some() {
             Err(SubscriptionError::AlreadyActive)?
         }
 
@@ -210,114 +231,7 @@
             info!(target: "managed_node", "Subscription task finished");
         });
 
-        self.task_handle = Some(handle);
-
-        info!(target: "managed_node", "Subscription started successfully");
-        Ok(())
-    }
-
->>>>>>> 6778d3ba
-    /// Creates authentication headers using JWT secret.
-    fn create_auth_headers(&self) -> Result<HeaderMap, ManagedNodeError> {
-        let Some(jwt_secret) = self.config.jwt_secret() else {
-            error!(target: "managed_node", "JWT secret not found or invalid");
-            return Err(AuthenticationError::InvalidJwt.into())
-        };
-
-        let mut headers = HeaderMap::new();
-        let auth_header =
-            format!("Bearer {}", alloy_primitives::hex::encode(jwt_secret.as_bytes()));
-
-        headers.insert(
-            "Authorization",
-            HeaderValue::from_str(&auth_header).map_err(|err| {
-                error!(target: "managed_node", %err, "Invalid authorization header");
-                AuthenticationError::InvalidHeader
-            })?,
-        );
-
-        Ok(headers)
-    }
-}
-#[async_trait]
-impl NodeSubscriber for ManagedNode {
-    /// Starts a subscription to the managed node.
-    ///
-    /// Establishes a WebSocket connection and subscribes to node events.
-    /// Spawns a background task to process incoming events.
-    async fn start_subscription(
-        &self,
-        event_tx: mpsc::Sender<NodeEvent>,
-    ) -> Result<(), ManagedNodeError> {
-        let mut handle_guard = self.task_handle.lock().await;
-        if handle_guard.is_some() {
-            Err(SubscriptionError::AlreadyActive)?
-        }
-
-        let client = self.get_ws_client().await?;
-
-        let mut subscription: Subscription<Option<ManagedEvent>> =
-            ManagedModeApiClient::subscribe_events(client.as_ref()).await.inspect_err(|err| {
-                error!(
-                    target: "managed_node",
-                    %err,
-                    "Failed to subscribe to events"
-                );
-            })?;
-
-        let cancel_token = self.cancel_token.clone();
-
-        // Start background task to handle events
-        let handle = tokio::spawn(async move {
-            info!(target: "managed_node", "Subscription task started");
-            loop {
-                tokio::select! {
-                    // Listen for stop signal
-                    _ = cancel_token.cancelled() => {
-                        info!(target: "managed_node", "Cancellation token triggered, shutting down subscription");
-                        break;
-                    }
-
-                    // Listen for events from subscription
-                    event = subscription.next() => {
-                        match event {
-                            Some(event_result) => {
-                                match event_result {
-                                    Ok(managed_event) => {
-                                        Self::handle_managed_event(&event_tx, managed_event).await;
-                                    },
-                                    Err(err) => {
-                                        error!(
-                                            target: "managed_node",
-                                            %err,
-                                            "Error in event deserialization");
-                                        // Continue processing next events despite this error
-                                    }
-                                }
-                            }
-                            None => {
-                                // Subscription closed by the server
-                                warn!(target: "managed_node", "Subscription closed by server");
-                                break;
-                            }
-                        }
-                    }
-                }
-            }
-
-            // Try to unsubscribe gracefully
-            if let Err(err) = subscription.unsubscribe().await {
-                warn!(
-                    target: "managed_node",
-                    %err,
-                    "Failed to unsubscribe gracefully"
-                );
-            }
-
-            info!(target: "managed_node", "Subscription task finished");
-        });
-
-        *handle_guard = Some(handle);
+        *task_handle_guard = Some(handle);
 
         info!(target: "managed_node", "Subscription started successfully");
         Ok(())
