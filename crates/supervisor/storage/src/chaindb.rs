//! Main database access structure and transaction contexts.

use crate::{
    Metrics,
    error::StorageError,
    providers::{DerivationProvider, LogProvider, SafetyHeadRefProvider},
    traits::{
        DerivationStorageReader, DerivationStorageWriter, HeadRefStorageReader,
        HeadRefStorageWriter, LogStorageReader, LogStorageWriter,
    },
};
use alloy_eips::eip1898::BlockNumHash;
use alloy_primitives::ChainId;
use kona_interop::DerivedRefPair;
use kona_protocol::BlockInfo;
use kona_supervisor_metrics::{MetricsReporter, observe_metrics_for_result};
use kona_supervisor_types::{Log, SuperHead};
use metrics::{Label, gauge};
use op_alloy_consensus::interop::SafetyLevel;
use reth_db::{
    DatabaseEnv,
    mdbx::{DatabaseArguments, init_db_for},
};
use reth_db_api::database::Database;
use std::path::Path;
use tracing::warn;

/// Manages the database environment for a single chain.
/// Provides transactional access to data via providers.
#[derive(Debug)]
pub struct ChainDb {
    chain_id: ChainId,
    metrics_enabled: Option<bool>,

    env: DatabaseEnv,
}

impl ChainDb {
    /// Creates or opens a database environment at the given path.
    pub fn new(chain_id: ChainId, path: &Path) -> Result<Self, StorageError> {
        let env = init_db_for::<_, crate::models::Tables>(path, DatabaseArguments::default())?;
        Ok(Self { chain_id, metrics_enabled: None, env })
    }

    /// Enables metrics on the database environment.
    pub fn with_metrics(mut self) -> Self {
        self.metrics_enabled = Some(true);
        crate::Metrics::init(self.chain_id);
        self
    }

    fn observe_call<T, E, F: FnOnce() -> Result<T, E>>(
        &self,
        name: &'static str,
        f: F,
    ) -> Result<T, E> {
        if self.metrics_enabled.unwrap_or(false) {
            observe_metrics_for_result!(
                Metrics::STORAGE_REQUESTS_SUCCESS_TOTAL,
                Metrics::STORAGE_REQUESTS_ERROR_TOTAL,
                Metrics::STORAGE_REQUEST_DURATION_SECONDS,
                name,
                f(),
                "chain_id" => self.chain_id.to_string()
            )
        } else {
            f()
        }
    }
}

// todo: make sure all get method return DatabaseNotInitialised error if db is not initialised
impl DerivationStorageReader for ChainDb {
    fn derived_to_source(&self, derived_block_id: BlockNumHash) -> Result<BlockInfo, StorageError> {
        self.observe_call("derived_to_source", || {
            self.env.view(|tx| DerivationProvider::new(tx).derived_to_source(derived_block_id))
        })?
    }

    fn latest_derived_block_at_source(
        &self,
        source_block_id: BlockNumHash,
    ) -> Result<BlockInfo, StorageError> {
        self.observe_call("latest_derived_block_at_source", || {
            self.env.view(|tx| {
                DerivationProvider::new(tx).latest_derived_block_at_source(source_block_id)
            })
        })?
    }

    fn latest_derivation_state(&self) -> Result<DerivedRefPair, StorageError> {
        self.observe_call("latest_derivation_state", || {
            self.env.view(|tx| DerivationProvider::new(tx).latest_derivation_state())
        })?
    }
}

impl DerivationStorageWriter for ChainDb {
    fn initialise_derivation_storage(
        &self,
        incoming_pair: DerivedRefPair,
    ) -> Result<(), StorageError> {
        self.observe_call("initialise_derivation_storage", || {
            self.env.update(|ctx| {
                DerivationProvider::new(ctx).initialise(incoming_pair)?;
                SafetyHeadRefProvider::new(ctx)
                    .update_safety_head_ref(SafetyLevel::LocalSafe, &incoming_pair.derived)?;
                SafetyHeadRefProvider::new(ctx)
                    .update_safety_head_ref(SafetyLevel::CrossSafe, &incoming_pair.derived)
            })
        })?
    }

    fn save_derived_block(&self, incoming_pair: DerivedRefPair) -> Result<(), StorageError> {
        self.observe_call("save_derived_block", || {
            self.env.update(|ctx| {
                let derived_block = incoming_pair.derived;
                let block = LogProvider::new(ctx).get_block(derived_block.number).map_err(
                    |err| match err {
                        StorageError::EntryNotFound(_) => StorageError::ConflictError,
                        other => other, // propagate other errors as-is
                    },
                )?;

                if block != derived_block {
                    return Err(StorageError::ConflictError);
                }
                DerivationProvider::new(ctx).save_derived_block(incoming_pair)?;
                SafetyHeadRefProvider::new(ctx)
                    .update_safety_head_ref(SafetyLevel::LocalSafe, &incoming_pair.derived)
            })
        })?
    }

    fn save_source_block(&self, incoming_source: BlockInfo) -> Result<(), StorageError> {
        self.observe_call("save_source_block", || {
            self.env.update(|ctx| DerivationProvider::new(ctx).save_source_block(incoming_source))
        })?
    }
}

// todo: make sure all get method return DatabaseNotInitialised error if db is not initialised
impl LogStorageReader for ChainDb {
    fn get_latest_block(&self) -> Result<BlockInfo, StorageError> {
        self.observe_call("get_latest_block", || {
            self.env.view(|tx| LogProvider::new(tx).get_latest_block())
        })?
    }

    fn get_block(&self, block_number: u64) -> Result<BlockInfo, StorageError> {
        self.observe_call("get_block", || {
            self.env.view(|tx| LogProvider::new(tx).get_block(block_number))
        })?
    }

    fn get_log(&self, block_number: u64, log_index: u32) -> Result<Log, StorageError> {
        self.observe_call("get_log", || {
            self.env.view(|tx| LogProvider::new(tx).get_log(block_number, log_index))
        })?
    }

    fn get_logs(&self, block_number: u64) -> Result<Vec<Log>, StorageError> {
        self.observe_call("get_logs", || {
            self.env.view(|tx| LogProvider::new(tx).get_logs(block_number))
        })?
    }
}

impl LogStorageWriter for ChainDb {
    fn initialise_log_storage(&self, block: BlockInfo) -> Result<(), StorageError> {
        self.observe_call("initialise_log_storage", || {
            self.env.update(|ctx| {
                LogProvider::new(ctx).initialise(block)?;
                SafetyHeadRefProvider::new(ctx)
                    .update_safety_head_ref(SafetyLevel::LocalUnsafe, &block)?;
                SafetyHeadRefProvider::new(ctx)
                    .update_safety_head_ref(SafetyLevel::CrossUnsafe, &block)
            })
        })?
    }

    fn store_block_logs(&self, block: &BlockInfo, logs: Vec<Log>) -> Result<(), StorageError> {
        self.observe_call("store_block_logs", || {
            self.env.update(|ctx| {
                LogProvider::new(ctx).store_block_logs(block, logs)?;

                SafetyHeadRefProvider::new(ctx)
                    .update_safety_head_ref(SafetyLevel::LocalUnsafe, block)
            })
        })?
    }
}

impl HeadRefStorageReader for ChainDb {
    fn get_safety_head_ref(&self, safety_level: SafetyLevel) -> Result<BlockInfo, StorageError> {
        self.observe_call("get_safety_head_ref", || {
            self.env.view(|tx| SafetyHeadRefProvider::new(tx).get_safety_head_ref(safety_level))
        })?
    }

    /// Fetches all safety heads and current L1 state
    fn get_super_head(&self) -> Result<SuperHead, StorageError> {
        self.observe_call("get_super_head", || {
            self.env.view(|tx| {
                let sp = SafetyHeadRefProvider::new(tx);
                let local_unsafe =
                    sp.get_safety_head_ref(SafetyLevel::LocalUnsafe).map_err(|err| {
                        if matches!(err, StorageError::FutureData) {
                            StorageError::DatabaseNotInitialised
                        } else {
                            err
                        }
                    })?;

                let cross_unsafe = match sp.get_safety_head_ref(SafetyLevel::CrossUnsafe) {
                    Ok(block) => Some(block),
                    Err(StorageError::FutureData) => None,
                    Err(err) => return Err(err),
                };

                let local_safe = match sp.get_safety_head_ref(SafetyLevel::LocalSafe) {
                    Ok(block) => Some(block),
                    Err(StorageError::FutureData) => None,
                    Err(err) => return Err(err),
                };

                let cross_safe = match sp.get_safety_head_ref(SafetyLevel::CrossSafe) {
                    Ok(block) => Some(block),
                    Err(StorageError::FutureData) => None,
                    Err(err) => return Err(err),
                };

                let finalized = match sp.get_safety_head_ref(SafetyLevel::Finalized) {
                    Ok(block) => Some(block),
                    Err(StorageError::FutureData) => None,
                    Err(err) => return Err(err),
                };

                let l1_source = match DerivationProvider::new(tx).latest_derivation_state() {
                    Ok(pair) => Some(pair.source),
                    Err(StorageError::DatabaseNotInitialised) => None,
                    Err(err) => return Err(err),
                };

                Ok(SuperHead {
                    l1_source,
                    local_unsafe,
                    cross_unsafe,
                    local_safe,
                    cross_safe,
                    finalized,
                })
            })?
        })
    }
}

impl HeadRefStorageWriter for ChainDb {
    fn update_finalized_using_source(
        &self,
        finalized_source_block: BlockInfo,
    ) -> Result<BlockInfo, StorageError> {
        self.observe_call("update_finalized_using_source", || {
            self.env.update(|tx| {
                let sp = SafetyHeadRefProvider::new(tx);
                let safe = sp.get_safety_head_ref(SafetyLevel::CrossSafe)?;

                let dp = DerivationProvider::new(tx);
                let safe_block_pair = dp.get_derived_block_pair(safe.id())?;

                if finalized_source_block.number >= safe_block_pair.source.number {
                    // this could happen during initial sync
                    warn!(
                        target: "supervisor_storage",
                        l1_finalized_block_number = finalized_source_block.number,
                        safe_source_block_number = safe_block_pair.source.number,
                        "L1 finalized block is greater than safe block",
                    );
                    sp.update_safety_head_ref(SafetyLevel::Finalized, &safe)?;
                    return Ok(safe);
                }

                let latest_derived =
                    dp.latest_derived_block_at_source(finalized_source_block.id())?;
                sp.update_safety_head_ref(SafetyLevel::Finalized, &latest_derived)?;
                Ok(latest_derived)
            })
        })?
    }

    fn update_current_cross_unsafe(&self, block: &BlockInfo) -> Result<(), StorageError> {
        self.observe_call("update_current_cross_unsafe", || {
            self.env.update(|tx| {
                let lp = LogProvider::new(tx);
                let sp = SafetyHeadRefProvider::new(tx);

                // Check parent-child relationship with current CrossUnsafe head, if it exists.
                let parent = sp.get_safety_head_ref(SafetyLevel::CrossUnsafe)?;
                if !parent.is_parent_of(block) {
                    return Err(StorageError::ConflictError(
                        "candidate block is not the child of the current cross-unsafe head"
                            .to_string(),
                    ));
                }

                // Ensure the block exists in log storage and hasn't been pruned due to a re-org.
                let stored_block = lp.get_block(block.number)?;
                if stored_block.hash != block.hash {
                    warn!(
                        target: "supervisor_storage",
                        incoming_block_hash = %block.hash,
                        stored_block_hash = %stored_block.hash,
                        "Hash mismatch while updating CrossUnsafe head",
                    );
                    return Err(StorageError::EntryNotFound(
                        "block hash does not match".to_string(),
                    ));
                }

                sp.update_safety_head_ref(SafetyLevel::CrossUnsafe, block)?;

                Ok(())
            })?
        })
    }

    fn update_current_cross_safe(&self, block: &BlockInfo) -> Result<DerivedRefPair, StorageError> {
        self.observe_call("update_current_cross_safe", || {
            self.env.update(|tx| {
                let dp = DerivationProvider::new(tx);
                let sp = SafetyHeadRefProvider::new(tx);

                // Check parent-child relationship with current CrossUnsafe head, if it exists.
                let parent = sp.get_safety_head_ref(SafetyLevel::CrossSafe)?;
                if !parent.is_parent_of(block) {
                    return Err(StorageError::ConflictError(
                        "candidate block is not the child of the current cross-safe head"
                            .to_string(),
                    ));
                }

                // Ensure the block exists in derivation storage and hasn't been pruned due to a
                // re-org.
                let derived_pair = dp.get_derived_block_pair(block.id())?;
                sp.update_safety_head_ref(SafetyLevel::CrossSafe, block)?;

                Ok(derived_pair.into())
            })?
        })
    }
}

impl MetricsReporter for ChainDb {
    fn report_metrics(&self) {
        let mut metrics = Vec::new();

        let _ = self
            .env
            .view(|tx| {
                for table in crate::models::Tables::ALL.iter().map(crate::models::Tables::name) {
                    let table_db = tx.inner.open_db(Some(table))?;

                    let stats = tx.inner.db_stat(&table_db)?;

                    let page_size = stats.page_size() as usize;
                    let leaf_pages = stats.leaf_pages();
                    let branch_pages = stats.branch_pages();
                    let overflow_pages = stats.overflow_pages();
                    let num_pages = leaf_pages + branch_pages + overflow_pages;
                    let table_size = page_size * num_pages;
                    let entries = stats.entries();

                    metrics.push((
                        "kona_supervisor_storage.table_size",
                        table_size as f64,
                        vec![
                            Label::new("table", table),
                            Label::new("chain_id", self.chain_id.to_string()),
                        ],
                    ));
                    metrics.push((
                        "kona_supervisor_storage.table_pages",
                        leaf_pages as f64,
                        vec![
                            Label::new("table", table),
                            Label::new("type", "leaf"),
                            Label::new("chain_id", self.chain_id.to_string()),
                        ],
                    ));
                    metrics.push((
                        "kona_supervisor_storage.table_pages",
                        branch_pages as f64,
                        vec![
                            Label::new("table", table),
                            Label::new("type", "branch"),
                            Label::new("chain_id", self.chain_id.to_string()),
                        ],
                    ));
                    metrics.push((
                        "kona_supervisor_storage.table_pages",
                        overflow_pages as f64,
                        vec![
                            Label::new("table", table),
                            Label::new("type", "overflow"),
                            Label::new("chain_id", self.chain_id.to_string()),
                        ],
                    ));
                    metrics.push((
                        "kona_supervisor_storage.table_entries",
                        entries as f64,
                        vec![
                            Label::new("table", table),
                            Label::new("chain_id", self.chain_id.to_string()),
                        ],
                    ));
                }

                Ok::<(), eyre::Report>(())
            })
            .inspect_err(|err| {
                warn!(target: "supervisor_storage", %err, "Failed to collect database metrics");
            });

        for (name, value, labels) in metrics {
            gauge!(name, labels).set(value);
        }
    }
}

#[cfg(test)]
mod tests {
    use super::*;
    use alloy_primitives::B256;
    use kona_supervisor_types::Log;
    use tempfile::TempDir;

    #[test]
    fn test_create_and_open_db() {
        let tmp_dir = TempDir::new().expect("create temp dir");
        let db_path = tmp_dir.path().join("chaindb");
        let db = ChainDb::new(1, &db_path);
        assert!(db.is_ok(), "Should create or open database");
    }

    #[test]
    fn test_log_storage() {
        let tmp_dir = TempDir::new().expect("create temp dir");
        let db_path = tmp_dir.path().join("chaindb_logs");
        let db = ChainDb::new(1, &db_path).expect("create db");

        let anchor = DerivedRefPair {
            source: BlockInfo {
                hash: B256::from([0u8; 32]),
                number: 100,
                parent_hash: B256::from([1u8; 32]),
                timestamp: 0,
            },
            derived: BlockInfo {
                hash: B256::from([2u8; 32]),
                number: 0,
                parent_hash: B256::from([3u8; 32]),
                timestamp: 0,
            },
        };

        db.initialise_log_storage(anchor.derived).expect("initialise log storage");
        db.initialise_derivation_storage(anchor).expect("initialise derivation storage");

        let block = BlockInfo {
            hash: B256::from([4u8; 32]),
            number: 1,
            parent_hash: anchor.derived.hash,
            timestamp: 0,
        };
        let log1 = Log { index: 0, hash: B256::from([0u8; 32]), executing_message: None };
        let log2 = Log { index: 1, hash: B256::from([1u8; 32]), executing_message: None };
        let logs = vec![log1, log2];

        // Store logs
        db.store_block_logs(&block, logs.clone()).expect("store logs");

        // Retrieve logs
        let retrieved_logs = db.get_logs(block.number).expect("get logs");
        assert_eq!(retrieved_logs.len(), 2);
        assert_eq!(retrieved_logs, logs, "First log should match stored log");

        let latest_block = db.get_latest_block().expect("latest block");
        assert_eq!(latest_block, block, "Latest block should match stored block");

        let log = db.get_log(block.number, 1).expect("get block by log");
        assert_eq!(log, logs[1], "Block by log should match stored block");
    }

    #[test]
    fn test_super_head_empty() {
        let tmp_dir = TempDir::new().expect("create temp dir");
        let db_path = tmp_dir.path().join("chaindb_super_head_empty");
        let db = ChainDb::new(1, &db_path).expect("create db");

        // Get super head when no blocks are stored
        let err = db.get_super_head().unwrap_err();
        assert!(matches!(err, StorageError::DatabaseNotInitialised));
    }

    #[test]
    fn test_get_super_head_populated() {
        let tmp_dir = tempfile::TempDir::new().unwrap();
        let db_path = tmp_dir.path().join("chaindb");
        let db = ChainDb::new(1, &db_path).unwrap();

        // Prepare blocks
        let block = BlockInfo { number: 1, ..Default::default() };
        let derived_pair = DerivedRefPair { source: block, derived: block };

        // Initialise all heads
        db.initialise_log_storage(block).unwrap();
        db.initialise_derivation_storage(derived_pair).unwrap();

        let _ = db
            .env
            .update(|ctx| {
                let sp = SafetyHeadRefProvider::new(ctx);
                sp.update_safety_head_ref(SafetyLevel::Finalized, &block)
            })
            .unwrap();

        // Should not error and all heads should be Some
        let super_head = db.get_super_head().unwrap();
        assert_eq!(super_head.local_unsafe, block);
        assert!(super_head.cross_unsafe.is_some());
        assert!(super_head.local_safe.is_some());
        assert!(super_head.cross_safe.is_some());
        assert!(super_head.finalized.is_some());
        assert!(super_head.l1_source.is_some());
    }

    #[test]
    fn test_get_super_head_with_some_missing_heads() {
        let tmp_dir = tempfile::TempDir::new().unwrap();
        let db_path = tmp_dir.path().join("chaindb");
        let db = ChainDb::new(1, &db_path).unwrap();

        // Only initialise log storage (not derivation storage)
        let block = BlockInfo { number: 1, ..Default::default() };
        db.initialise_log_storage(block).unwrap();

        let super_head = db.get_super_head().unwrap();
        assert_eq!(super_head.local_unsafe, block);
        // These will be None because derivation storage was not initialised
        assert!(super_head.local_safe.is_none());
        assert!(super_head.cross_safe.is_none());
        assert!(super_head.finalized.is_none());
        assert!(super_head.l1_source.is_none());
    }

    #[test]
    fn test_latest_derivation_state_empty() {
        let tmp_dir = TempDir::new().expect("create temp dir");
        let db_path = tmp_dir.path().join("chaindb_latest_derivation_empty");
        let db = ChainDb::new(1, &db_path).expect("create db");

        // Get latest derivation state when no blocks are stored
        let err = db.latest_derivation_state().unwrap_err();
        assert!(matches!(err, StorageError::DatabaseNotInitialised));
    }

    #[test]
    fn test_get_latest_block_empty() {
        let tmp_dir = TempDir::new().expect("create temp dir");
        let db_path = tmp_dir.path().join("chaindb_latest_block_empty");
        let db = ChainDb::new(1, &db_path).expect("create db");

        // Get latest block when no blocks are stored
        let err = db.get_latest_block().unwrap_err();
        assert!(matches!(err, StorageError::DatabaseNotInitialised));
    }

    #[test]
    fn test_derivation_storage() {
        let tmp_dir = TempDir::new().expect("create temp dir");
        let db_path = tmp_dir.path().join("chaindb_derivation");
        let db = ChainDb::new(1, &db_path).expect("create db");

        let anchor = DerivedRefPair {
            source: BlockInfo {
                hash: B256::from([0u8; 32]),
                number: 100,
                parent_hash: B256::from([1u8; 32]),
                timestamp: 0,
            },
            derived: BlockInfo {
                hash: B256::from([2u8; 32]),
                number: 0,
                parent_hash: B256::from([3u8; 32]),
                timestamp: 0,
            },
        };

        // Create dummy derived block pair
        let derived_pair = DerivedRefPair {
            source: BlockInfo {
                hash: B256::from([4u8; 32]),
                number: 101,
                parent_hash: anchor.source.hash,
                timestamp: 0,
            },
            derived: BlockInfo {
                hash: B256::from([6u8; 32]),
                number: 1,
                parent_hash: anchor.derived.hash,
                timestamp: 0,
            },
        };

        // Initialise the database with the anchor derived block pair
        db.initialise_log_storage(anchor.derived).expect("initialise log storage");
        db.initialise_derivation_storage(anchor).expect("initialise derivation storage");

        // Save derived block pair - should error conflict
<<<<<<< HEAD
        let err = db.save_derived_block_pair(derived_pair).unwrap_err();
        assert!(matches!(err, StorageError::ConflictError));
=======
        let err = db.save_derived_block(derived_pair).unwrap_err();
        assert!(matches!(err, StorageError::ConflictError(_)));
>>>>>>> 0324b981

        db.store_block_logs(
            &BlockInfo {
                hash: B256::from([6u8; 32]),
                number: 1,
                parent_hash: anchor.derived.hash,
                timestamp: 0,
            },
            vec![],
        )
        .expect("storing logs failed");

        // Save derived block pair
        db.save_source_block(derived_pair.source).expect("save source block");
        db.save_derived_block(derived_pair).expect("save derived pair");

        // Retrieve latest derived block pair
        let latest_pair = db.latest_derivation_state().expect("get latest derived pair");
        assert_eq!(latest_pair, derived_pair, "Latest derived pair should match saved pair");

        // Retrieve derived to source mapping
        let derived_block_id =
            BlockNumHash::new(derived_pair.derived.number, derived_pair.derived.hash);
        let source_block = db.derived_to_source(derived_block_id).expect("get derived to source");
        assert_eq!(
            source_block, derived_pair.source,
            "Source block should match derived pair source"
        );

        // Retrieve latest derived block at source
        let source_block_id =
            BlockNumHash::new(derived_pair.source.number, derived_pair.source.hash);
        let latest_derived = db
            .latest_derived_block_at_source(source_block_id)
            .expect("get latest derived at source");
        assert_eq!(
            latest_derived, derived_pair.derived,
            "Latest derived block at source should match derived pair derived"
        );
    }

    #[test]
    fn test_update_current_cross_unsafe() {
        let tmp_dir = tempfile::TempDir::new().unwrap();
        let db_path = tmp_dir.path().join("chaindb");
        let db = ChainDb::new(1, &db_path).unwrap();

        let source = BlockInfo { number: 1, ..Default::default() };
        let block1 = BlockInfo {
            number: 10,
            hash: B256::random(),
            parent_hash: B256::random(),
            timestamp: 1,
        };
        let mut block2 = BlockInfo {
            number: 11,
            hash: B256::random(),
            parent_hash: B256::random(),
            timestamp: 1,
        };

        db.initialise_log_storage(block1).expect("initialise log storage");
        db.initialise_derivation_storage(DerivedRefPair { source, derived: block1 })
            .expect("initialise derivation storage");

        // should error as block2 must be child of block1
        let err = db.update_current_cross_unsafe(&block2).expect_err("should return an error");
        assert!(matches!(err, StorageError::ConflictError(_)));

        // make block2 as child of block1
        block2.parent_hash = block1.hash;

        // block2 doesn't exist in log storage - should return not found error
        let err = db.update_current_cross_unsafe(&block2).expect_err("should return an error");
        assert!(matches!(err, StorageError::EntryNotFound(_)));

        db.store_block_logs(&block2, vec![]).unwrap();
        db.update_current_cross_unsafe(&block2).unwrap();

        let cross_unsafe_block = db.get_safety_head_ref(SafetyLevel::CrossUnsafe).unwrap();
        assert_eq!(cross_unsafe_block, block2);
    }

    #[test]
    fn test_update_current_cross_safe() {
        let tmp_dir = tempfile::TempDir::new().unwrap();
        let db_path = tmp_dir.path().join("chaindb");
        let db = ChainDb::new(1, &db_path).unwrap();

        let source = BlockInfo { number: 1, ..Default::default() };
        let block1 = BlockInfo {
            number: 10,
            hash: B256::random(),
            parent_hash: B256::random(),
            timestamp: 1,
        };
        let mut block2 = BlockInfo {
            number: 11,
            hash: B256::random(),
            parent_hash: B256::random(),
            timestamp: 1,
        };

        db.initialise_log_storage(block1).expect("initialise log storage");
        db.initialise_derivation_storage(DerivedRefPair { source, derived: block1 })
            .expect("initialise derivation storage");

        // should error as block2 must be child of block1
        let err = db.update_current_cross_safe(&block2).expect_err("should return an error");
        assert!(matches!(err, StorageError::ConflictError(_)));

        // make block2 as child of block1
        block2.parent_hash = block1.hash;

        // block2 doesn't exist in derivation storage - should return not found error
        let err = db.update_current_cross_unsafe(&block2).expect_err("should return an error");
        assert!(matches!(err, StorageError::EntryNotFound(_)));

        db.store_block_logs(&block2, vec![]).unwrap();
        db.save_derived_block(DerivedRefPair { source, derived: block2 }).unwrap();

        let ref_pair = db.update_current_cross_safe(&block2).unwrap();
        assert_eq!(ref_pair.source, source);
        assert_eq!(ref_pair.derived, block2);

        let cross_safe_block = db.get_safety_head_ref(SafetyLevel::CrossSafe).unwrap();
        assert_eq!(cross_safe_block, block2);
    }

    #[test]
    fn test_source_block_storage() {
        let tmp_dir = TempDir::new().expect("create temp dir");
        let db_path = tmp_dir.path().join("chaindb_source_block");
        let db = ChainDb::new(1, &db_path).expect("create db");

        let source1 = BlockInfo {
            hash: B256::from([0u8; 32]),
            number: 100,
            parent_hash: B256::from([1u8; 32]),
            timestamp: 1234,
        };
        let source2 = BlockInfo {
            hash: B256::from([2u8; 32]),
            number: 101,
            parent_hash: source1.hash,
            timestamp: 5678,
        };
        let derived1 = BlockInfo {
            hash: B256::from([3u8; 32]),
            number: 1,
            parent_hash: source1.hash,
            timestamp: 9101,
        };

        db.initialise_log_storage(derived1).expect("initialise log storage");
        db.initialise_derivation_storage(DerivedRefPair { source: source1, derived: derived1 })
            .expect("initialise derivation storage");

        assert!(db.save_source_block(source2).is_ok());

        // Retrieve latest source block
        let latest = db.latest_derivation_state().expect("get latest source block");
        assert_eq!(latest.source, source2);
    }

    #[test]
    fn test_all_safe_derived() {
        let tmp_dir = TempDir::new().expect("create temp dir");
        let db_path = tmp_dir.path().join("chaindb_source_block");
        let db = ChainDb::new(1, &db_path).expect("create db");

        let anchor = DerivedRefPair {
            source: BlockInfo {
                hash: B256::from([0u8; 32]),
                number: 100,
                parent_hash: B256::from([1u8; 32]),
                timestamp: 1234,
            },
            derived: BlockInfo {
                hash: B256::from([1u8; 32]),
                number: 1,
                parent_hash: B256::from([2u8; 32]),
                timestamp: 1234,
            },
        };

        db.initialise_log_storage(anchor.derived).expect("initialise log storage");
        db.initialise_derivation_storage(anchor).expect("initialise derivation storage");

        let source1 = BlockInfo {
            hash: B256::from([2u8; 32]),
            number: 101,
            parent_hash: anchor.source.hash,
            timestamp: 1234,
        };
        let source2 = BlockInfo {
            hash: B256::from([3u8; 32]),
            number: 102,
            parent_hash: source1.hash,
            timestamp: 1234,
        };
        let derived1 = BlockInfo {
            hash: B256::from([4u8; 32]),
            number: 2,
            parent_hash: anchor.derived.hash,
            timestamp: 1234,
        };
        let derived2 = BlockInfo {
            hash: B256::from([5u8; 32]),
            number: 3,
            parent_hash: derived1.hash,
            timestamp: 1234,
        };
        let derived3 = BlockInfo {
            hash: B256::from([7u8; 32]),
            number: 4,
            parent_hash: derived2.hash,
            timestamp: 1234,
        };

        assert!(db.save_source_block(source1).is_ok());
        db.store_block_logs(&derived1, vec![]).expect("storing logs failed");
        db.store_block_logs(&derived2, vec![]).expect("storing logs failed");
        db.store_block_logs(&derived3, vec![]).expect("storing logs failed");

        assert!(
            db.save_derived_block(DerivedRefPair { source: source1, derived: derived1 }).is_ok()
        );

        assert!(db.save_source_block(source2).is_ok());
        assert!(
            db.save_derived_block(DerivedRefPair { source: source2, derived: derived2 }).is_ok()
        );
        assert!(
            db.save_derived_block(DerivedRefPair { source: source2, derived: derived3 }).is_ok()
        );

        let safe_derived = db.latest_derived_block_at_source(source1.id()).expect("should exist");
        assert_eq!(safe_derived, derived1);

        let safe_derived = db.latest_derived_block_at_source(source2.id()).expect("should exist");
        assert_eq!(safe_derived, derived3);

        let source = db.derived_to_source(derived2.id()).expect("should exist");
        assert_eq!(source, source2);

        let source = db.derived_to_source(derived3.id()).expect("should exist");
        assert_eq!(source, source2);

        let latest_derived_pair = db.latest_derivation_state().expect("should exist");
        assert_eq!(latest_derived_pair, DerivedRefPair { source: source2, derived: derived3 });
    }
}<|MERGE_RESOLUTION|>--- conflicted
+++ resolved
@@ -23,7 +23,7 @@
 };
 use reth_db_api::database::Database;
 use std::path::Path;
-use tracing::warn;
+use tracing::{error, warn};
 
 /// Manages the database environment for a single chain.
 /// Provides transactional access to data via providers.
@@ -297,10 +297,13 @@
                 // Check parent-child relationship with current CrossUnsafe head, if it exists.
                 let parent = sp.get_safety_head_ref(SafetyLevel::CrossUnsafe)?;
                 if !parent.is_parent_of(block) {
-                    return Err(StorageError::ConflictError(
-                        "candidate block is not the child of the current cross-unsafe head"
-                            .to_string(),
-                    ));
+                    error!(
+                        target: "supervisor_storage",
+                        incoming_block = %block,
+                        latest_block = %parent,
+                        "Incoming block is not the child of the current cross-unsafe head",
+                    );
+                    return Err(StorageError::ConflictError);
                 }
 
                 // Ensure the block exists in log storage and hasn't been pruned due to a re-org.
@@ -333,10 +336,13 @@
                 // Check parent-child relationship with current CrossUnsafe head, if it exists.
                 let parent = sp.get_safety_head_ref(SafetyLevel::CrossSafe)?;
                 if !parent.is_parent_of(block) {
-                    return Err(StorageError::ConflictError(
-                        "candidate block is not the child of the current cross-safe head"
-                            .to_string(),
-                    ));
+                    error!(
+                        target: "supervisor_storage",
+                        incoming_block = %block,
+                        latest_block = %parent,
+                        "Incoming block is not the child of the current cross-safe head",
+                    );
+                    return Err(StorageError::ConflictError);
                 }
 
                 // Ensure the block exists in derivation storage and hasn't been pruned due to a
@@ -617,13 +623,8 @@
         db.initialise_derivation_storage(anchor).expect("initialise derivation storage");
 
         // Save derived block pair - should error conflict
-<<<<<<< HEAD
-        let err = db.save_derived_block_pair(derived_pair).unwrap_err();
+        let err = db.save_derived_block(derived_pair).unwrap_err();
         assert!(matches!(err, StorageError::ConflictError));
-=======
-        let err = db.save_derived_block(derived_pair).unwrap_err();
-        assert!(matches!(err, StorageError::ConflictError(_)));
->>>>>>> 0324b981
 
         db.store_block_logs(
             &BlockInfo {
@@ -691,7 +692,7 @@
 
         // should error as block2 must be child of block1
         let err = db.update_current_cross_unsafe(&block2).expect_err("should return an error");
-        assert!(matches!(err, StorageError::ConflictError(_)));
+        assert!(matches!(err, StorageError::ConflictError));
 
         // make block2 as child of block1
         block2.parent_hash = block1.hash;
@@ -733,7 +734,7 @@
 
         // should error as block2 must be child of block1
         let err = db.update_current_cross_safe(&block2).expect_err("should return an error");
-        assert!(matches!(err, StorageError::ConflictError(_)));
+        assert!(matches!(err, StorageError::ConflictError));
 
         // make block2 as child of block1
         block2.parent_hash = block1.hash;
