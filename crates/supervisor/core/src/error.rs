--- conflicted
+++ resolved
@@ -19,17 +19,10 @@
     #[error("empty dependency set")]
     EmptyDependencySet,
 
-<<<<<<< HEAD
-    /// Interop has not yet been enabled for the chain.
-    #[error("interop not enabled")]
-    InteropNotEnabled,
-
     /// Unsupported chain ID.
     #[error("unsupported chain ID")]
     UnsupportedChainId,
 
-=======
->>>>>>> be7f7e6a
     /// Data availability errors.
     ///
     /// Spec <https://github.com/ethereum-optimism/specs/blob/main/specs/interop/supervisor.md#protocol-specific-error-codes>.
@@ -129,11 +122,7 @@
             // todo: handle these errors more gracefully
             SupervisorError::Unimplemented |
             SupervisorError::EmptyDependencySet |
-<<<<<<< HEAD
-            SupervisorError::InteropNotEnabled |
             SupervisorError::UnsupportedChainId |
-=======
->>>>>>> be7f7e6a
             SupervisorError::L1BlockMismatch { .. } |
             SupervisorError::ManagedNodeMissing(_) |
             SupervisorError::ManagedNodeError(_) |
