--- conflicted
+++ resolved
@@ -1,91 +1,26 @@
-use core::fmt::Debug;
-
+use crate::{
+    ChainProcessor, SupervisorError, config::Config, l1_watcher::L1Watcher, syncnode::ManagedNode,
+};
 use alloy_eips::BlockNumHash;
 use alloy_network::Ethereum;
 use alloy_primitives::{B256, ChainId};
 use alloy_provider::RootProvider;
 use alloy_rpc_client::RpcClient;
 use async_trait::async_trait;
+use core::fmt::Debug;
 use kona_interop::{DependencySet, ExecutingDescriptor, SafetyLevel};
 use kona_protocol::BlockInfo;
 use kona_supervisor_storage::{
-<<<<<<< HEAD
-    ChainDb, ChainDbFactory, DerivationStorageReader, HeadRefStorageReader, LogStorageReader,
-    StorageError,
+    ChainDb, ChainDbFactory, DerivationStorageReader, FinalizedL1Storage, HeadRefStorageReader,
+    LogStorageReader,
 };
-use kona_supervisor_types::{AccessListError, SuperHead, parse_access_list};
+use kona_supervisor_types::{SuperHead, parse_access_list};
 use op_alloy_rpc_types::SuperchainDAError;
-=======
-    ChainDb, ChainDbFactory, DerivationStorageReader, FinalizedL1Storage, HeadRefStorageReader,
-};
-use kona_supervisor_types::SuperHead;
 use reqwest::Url;
->>>>>>> 51c5a88f
 use std::{collections::HashMap, sync::Arc};
 use tokio_util::sync::CancellationToken;
 use tracing::{error, info, warn};
 
-use crate::{
-    ChainProcessor, SupervisorError, config::Config, l1_watcher::L1Watcher, syncnode::ManagedNode,
-};
-
-<<<<<<< HEAD
-/// Custom error type for the Supervisor core logic.
-#[derive(Debug, Error, PartialEq, Eq)]
-pub enum SupervisorError {
-    /// Indicates that a feature or method is not yet implemented.
-    #[error("functionality not implemented")]
-    Unimplemented,
-    /// No chains are configured for supervision.
-    #[error("empty dependency set")]
-    EmptyDependencySet,
-    /// Data availability errors.
-    ///
-    /// Spec <https://github.com/ethereum-optimism/specs/blob/main/specs/interop/supervisor.md#protocol-specific-error-codes>.
-    #[error(transparent)]
-    DataAvailability(#[from] SuperchainDAError),
-
-    /// Indicates that the supervisor was unable to initialise due to an error.
-    #[error("unable to initialize the supervisor: {0}")]
-    Initialise(String),
-
-    /// Indicates that error occurred while interacting with the storage layer.
-    #[error(transparent)]
-    StorageError(#[from] StorageError),
-
-    /// Indicates the error occured while interacting with the managed node.
-    #[error(transparent)]
-    ManagedNodeError(#[from] ManagedNodeError),
-
-    /// Indicates the error occured while processing the chain.
-    #[error(transparent)]
-    ChainProcessorError(#[from] ChainProcessorError),
-
-    /// Indicates the error occurred while parsing the access_list
-    #[error(transparent)]
-    AccessListError(#[from] AccessListError),
-}
-
-impl From<SupervisorError> for ErrorObjectOwned {
-    fn from(err: SupervisorError) -> Self {
-        match err {
-            // todo: handle these errors more gracefully
-            SupervisorError::Unimplemented |
-            SupervisorError::EmptyDependencySet |
-            SupervisorError::Initialise(_) |
-            SupervisorError::StorageError(_) |
-            SupervisorError::ManagedNodeError(_) |
-            SupervisorError::AccessListError(_) |
-            SupervisorError::ChainProcessorError(_) => {
-                ErrorObjectOwned::from(ErrorCode::InternalError)
-            }
-            SupervisorError::DataAvailability(err) => err.into(),
-        }
-    }
-}
-
-=======
->>>>>>> 51c5a88f
 /// Defines the service for the Supervisor core logic.
 #[async_trait]
 #[auto_impl::auto_impl(&, &mut, Arc, Box)]
@@ -246,7 +181,17 @@
         Ok(())
     }
 
-<<<<<<< HEAD
+    fn init_l1_watcher(&self) -> Result<(), SupervisorError> {
+        let l1_rpc = RpcClient::new_http(self.config.l1_rpc.parse().unwrap());
+        let l1_watcher =
+            L1Watcher::new(l1_rpc, self.database_factory.clone(), self.cancel_token.clone());
+
+        tokio::spawn(async move {
+            l1_watcher.run().await;
+        });
+        Ok(())
+    }
+
     fn is_interop_enabled(&self, chain_id: ChainId, timestamp: u64) -> bool {
         self.config
             .rollup_config_set
@@ -272,16 +217,6 @@
             return Err(SupervisorError::from(SuperchainDAError::ConflictingData));
         }
 
-=======
-    fn init_l1_watcher(&self) -> Result<(), SupervisorError> {
-        let l1_rpc = RpcClient::new_http(self.config.l1_rpc.parse().unwrap());
-        let l1_watcher =
-            L1Watcher::new(l1_rpc, self.database_factory.clone(), self.cancel_token.clone());
-
-        tokio::spawn(async move {
-            l1_watcher.run().await;
-        });
->>>>>>> 51c5a88f
         Ok(())
     }
 }
@@ -329,15 +264,11 @@
         Ok(self.database_factory.get_db(chain)?.get_safety_head_ref(SafetyLevel::Finalized)?)
     }
 
-<<<<<<< HEAD
-    fn check_access_list(
-=======
     fn finalized_l1(&self) -> Result<BlockInfo, SupervisorError> {
         Ok(self.database_factory.get_finalized_l1()?)
     }
 
-    async fn check_access_list(
->>>>>>> 51c5a88f
+    fn check_access_list(
         &self,
         inbox_entries: Vec<B256>,
         min_safety: SafetyLevel,
@@ -392,7 +323,7 @@
 
             // The message must be included in a block that is at least as safe as required
             // by the `min_safety` level
-            if min_safety != SafetyLevel::Unsafe {
+            if min_safety != SafetyLevel::LocalUnsafe {
                 // The block is already unsafe as it is found in log db
                 self.verify_safety_level(initiating_chain_id, &block, min_safety)?;
             }
