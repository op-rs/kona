[package]
name = "kona-supervisor-core"
version = "0.1.0"

edition.workspace = true
license.workspace = true
rust-version.workspace = true
authors.workspace = true
homepage.workspace = true
repository.workspace = true
keywords.workspace = true
categories.workspace = true
exclude.workspace = true

[dependencies]
# workspace
kona-interop.workspace = true
kona-protocol.workspace = true
kona-supervisor-types.workspace = true
kona-supervisor-rpc = { workspace = true, features = ["jsonrpsee", "client"] }
kona-supervisor-storage.workspace = true
kona-genesis.workspace = true

# alloy
alloy-eips.workspace = true
alloy-network.workspace = true
alloy-provider = { workspace = true, features = ["reqwest"] }
alloy-primitives = { workspace = true, features = ["map", "rlp", "serde"] }
alloy-rpc-types-engine = { workspace = true, features = ["jwt", "serde"] }

# op-alloy
op-alloy-rpc-types.workspace = true
op-alloy-consensus.workspace = true

# jsonrpsee
jsonrpsee = { workspace = true, features = [ "macros", "server", "client", "ws-client" ] }

# general
async-trait.workspace = true
serde.workspace = true
tracing.workspace = true 
thiserror.workspace = true
tokio = { workspace = true, features = ["sync", "macros"] }
tokio-util.workspace = true
<<<<<<< HEAD
auto_impl.workspace = true
=======
reqwest = { workspace = true }
>>>>>>> c0f5443c

# `metrics` feature
metrics = { workspace = true }

[dev-dependencies]
serde_json.workspace = true
tempfile.workspace = true
alloy-transport.workspace = true
kona-interop = {workspace = true, features = ["std", "test-utils"]}

[lints]
workspace = true<|MERGE_RESOLUTION|>--- conflicted
+++ resolved
@@ -42,11 +42,8 @@
 thiserror.workspace = true
 tokio = { workspace = true, features = ["sync", "macros"] }
 tokio-util.workspace = true
-<<<<<<< HEAD
 auto_impl.workspace = true
-=======
 reqwest = { workspace = true }
->>>>>>> c0f5443c
 
 # `metrics` feature
 metrics = { workspace = true }
