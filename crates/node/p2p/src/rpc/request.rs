--- conflicted
+++ resolved
@@ -13,11 +13,8 @@
     enr::{NodeId, k256::ecdsa},
     multiaddr::Protocol,
 };
-<<<<<<< HEAD
 use ipnet::IpNet;
-=======
 use kona_peers::OpStackEnr;
->>>>>>> b8feab48
 use libp2p::PeerId;
 use tokio::sync::oneshot::Sender;
 
