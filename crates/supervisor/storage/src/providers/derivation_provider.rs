//! Provider for derivation-related database operations.

use crate::{
    error::StorageError,
    models::{DerivedBlocks, SourceToDerivedBlockNumbers, StoredDerivedBlockPair, U64List},
};
use alloy_eips::eip1898::BlockNumHash;
use kona_interop::DerivedRefPair;
use kona_protocol::BlockInfo;
use reth_db_api::{
    cursor::DbCursorRO,
    transaction::{DbTx, DbTxMut},
};
use tracing::{error, warn};

/// Provides access to derivation storage operations within a transaction.
#[derive(Debug)]
pub(crate) struct DerivationProvider<'tx, TX> {
    tx: &'tx TX,
}

impl<'tx, TX> DerivationProvider<'tx, TX> {
    /// Creates a new [`DerivationProvider`] instance.
    pub(crate) const fn new(tx: &'tx TX) -> Self {
        Self { tx }
    }
}

impl<TX> DerivationProvider<'_, TX>
where
    TX: DbTx,
{
    /// Helper to get [`StoredDerivedBlockPair`] by block number.
    fn get_derived_block_pair_by_number(
        &self,
        derived_block_number: u64,
    ) -> Result<StoredDerivedBlockPair, StorageError> {
        let derived_block_pair_opt =
            self.tx.get::<DerivedBlocks>(derived_block_number).inspect_err(|err| {
                error!(
                  target: "supervisor_storage",
                  derived_block_number,
                  %err,
                  "Failed to get derived block pair"
                );
            })?;

        let derived_block_pair = derived_block_pair_opt.ok_or_else(|| {
            warn!(
              target: "supervisor_storage",
              derived_block_number,
              "Derived block not found"
            );
            StorageError::EntryNotFound("derived block not found".to_string())
        })?;

        Ok(derived_block_pair)
    }

    /// Helper to get [`StoredDerivedBlockPair`] by derived [`BlockNumHash`].
    /// This function checks if the derived block hash matches the expected hash.
    /// If there is a mismatch, it logs a warning and returns [`StorageError::EntryNotFound`] error.
    fn get_derived_block_pair(
        &self,
        derived_block_id: BlockNumHash,
    ) -> Result<StoredDerivedBlockPair, StorageError> {
        let derived_block_pair = self.get_derived_block_pair_by_number(derived_block_id.number)?;

        if derived_block_pair.derived.hash != derived_block_id.hash {
            warn!(
              target: "supervisor_storage",
              derived_block_number = derived_block_id.number,
              expected_hash = %derived_block_id.hash,
              actual_hash = %derived_block_pair.derived.hash,
              "Derived block hash mismatch"
            );
            return Err(StorageError::EntryNotFound(
                "derived block hash does not match".to_string(),
            ));
        }

        Ok(derived_block_pair)
    }

    /// Gets the source [`BlockInfo`] for the given derived [`BlockNumHash`].
    pub(crate) fn derived_to_source(
        &self,
        derived_block_id: BlockNumHash,
    ) -> Result<BlockInfo, StorageError> {
        let derived_block_pair: StoredDerivedBlockPair =
            self.get_derived_block_pair(derived_block_id)?;
        Ok(derived_block_pair.source.into())
    }

    fn derived_block_numbers_at_source(
        &self,
        source_block_number: u64,
    ) -> Result<U64List, StorageError> {
        let derived_block_numbers =
            self.tx.get::<SourceToDerivedBlockNumbers>(source_block_number).inspect_err(|err| {
                error!(
                    target: "supervisor_storage",
                    source_block_number,
                    %err,
                    "Failed to get source to derived block numbers"
                );
            })?;

        let derived_block_numbers = derived_block_numbers.ok_or_else(|| {
            warn!(
              target: "supervisor_storage",
              source_block_number,
              "source block not found"
            );
            StorageError::EntryNotFound("source block not found".to_string())
        })?;
        Ok(derived_block_numbers)
    }

    /// Gets the latest derived [`BlockInfo`] from the given source [`BlockNumHash`].
    pub(crate) fn latest_derived_block_at_source(
        &self,
        source_block_id: BlockNumHash,
    ) -> Result<BlockInfo, StorageError> {
        let derived_block_numbers = self.derived_block_numbers_at_source(source_block_id.number)?;
        let derived_block_number = derived_block_numbers.last().ok_or_else(|| {
            // note:: this should not happen. the list should always have at least one element
            // todo:: make sure unwinding removes the entry properly
            error!(
              target: "supervisor_storage",
              source_block_number = source_block_id.number,
              "source to derived block numbers list is empty"
            );
            StorageError::EntryNotFound("no derived blocks found for source block".to_string())
        })?;

        let derived_block_pair = self.get_derived_block_pair_by_number(*derived_block_number)?;

        // Check if the source block hash matches the expected hash
        // This is necessary to ensure the integrity of the derived block.
        if derived_block_pair.source.hash != source_block_id.hash {
            warn!(
              target: "supervisor_storage",
              source_block_number = source_block_id.number,
              expected_hash = %source_block_id.hash,
              actual_hash = %derived_block_pair.source.hash,
              "Source block hash mismatch"
            );
            return Err(StorageError::EntryNotFound("source block hash does not match".to_string()));
        }

        Ok(derived_block_pair.derived.into())
    }

    /// Gets the latest [`DerivedRefPair`].
    pub(crate) fn latest_derived_block_pair(&self) -> Result<DerivedRefPair, StorageError> {
        let mut cursor = self.tx.cursor_read::<DerivedBlocks>().inspect_err(|err| {
            error!(target: "supervisor_storage",
              %err,
              "Failed to get cursor for DerivedBlocks"
            );
        })?;

        let result = cursor.last().inspect_err(|err| {
            error!(
                target: "supervisor_storage",
                %err,
                "Failed to seek to last block"
            );
        })?;

        let (_, block) = result.ok_or_else(|| {
            error!(target: "supervisor_storage", "No blocks found in storage");
            StorageError::EntryNotFound("no blocks found".to_string())
        })?;
        Ok(block.into())
    }
}

impl<TX> DerivationProvider<'_, TX>
where
    TX: DbTxMut + DbTx,
{
    /// initialises the database with a derived block pair anchor.
    pub(crate) fn initialise(&self, anchor: DerivedRefPair) -> Result<(), StorageError> {
        match self.get_derived_block_pair_by_number(0) {
            Ok(pair)
                if pair.derived.hash == anchor.derived.hash &&
                    pair.source.hash == anchor.source.hash =>
            {
                // Anchor matches, nothing to do
                Ok(())
            }
            Ok(_) => Err(StorageError::InvalidAnchor),
            Err(StorageError::EntryNotFound(_)) => self.save_derived_block_pair_internal(anchor),
            Err(err) => Err(err),
        }
    }

    /// Saves a [`StoredDerivedBlockPair`] to [`DerivedBlocks`](`crate::models::DerivedBlocks`)
    /// table and [`U64List`] to [`SourceToDerivedBlockNumbers`](`SourceToDerivedBlockNumbers`)
    /// table in the database.
    pub(crate) fn save_derived_block_pair(
        &self,
        incoming_pair: DerivedRefPair,
    ) -> Result<(), StorageError> {
        // todo: use cursor to get the last block(performance improvement)
        let latest_block_pair = match self.latest_derived_block_pair() {
            Ok(pair) => pair,
            Err(StorageError::EntryNotFound(_)) => return Err(StorageError::DatabaseNotInitialised),
            Err(e) => return Err(e),
        };

        if !latest_block_pair.derived.is_parent_of(&incoming_pair.derived) {
            warn!(
              target: "supervisor_storage",
              latest_derived_block_pair = %latest_block_pair,
              incoming_derived_block_pair = %incoming_pair,
              "Latest stored derived block is not parent of the incoming derived block"
            );
<<<<<<< HEAD
            return Err(StorageError::ConflictError(
                "latest stored derived block is not parent of the incoming derived block"
                    .to_string(),
            ));
=======
            return Err(StorageError::DerivedBlockOutOfOrder);
>>>>>>> f21387d7
        }
        // todo: analyze if we should check if the incoming derived block is the first block
        // or let service handle it

        self.save_derived_block_pair_internal(incoming_pair)
    }

    /// Internal function to save a derived block pair.
    /// This function does not perform any checks on the incoming pair,
    /// it assumes that the pair is valid and the latest derived block is its parent.
    fn save_derived_block_pair_internal(
        &self,
        incoming_pair: DerivedRefPair,
    ) -> Result<(), StorageError> {
        let mut derived_block_numbers =
            match self.derived_block_numbers_at_source(incoming_pair.source.number) {
                Ok(list) => list,
                Err(StorageError::EntryNotFound(_)) => U64List::default(),
                Err(err) => {
                    error!(
                      target: "supervisor_storage",
                      incoming_derived_block_pair = %incoming_pair,
                      %err,
                      "Failed to get derived block numbers for source block"
                    );
                    return Err(err);
                }
            };

        // Add the derived block number to the list
        derived_block_numbers.push(incoming_pair.derived.number);

        // Save the derived block pair to the database
        self.tx
            .put::<DerivedBlocks>(incoming_pair.derived.number, incoming_pair.clone().into())
            .inspect_err(|err| {
                error!(
                    target: "supervisor_storage",
                    incoming_derived_block_pair = %incoming_pair,
                    %err,
                    "Failed to save derived block pair"
                );
            })?;

        // Save the derived block numbers to the database
        self.tx
            .put::<SourceToDerivedBlockNumbers>(incoming_pair.source.number, derived_block_numbers)
            .inspect_err(|err| {
                error!(
                    target: "supervisor_storage",
                    incoming_derived_block_pair = %incoming_pair,
                    %err,
                    "Failed to save derived block numbers for source block"
                );
            })?;
        Ok(())
    }
}

#[cfg(test)]
mod tests {
    use super::*;
    use crate::models::Tables;
    use alloy_primitives::B256;
    use kona_interop::DerivedRefPair;
    use kona_protocol::BlockInfo;
    use reth_db::{
        Database, DatabaseEnv,
        mdbx::{DatabaseArguments, init_db_for},
    };
    use tempfile::TempDir;

    fn block_info(number: u64, parent_hash: B256, timestamp: u64) -> BlockInfo {
        BlockInfo { hash: B256::from([number as u8; 32]), number, parent_hash, timestamp }
    }

    const fn derived_pair(source: BlockInfo, derived: BlockInfo) -> DerivedRefPair {
        DerivedRefPair { source, derived }
    }

    fn genesis_block() -> BlockInfo {
        BlockInfo {
            hash: B256::from([0u8; 32]),
            number: 0,
            parent_hash: B256::ZERO,
            timestamp: 100,
        }
    }

    /// Sets up a new temp DB
    fn setup_db() -> DatabaseEnv {
        let temp_dir = TempDir::new().expect("Could not create temp dir");
        init_db_for::<_, Tables>(temp_dir.path(), DatabaseArguments::default())
            .expect("Failed to init database")
    }

    /// Helper to initialize database in a new transaction, committing if successful.
    fn initialize_db(db: &DatabaseEnv, pair: &DerivedRefPair) -> Result<(), StorageError> {
        let tx = db.tx_mut().expect("Could not get mutable tx");
        let provider = DerivationProvider::new(&tx);
        let res = provider.initialise(pair.clone());
        if res.is_ok() {
            tx.commit().expect("Failed to commit transaction");
        }
        res
    }

    /// Helper to insert a pair in a new transaction, committing if successful.
    fn insert_pair(db: &DatabaseEnv, pair: &DerivedRefPair) -> Result<(), StorageError> {
        let tx = db.tx_mut().expect("Could not get mutable tx");
        let provider = DerivationProvider::new(&tx);
        let res = provider.save_derived_block_pair(pair.clone());
        if res.is_ok() {
            tx.commit().expect("Failed to commit transaction");
        }
        res
    }

    #[test]
    fn initialise_inserts_anchor_if_not_exists() {
        let db = setup_db();

        let source = block_info(100, B256::from([100u8; 32]), 200);
        let derived = block_info(0, genesis_block().hash, 200);
        let anchor = derived_pair(source, derived);

        // Should succeed and insert the anchor
        assert!(initialize_db(&db, &anchor).is_ok());

        // Check that the anchor is present
        let tx = db.tx().expect("Could not get tx");
        let provider = DerivationProvider::new(&tx);
        let stored = provider.get_derived_block_pair_by_number(0).expect("should exist");
        assert_eq!(stored.source.hash, anchor.source.hash);
        assert_eq!(stored.derived.hash, anchor.derived.hash);
    }

    #[test]
    fn initialise_is_idempotent_if_anchor_matches() {
        let db = setup_db();

        let source = block_info(100, B256::from([100u8; 32]), 200);
        let anchor = derived_pair(source, genesis_block());

        // First initialise
        assert!(initialize_db(&db, &anchor).is_ok());
        // Second initialise with the same anchor should succeed (idempotent)
        assert!(initialize_db(&db, &anchor).is_ok());
    }

    #[test]
    fn initialise_fails_if_anchor_mismatch() {
        let db = setup_db();

        let source = block_info(100, B256::from([100u8; 32]), 200);
        let anchor = derived_pair(source, genesis_block());

        // Insert the genesis
        assert!(initialize_db(&db, &anchor).is_ok());

        // Try to initialise with a different anchor (different hash)
        let wrong_derived = block_info(1, B256::from([42u8; 32]), 200);
        let wrong_anchor = derived_pair(source, wrong_derived);

        let result = initialize_db(&db, &wrong_anchor);
        assert!(matches!(result, Err(StorageError::InvalidAnchor)));
    }

    #[test]
    fn save_derived_block_pair_positive() {
        let db = setup_db();

        let source1 = block_info(100, B256::from([100u8; 32]), 200);
        let derived1 = block_info(1, genesis_block().hash, 200);
        let pair1 = derived_pair(source1, derived1);
        assert!(initialize_db(&db, &pair1).is_ok());

        let derived2 = block_info(2, derived1.hash, 300);
        let pair2 = derived_pair(source1, derived2);
        assert!(insert_pair(&db, &pair2).is_ok());

        let source3 = block_info(200, B256::from([200u8; 32]), 400);
        let derived3 = block_info(3, derived2.hash, 400);
        let pair3 = derived_pair(source3, derived3);
        assert!(insert_pair(&db, &pair3).is_ok());
    }

    #[test]
    fn save_derived_block_pair_wrong_parent_should_fail() {
        let db = setup_db();

        let source1 = block_info(100, B256::from([100u8; 32]), 200);
        let derived1 = block_info(1, genesis_block().hash, 200);
        let pair1 = derived_pair(source1, derived1);
        assert!(initialize_db(&db, &pair1).is_ok());

        let wrong_parent_hash = B256::from([99u8; 32]);
        let derived2 = block_info(2, wrong_parent_hash, 300);
        let pair2 = derived_pair(source1, derived2);
        let result = insert_pair(&db, &pair2);
        assert!(matches!(result, Err(StorageError::DerivedBlockOutOfOrder)));
    }

    #[test]
    fn save_derived_block_pair_gap_in_number_should_fail() {
        let db = setup_db();

        let source1 = block_info(100, B256::from([100u8; 32]), 200);
        let derived1 = block_info(1, genesis_block().hash, 200);
        let pair1 = derived_pair(source1, derived1);
        assert!(initialize_db(&db, &pair1).is_ok());

        let derived2 = block_info(4, derived1.hash, 400); // should be 2, not 4
        let pair2 = derived_pair(source1, derived2);
        let result = insert_pair(&db, &pair2);
        assert!(matches!(result, Err(StorageError::DerivedBlockOutOfOrder)));
    }

    #[test]
    fn duplicate_derived_block_number_should_fail() {
        let db = setup_db();

        let source1 = block_info(100, B256::from([100u8; 32]), 200);
        let derived1 = block_info(1, genesis_block().hash, 200);
        let pair1 = derived_pair(source1, derived1);
        assert!(initialize_db(&db, &pair1).is_ok());

        // Try to insert the same derived block again
        let result = insert_pair(&db, &pair1);
        assert!(matches!(result, Err(StorageError::DerivedBlockOutOfOrder)));
    }

    #[test]
    fn non_monotonic_l2_number_should_fail() {
        let db = setup_db();

        let source1 = block_info(100, B256::from([100u8; 32]), 200);
        let derived1 = block_info(1, genesis_block().hash, 200);
        let pair1 = derived_pair(source1, derived1);
        assert!(initialize_db(&db, &pair1).is_ok());

        let derived2 = block_info(2, derived1.hash, 300);
        let pair2 = derived_pair(source1, derived2);
        assert!(insert_pair(&db, &pair2).is_ok());

        // Try to insert a block with a lower number than the latest
        let derived_non_monotonic = block_info(1, derived2.hash, 400);
        let pair_non_monotonic = derived_pair(source1, derived_non_monotonic);
        let result = insert_pair(&db, &pair_non_monotonic);
        assert!(matches!(result, Err(StorageError::DerivedBlockOutOfOrder)));
    }

    #[test]
    fn test_latest_derived_block_at_source_returns_latest() {
        let db = setup_db();

        let source1 = block_info(100, B256::from([100u8; 32]), 200);
        let derived1 = block_info(1, genesis_block().hash, 200);
        let pair1 = derived_pair(source1, derived1);
        assert!(initialize_db(&db, &pair1).is_ok());

        let derived2 = block_info(2, derived1.hash, 300);
        let pair2 = derived_pair(source1, derived2);
        assert!(insert_pair(&db, &pair2).is_ok());

        let source2 = block_info(105, B256::from([100u8; 32]), 300);
        let derived3 = block_info(3, derived2.hash, 400);
        let pair3 = derived_pair(source2, derived3);
        assert!(insert_pair(&db, &pair3).is_ok());

        // Now check latest_derived_block_at_source returns derived2 for source1
        let tx = db.tx().expect("Could not get tx");
        let provider = DerivationProvider::new(&tx);
        let source_id1 = BlockNumHash { number: source1.number, hash: source1.hash };
        let latest = provider.latest_derived_block_at_source(source_id1).expect("should exist");
        assert_eq!(latest.number, derived2.number);
        assert_eq!(latest.hash, derived2.hash);

        // Now check latest_derived_block_at_source returns derived3 for source2
        let source_id2 = BlockNumHash { number: source2.number, hash: source2.hash };
        let latest = provider.latest_derived_block_at_source(source_id2).expect("should exist");
        assert_eq!(latest, derived3);
    }

    #[test]
    fn test_latest_derived_block_at_source_empty_list_returns_error() {
        let db = setup_db();

        // Use a source block that does not exist
        let tx = db.tx().expect("Could not get tx");
        let provider = DerivationProvider::new(&tx);
        let source_id = BlockNumHash { number: 9999, hash: B256::from([99u8; 32]) };
        let result = provider.latest_derived_block_at_source(source_id);
        assert!(matches!(result, Err(StorageError::EntryNotFound(_))));
    }

    #[test]
    fn test_latest_derived_block_at_source_hash_mismatch_returns_error() {
        let db = setup_db();

        let source1 = block_info(100, B256::from([100u8; 32]), 200);
        let derived1 = block_info(1, genesis_block().hash, 200);
        let pair1 = derived_pair(source1, derived1);
        assert!(initialize_db(&db, &pair1).is_ok());

        // Use correct number but wrong hash
        let tx = db.tx().expect("Could not get tx");
        let provider = DerivationProvider::new(&tx);
        let wrong_hash = B256::from([123u8; 32]);
        let source_id = BlockNumHash { number: source1.number, hash: wrong_hash };
        let result = provider.latest_derived_block_at_source(source_id);
        assert!(matches!(result, Err(StorageError::EntryNotFound(_))));
    }

    #[test]
    fn test_latest_derived_block_pair_returns_latest() {
        let db = setup_db();

        let source1 = block_info(100, B256::from([100u8; 32]), 200);
        let derived1 = block_info(1, genesis_block().hash, 200);
        let pair1 = derived_pair(source1, derived1);
        assert!(initialize_db(&db, &pair1).is_ok());

        let derived2 = block_info(2, derived1.hash, 300);
        let pair2 = derived_pair(source1, derived2);
        assert!(insert_pair(&db, &pair2).is_ok());

        let tx = db.tx().expect("Could not get tx");
        let provider = DerivationProvider::new(&tx);

        let latest = provider.latest_derived_block_pair().expect("should exist");
        assert_eq!(latest, pair2);
    }

    #[test]
    fn test_latest_derived_block_pair_empty_returns_error() {
        let temp_dir = TempDir::new().expect("Could not create temp dir");
        let db = init_db_for::<_, Tables>(temp_dir.path(), DatabaseArguments::default())
            .expect("Failed to init database");

        let tx = db.tx().expect("Could not get tx");
        let provider = DerivationProvider::new(&tx);
        assert!(matches!(
            provider.latest_derived_block_pair(),
            Err(StorageError::EntryNotFound(_))
        ));
    }

    #[test]
    fn test_derived_to_source_returns_correct_source() {
        let db = setup_db();

        let source1 = block_info(100, B256::from([100u8; 32]), 200);
        let derived1 = block_info(1, genesis_block().hash, 200);
        let pair1 = derived_pair(source1, derived1);
        assert!(initialize_db(&db, &pair1).is_ok());

        let tx = db.tx().expect("Could not get tx");
        let provider = DerivationProvider::new(&tx);

        let derived_block_id = BlockNumHash { number: derived1.number, hash: derived1.hash };
        let source = provider.derived_to_source(derived_block_id).expect("should exist");
        assert_eq!(source, source1);
    }

    #[test]
    fn test_derived_to_source_not_found_returns_error() {
        let db = setup_db();

        let tx = db.tx().expect("Could not get tx");
        let provider = DerivationProvider::new(&tx);

        let derived_block_id = BlockNumHash { number: 9999, hash: B256::from([9u8; 32]) };
        let result = provider.derived_to_source(derived_block_id);
        assert!(matches!(result, Err(StorageError::EntryNotFound(_))));
    }
}<|MERGE_RESOLUTION|>--- conflicted
+++ resolved
@@ -218,14 +218,7 @@
               incoming_derived_block_pair = %incoming_pair,
               "Latest stored derived block is not parent of the incoming derived block"
             );
-<<<<<<< HEAD
-            return Err(StorageError::ConflictError(
-                "latest stored derived block is not parent of the incoming derived block"
-                    .to_string(),
-            ));
-=======
             return Err(StorageError::DerivedBlockOutOfOrder);
->>>>>>> f21387d7
         }
         // todo: analyze if we should check if the incoming derived block is the first block
         // or let service handle it
