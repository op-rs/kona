//! Main database access structure and transaction contexts.

use crate::{
    error::StorageError,
    providers::{DerivationProvider, LogProvider, SafetyHeadRefProvider},
    traits::{
        DerivationStorageReader, DerivationStorageWriter, LogStorageReader, LogStorageWriter,
        SafetyHeadRefStorage,
    },
};
use alloy_eips::eip1898::BlockNumHash;
use kona_interop::DerivedRefPair;
use kona_protocol::BlockInfo;
use kona_supervisor_types::Log;
use op_alloy_consensus::interop::SafetyLevel;
use reth_db::{
    DatabaseEnv,
    mdbx::{DatabaseArguments, init_db_for},
};
use reth_db_api::database::Database;
use std::path::Path;

/// Manages the database environment for a single chain.
/// Provides transactional access to data via providers.
#[derive(Debug)]
pub struct ChainDb {
    env: DatabaseEnv,
}

impl ChainDb {
    /// Creates or opens a database environment at the given path.
    pub fn new(path: &Path) -> Result<Self, StorageError> {
        let env = init_db_for::<_, crate::models::Tables>(path, DatabaseArguments::default())?;
        Ok(Self { env })
    }

    /// initialises the database with a given anchor derived block pair.
    pub fn initialise(&self, anchor: DerivedRefPair) -> Result<(), StorageError> {
        self.env.update(|tx| {
            DerivationProvider::new(tx).initialise(anchor.clone())?;
            LogProvider::new(tx).initialise(anchor.derived)
        })?
    }
}

impl DerivationStorageReader for ChainDb {
    fn derived_to_source(&self, derived_block_id: BlockNumHash) -> Result<BlockInfo, StorageError> {
        self.env.view(|tx| DerivationProvider::new(tx).derived_to_source(derived_block_id))?
    }

    fn latest_derived_block_at_source(
        &self,
        source_block_id: BlockNumHash,
    ) -> Result<BlockInfo, StorageError> {
        self.env.view(|tx| {
            DerivationProvider::new(tx).latest_derived_block_at_source(source_block_id)
        })?
    }

    fn latest_derived_block_pair(&self) -> Result<DerivedRefPair, StorageError> {
        self.env.view(|tx| DerivationProvider::new(tx).latest_derived_block_pair())?
    }
}

impl DerivationStorageWriter for ChainDb {
    // Todo: better name save_derived_block_pair
    fn save_derived_block_pair(&self, incoming_pair: DerivedRefPair) -> Result<(), StorageError> {
        self.env.update(|ctx| {
            let derived_block = incoming_pair.derived;
            let block =
                LogProvider::new(ctx).get_block(derived_block.number).map_err(|err| match err {
                    StorageError::EntryNotFound(_) => StorageError::ConflictError(
                        "conflict between unsafe block and derived block".to_string(),
                    ),
                    other => other, // propagate other errors as-is
                })?;

            if block != derived_block {
                return Err(StorageError::ConflictError(
                    "conflict between unsafe block and derived block".to_string(),
                ));
            }
            DerivationProvider::new(ctx).save_derived_block_pair(incoming_pair.clone())?;
            SafetyHeadRefProvider::new(ctx)
                .update_safety_head_ref(SafetyLevel::LocalSafe, &incoming_pair.derived)
        })?
    }
}

impl LogStorageReader for ChainDb {
    fn get_latest_block(&self) -> Result<BlockInfo, StorageError> {
        self.env.view(|tx| LogProvider::new(tx).get_latest_block())?
    }

    fn get_block_by_log(&self, block_number: u64, log: &Log) -> Result<BlockInfo, StorageError> {
        self.env.view(|tx| LogProvider::new(tx).get_block_by_log(block_number, log))?
    }

    fn get_logs(&self, block_number: u64) -> Result<Vec<Log>, StorageError> {
        self.env.view(|tx| LogProvider::new(tx).get_logs(block_number))?
    }
}

impl LogStorageWriter for ChainDb {
    fn store_block_logs(&self, block: &BlockInfo, logs: Vec<Log>) -> Result<(), StorageError> {
        self.env.update(|ctx| LogProvider::new(ctx).store_block_logs(block, logs))?
    }
}

impl SafetyHeadRefStorage for ChainDb {
    fn get_safety_head_ref(&self, safety_level: SafetyLevel) -> Result<BlockInfo, StorageError> {
        self.env.view(|tx| SafetyHeadRefProvider::new(tx).get_safety_head_ref(safety_level))?
    }

    fn update_safety_head_ref(
        &self,
        safety_level: SafetyLevel,
        block: &BlockInfo,
    ) -> Result<(), StorageError> {
        self.env.update(|ctx| {
            SafetyHeadRefProvider::new(ctx).update_safety_head_ref(safety_level, block)
        })?
    }
}

#[cfg(test)]
mod tests {
    use super::*;
    use alloy_primitives::B256;
    use kona_supervisor_types::Log;
    use tempfile::TempDir;

    #[test]
    fn test_create_and_open_db() {
        let tmp_dir = TempDir::new().expect("create temp dir");
        let db_path = tmp_dir.path().join("chaindb");
        let db = ChainDb::new(&db_path);
        assert!(db.is_ok(), "Should create or open database");
    }

    #[test]
    fn test_log_storage() {
        let tmp_dir = TempDir::new().expect("create temp dir");
        let db_path = tmp_dir.path().join("chaindb_logs");
        let db = ChainDb::new(&db_path).expect("create db");

        let anchor = DerivedRefPair {
            source: BlockInfo {
                hash: B256::from([0u8; 32]),
                number: 100,
                parent_hash: B256::from([1u8; 32]),
                timestamp: 0,
            },
            derived: BlockInfo {
                hash: B256::from([2u8; 32]),
                number: 0,
                parent_hash: B256::from([3u8; 32]),
                timestamp: 0,
            },
        };

        db.initialise(anchor.clone()).expect("initialise db");

        let block = BlockInfo {
            hash: B256::from([4u8; 32]),
            number: 1,
            parent_hash: anchor.derived.hash,
            timestamp: 0,
        };
        let log1 = Log { index: 0, hash: B256::from([0u8; 32]), executing_message: None };
        let log2 = Log { index: 1, hash: B256::from([1u8; 32]), executing_message: None };
        let logs = vec![log1, log2];

        // Store logs
        db.store_block_logs(&block, logs.clone()).expect("store logs");

        // Retrieve logs
        let retrieved_logs = db.get_logs(block.number).expect("get logs");
        assert_eq!(retrieved_logs.len(), 2);
        assert_eq!(retrieved_logs, logs, "First log should match stored log");

        let latest_block = db.get_latest_block().expect("latest block");
        assert_eq!(latest_block, block, "Latest block should match stored block");

        let block_by_log = db.get_block_by_log(block.number, &logs[1]).expect("get block by log");
        assert_eq!(block_by_log, block, "Block by log should match stored block");
    }

    #[test]
    fn test_derivation_storage() {
        let tmp_dir = TempDir::new().expect("create temp dir");
        let db_path = tmp_dir.path().join("chaindb_derivation");
        let db = ChainDb::new(&db_path).expect("create db");

        let anchor = DerivedRefPair {
            source: BlockInfo {
                hash: B256::from([0u8; 32]),
                number: 100,
                parent_hash: B256::from([1u8; 32]),
                timestamp: 0,
            },
            derived: BlockInfo {
                hash: B256::from([2u8; 32]),
                number: 0,
                parent_hash: B256::from([3u8; 32]),
                timestamp: 0,
            },
        };

<<<<<<< HEAD
        // Save derived block pair - should error conflict
        let err = db.save_derived_block_pair(derived_pair.clone()).unwrap_err();
        assert!(matches!(err, StorageError::ConflictError(_)));

        db.store_block_logs(
            &BlockInfo {
                hash: B256::from([2u8; 32]),
                number: 1,
                parent_hash: B256::from([3u8; 32]),
                timestamp: 0,
            },
            vec![],
        )
        .expect("storing logs failed");
=======
        // Create dummy derived block pair
        let derived_pair = DerivedRefPair {
            source: BlockInfo {
                hash: B256::from([4u8; 32]),
                number: 101,
                parent_hash: B256::from([5u8; 32]),
                timestamp: 0,
            },
            derived: BlockInfo {
                hash: B256::from([6u8; 32]),
                number: 1,
                parent_hash: anchor.derived.hash,
                timestamp: 0,
            },
        };

        // Initialise the database with the anchor derived block pair
        db.initialise(anchor).expect("initialise db with anchor");
>>>>>>> 0f71ef41

        // Save derived block pair
        db.save_derived_block_pair(derived_pair.clone()).expect("save derived pair");

        // Retrieve latest derived block pair
        let latest_pair = db.latest_derived_block_pair().expect("get latest derived pair");
        assert_eq!(latest_pair, derived_pair, "Latest derived pair should match saved pair");

        // Retrieve derived to source mapping
        let derived_block_id =
            BlockNumHash::new(derived_pair.derived.number, derived_pair.derived.hash);
        let source_block = db.derived_to_source(derived_block_id).expect("get derived to source");
        assert_eq!(
            source_block, derived_pair.source,
            "Source block should match derived pair source"
        );

        // Retrieve latest derived block at source
        let source_block_id =
            BlockNumHash::new(derived_pair.source.number, derived_pair.source.hash);
        let latest_derived = db
            .latest_derived_block_at_source(source_block_id)
            .expect("get latest derived at source");
        assert_eq!(
            latest_derived, derived_pair.derived,
            "Latest derived block at source should match derived pair derived"
        );
    }

    #[test]
    fn test_safety_head_ref_storage() {
        let tmp_dir = TempDir::new().expect("create temp dir");
        let db_path = tmp_dir.path().join("chaindb_safety_head");
        let db = ChainDb::new(&db_path).expect("create db");

        // Create test blocks for different safety levels
        let unsafe_block = BlockInfo {
            hash: B256::from([0u8; 32]),
            number: 100,
            parent_hash: B256::from([1u8; 32]),
            timestamp: 0,
        };
        let safe_block = BlockInfo {
            hash: B256::from([2u8; 32]),
            number: 99,
            parent_hash: B256::from([3u8; 32]),
            timestamp: 0,
        };
        let finalized_block = BlockInfo {
            hash: B256::from([4u8; 32]),
            number: 98,
            parent_hash: B256::from([5u8; 32]),
            timestamp: 0,
        };

        // Test optimistic safety level
        db.update_safety_head_ref(SafetyLevel::Unsafe, &unsafe_block).expect("update unsafe head");
        let retrieved_unsafe =
            db.get_safety_head_ref(SafetyLevel::Unsafe).expect("get unsafe head");
        assert_eq!(
            retrieved_unsafe, unsafe_block,
            "Retrieved unsafe head should match stored block"
        );

        // Test safe safety level
        db.update_safety_head_ref(SafetyLevel::Safe, &safe_block).expect("update safe head");
        let retrieved_safe = db.get_safety_head_ref(SafetyLevel::Safe).expect("get safe head");
        assert_eq!(retrieved_safe, safe_block, "Retrieved safe head should match stored block");

        // Test finalized safety level
        db.update_safety_head_ref(SafetyLevel::Finalized, &finalized_block)
            .expect("update finalized head");
        let retrieved_finalized =
            db.get_safety_head_ref(SafetyLevel::Finalized).expect("get finalized head");
        assert_eq!(
            retrieved_finalized, finalized_block,
            "Retrieved finalized head should match stored block"
        );
    }
}<|MERGE_RESOLUTION|>--- conflicted
+++ resolved
@@ -207,22 +207,6 @@
             },
         };
 
-<<<<<<< HEAD
-        // Save derived block pair - should error conflict
-        let err = db.save_derived_block_pair(derived_pair.clone()).unwrap_err();
-        assert!(matches!(err, StorageError::ConflictError(_)));
-
-        db.store_block_logs(
-            &BlockInfo {
-                hash: B256::from([2u8; 32]),
-                number: 1,
-                parent_hash: B256::from([3u8; 32]),
-                timestamp: 0,
-            },
-            vec![],
-        )
-        .expect("storing logs failed");
-=======
         // Create dummy derived block pair
         let derived_pair = DerivedRefPair {
             source: BlockInfo {
@@ -240,8 +224,22 @@
         };
 
         // Initialise the database with the anchor derived block pair
-        db.initialise(anchor).expect("initialise db with anchor");
->>>>>>> 0f71ef41
+        db.initialise(anchor.clone()).expect("initialise db with anchor");
+
+        // Save derived block pair - should error conflict
+        let err = db.save_derived_block_pair(derived_pair.clone()).unwrap_err();
+        assert!(matches!(err, StorageError::ConflictError(_)));
+
+        db.store_block_logs(
+            &BlockInfo {
+                hash: B256::from([6u8; 32]),
+                number: 1,
+                parent_hash: anchor.derived.hash,
+                timestamp: 0,
+            },
+            vec![],
+        )
+        .expect("storing logs failed");
 
         // Save derived block pair
         db.save_derived_block_pair(derived_pair.clone()).expect("save derived pair");
