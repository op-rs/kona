--- conflicted
+++ resolved
@@ -30,17 +30,12 @@
     /// The attached web socket client
     client: Arc<C>,
     /// The database provider for fetching information
-<<<<<<< HEAD
-    db_provider: Option<Arc<DB>>,
+    db_provider: Arc<DB>,
     /// Shared L1 provider for fetching receipts
     l1_provider: RootProvider<Ethereum>,
     /// Resetter for handling node resets
-    resetter: Option<Arc<Resetter<DB, C>>>,
+    resetter: Arc<Resetter<DB, C>>,
     /// Cancellation token to stop the processor
-=======
-    db_provider: Arc<DB>,
-    // Cancellation token to stop the processor
->>>>>>> 92d2a466
     cancel_token: CancellationToken,
     /// Handle to the async subscription task
     task_handle: Mutex<Option<JoinHandle<()>>>,
@@ -58,24 +53,16 @@
         cancel_token: CancellationToken,
         l1_provider: RootProvider<Ethereum>,
     ) -> Self {
-<<<<<<< HEAD
+        let resetter = Arc::new(Resetter::new(client.clone(), db_provider.clone()));
+
         Self {
-            db_provider: None,
             client,
-            resetter: None,
+            db_provider,
+            resetter,
             cancel_token,
             task_handle: Mutex::new(None),
             l1_provider,
         }
-    }
-
-    /// initialize the database provider for the managed node.
-    pub fn initialize_db_provider(&mut self, db_provider: Arc<DB>) {
-        self.resetter = Some(Arc::new(Resetter::new(self.client.clone(), db_provider.clone())));
-        self.db_provider = Some(db_provider);
-=======
-        Self { client, db_provider, cancel_token, task_handle: Mutex::new(None), l1_provider }
->>>>>>> 92d2a466
     }
 
     /// Returns the [`ChainId`] of the [`ManagedNode`].
@@ -115,24 +102,12 @@
 
         let cancel_token = self.cancel_token.clone();
 
-<<<<<<< HEAD
-        let db_provider =
-            self.db_provider.as_ref().ok_or_else(|| ManagedNodeError::DatabaseNotInitialised)?;
-        let resetter =
-            self.resetter.as_ref().ok_or_else(|| ManagedNodeError::DatabaseNotInitialised)?;
-
-=======
->>>>>>> 92d2a466
         // Creates a task instance to sort and process the events from the subscription
         let task = ManagedEventTask::new(
             self.client.clone(),
             self.l1_provider.clone(),
-<<<<<<< HEAD
-            db_provider.clone(),
-            resetter.clone(),
-=======
             self.db_provider.clone(),
->>>>>>> 92d2a466
+            self.resetter.clone(),
             event_tx,
         );
         // Start background task to handle events
