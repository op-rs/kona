--- conflicted
+++ resolved
@@ -1,11 +1,8 @@
 //! [`ManagedNode`] implementation for subscribing to the events from managed node.
 
-<<<<<<< HEAD
 use alloy_eips::BlockNumberOrTag;
 use alloy_provider::{Provider, ProviderBuilder};
-=======
 use alloy_primitives::ChainId;
->>>>>>> 357334cb
 use alloy_rpc_types_engine::JwtSecret;
 use jsonrpsee::{
     core::client::Subscription,
@@ -152,14 +149,8 @@
                 );
             })?;
 
-<<<<<<< HEAD
-        // Create stop channel for graceful shutdown
-        let (stop_tx, mut stop_rx) = watch::channel(false);
-        self.stop_tx = Some(stop_tx);
+        let cancel_token = self.cancel_token.clone();
         let rpc_url = self.config.l1_rpc_url.clone();
-=======
-        let cancel_token = self.cancel_token.clone();
->>>>>>> 357334cb
 
         // Start background task to handle events
         let handle = tokio::spawn(async move {
