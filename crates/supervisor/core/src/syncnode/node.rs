--- conflicted
+++ resolved
@@ -144,11 +144,7 @@
                             Some(event_result) => {
                                 match event_result {
                                     Ok(managed_event) => {
-<<<<<<< HEAD
-                                        Self::handle_managed_event(rpc_url.clone(), client.clone(), managed_event).await;
-=======
-                                        Self::handle_managed_event(&event_tx, managed_event).await;
->>>>>>> ac7abf92
+                                        Self::handle_managed_event(&event_tx, rpc_url.clone(), client.clone(), managed_event).await;
                                     },
                                     Err(err) => {
                                         error!(
@@ -249,15 +245,11 @@
     ///
     /// Analyzes the event content and takes appropriate actions based on the
     /// event fields.
-<<<<<<< HEAD
-    /// TODO: Call relevant DB functions to update the state
     async fn handle_managed_event(
+        event_tx: &mpsc::Sender<NodeEvent>,
+        
         rpc_url: String,
         client: Arc<WsClient>,
-=======
-    async fn handle_managed_event(
-        event_tx: &mpsc::Sender<NodeEvent>,
->>>>>>> ac7abf92
         event_result: Option<ManagedEvent>,
     ) {
         match event_result {
@@ -296,23 +288,9 @@
                 }
 
                 if let Some(derived_ref_pair) = &event.exhaust_l1 {
-<<<<<<< HEAD
                     info!(target: "managed_node", ?derived_ref_pair, "L1 exhausted event received");
 
                     return Self::handle_exhaust_l1(rpc_url, client, derived_ref_pair).await;
-=======
-                    info!(
-                        target: "managed_node",
-                        %derived_ref_pair,
-                        "L1 exhausted event received"
-                    );
-
-                    // todo: check if the last derived_ref_pair derived from l1 is sent as part of
-                    // this event if yes, then we can send it to the event_tx
-                    // otherwise, we can ignore this event
-
-                    // Handle L1 exhaustion
->>>>>>> ac7abf92
                 }
 
                 if let Some(replacement) = &event.replace_block {
