[package]
name = "kona-rpc"
version = "0.1.0"
description = "Optimism RPC Types and API"

edition.workspace = true
rust-version.workspace = true
license.workspace = true
homepage.workspace = true
authors.workspace = true
repository.workspace = true
exclude.workspace = true

[lints]
workspace = true

[dependencies]
# Workspace
kona-protocol.workspace = true

# OP Alloy
op-alloy-rpc-types-engine.workspace = true

# Alloy
alloy-eips = { workspace = true, features = ["serde"] }
alloy-primitives = { workspace = true, features = ["map", "rlp", "serde"] }

# Misc
derive_more = { workspace = true, default-features = false, features = [
    "display",
    "from",
    "constructor"
] }

# `serde`
serde = { workspace = true, optional = true }

# `jsonrpsee`
jsonrpsee = { workspace = true, optional = true }
getrandom = { workspace = true, optional = true, features = ["js"] } # req for wasm32-unknown-unknown
kona-genesis = { workspace = true, optional = true }
op-alloy-rpc-jsonrpsee = { workspace = true, optional = true }

# `reqwest` feature
alloy-rpc-client = { workspace = true, features = ["reqwest"], optional = true }

# `interop` feature
thiserror = { workspace = true, optional = true }
async-trait = { workspace = true, optional = true }
kona-interop = { workspace = true, features = ["serde"], optional = true }

# `client` feature
tokio = { workspace = true, features = ["time"], optional = true }

[dev-dependencies]
serde_json.workspace = true

[features]
default = []
std = [
    "kona-protocol/std",
    "kona-genesis?/std",
    "alloy-eips/std",
    "alloy-primitives/std",
    "op-alloy-rpc-types-engine/std",
    "derive_more/std",
    # "kona-interop?/std",
    "serde?/std",
]
serde = [
    "dep:serde",
    "kona-protocol/serde",
    "kona-genesis?/serde",
    "alloy-eips/serde",
    "alloy-primitives/serde",
    "op-alloy-rpc-types-engine/serde",
    "kona-interop?/serde"
]
jsonrpsee = [
    "serde",
    "dep:kona-genesis",
    "dep:kona-interop",
    "dep:jsonrpsee",
    "dep:getrandom",
    "dep:op-alloy-rpc-jsonrpsee",
]
reqwest = ["dep:alloy-rpc-client"]
client = [
    "dep:tokio",
    "dep:jsonrpsee",
    "dep:kona-interop",
    "jsonrpsee/client",
    "jsonrpsee/async-client",
    "op-alloy-rpc-jsonrpsee/client",
]
interop = [
    "client",
    "jsonrpsee",
    "dep:thiserror",
    "dep:kona-interop",
    "dep:async-trait",
<<<<<<< HEAD
    "dep:alloy-sol-types",
]
=======
]
>>>>>>> 95432b45
<|MERGE_RESOLUTION|>--- conflicted
+++ resolved
@@ -99,9 +99,4 @@
     "dep:thiserror",
     "dep:kona-interop",
     "dep:async-trait",
-<<<<<<< HEAD
-    "dep:alloy-sol-types",
 ]
-=======
-]
->>>>>>> 95432b45
