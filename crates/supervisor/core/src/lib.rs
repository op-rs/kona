//! This crate contains the core logic for the Optimism Supervisor component.

/// Contains the main Supervisor struct and its implementation.
mod supervisor;
pub use supervisor::{Supervisor, SupervisorError, SupervisorService};

mod rpc;
pub use rpc::SupervisorRpc;

mod syncnode;
pub use syncnode::{
<<<<<<< HEAD
    AuthenticationError, ManagedNode, ManagedNodeConfig, ManagedNodeError, NodeEvent,
=======
    ManagedNode, ManagedNodeConfig, ManagedNodeError, NodeEvent, SubscriptionError,
>>>>>>> 063d0c5f
};<|MERGE_RESOLUTION|>--- conflicted
+++ resolved
@@ -9,9 +9,6 @@
 
 mod syncnode;
 pub use syncnode::{
-<<<<<<< HEAD
     AuthenticationError, ManagedNode, ManagedNodeConfig, ManagedNodeError, NodeEvent,
-=======
-    ManagedNode, ManagedNodeConfig, ManagedNodeError, NodeEvent, SubscriptionError,
->>>>>>> 063d0c5f
+    SubscriptionError,
 };