--- conflicted
+++ resolved
@@ -5,11 +5,7 @@
 use kona_derive::types::Signal;
 use kona_engine::{
     ConsolidateTask, Engine, EngineClient, EngineStateBuilder, EngineStateBuilderError, EngineTask,
-<<<<<<< HEAD
-    EngineTaskError, InsertUnsafeTask, SyncConfig,
-=======
-    InsertUnsafeTask,
->>>>>>> 4d39a83c
+    EngineTaskError, InsertUnsafeTask,
 };
 use kona_genesis::RollupConfig;
 use kona_protocol::OpAttributesWithParent;
