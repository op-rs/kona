--- conflicted
+++ resolved
@@ -149,32 +149,24 @@
 /// within the supervisor context.
 #[async_trait]
 pub trait ManagedNodeProvider:
-<<<<<<< HEAD
-    NodeSubscriber + BlockProvider + ManagedNodeApiProvider + Send + Sync + Debug
-=======
     NodeSubscriber
-    + ReceiptProvider
+    + BlockProvider
     + ManagedNodeDataProvider
     + ManagedNodeController
     + Send
     + Sync
     + Debug
->>>>>>> 571046f9
 {
 }
 
 #[async_trait]
 impl<T> ManagedNodeProvider for T where
-<<<<<<< HEAD
-    T: NodeSubscriber + BlockProvider + ManagedNodeApiProvider + Send + Sync + Debug
-=======
     T: NodeSubscriber
-        + ReceiptProvider
+        + BlockProvider
         + ManagedNodeDataProvider
         + ManagedNodeController
         + Send
         + Sync
         + Debug
->>>>>>> 571046f9
 {
 }