//! The Optimism RPC API using `jsonrpsee`

use crate::{OutputResponse, SafeHeadResponse};
use alloy_eips::BlockNumberOrTag;
use core::net::IpAddr;
use ipnet::IpNet;
use jsonrpsee::{
    core::{RpcResult, SubscriptionResult},
    proc_macros::rpc,
};
use kona_genesis::RollupConfig;
use kona_p2p::{PeerCount, PeerDump, PeerInfo, PeerStats};
use kona_protocol::SyncStatus;
<<<<<<< HEAD
=======
use op_alloy_consensus::interop::SafetyLevel;
use op_alloy_rpc_types_engine::OpExecutionPayloadEnvelope;
>>>>>>> d98d25f9

#[cfg_attr(all(target_arch = "wasm32", target_os = "unknown"), allow(unused_imports))]
use getrandom as _; // required for compiling wasm32-unknown-unknown

// Re-export apis defined in upstream `op-alloy-rpc-jsonrpsee`
pub use op_alloy_rpc_jsonrpsee::traits::{MinerApiExtServer, OpAdminApiServer};

/// Optimism specified rpc interface.
///
/// https://docs.optimism.io/builders/node-operators/json-rpc
/// https://github.com/ethereum-optimism/optimism/blob/8dd17a7b114a7c25505cd2e15ce4e3d0f7e3f7c1/op-node/node/api.go#L114
#[cfg_attr(not(feature = "client"), rpc(server, namespace = "optimism"))]
#[cfg_attr(feature = "client", rpc(server, client, namespace = "optimism"))]
pub trait RollupNodeApi {
    /// Get the output root at a specific block.
    #[method(name = "outputAtBlock")]
    async fn op_output_at_block(&self, block_number: BlockNumberOrTag)
    -> RpcResult<OutputResponse>;

    /// Gets the safe head at an L1 block height.
    #[method(name = "safeHeadAtL1Block")]
    async fn op_safe_head_at_l1_block(
        &self,
        block_number: BlockNumberOrTag,
    ) -> RpcResult<SafeHeadResponse>;

    /// Get the synchronization status.
    #[method(name = "syncStatus")]
    async fn op_sync_status(&self) -> RpcResult<SyncStatus>;

    /// Get the rollup configuration parameters.
    #[method(name = "rollupConfig")]
    async fn op_rollup_config(&self) -> RpcResult<RollupConfig>;

    /// Get the software version.
    #[method(name = "version")]
    async fn op_version(&self) -> RpcResult<String>;
}

/// The opp2p namespace handles peer interactions.
#[cfg_attr(not(feature = "client"), rpc(server, namespace = "opp2p"))]
#[cfg_attr(feature = "client", rpc(server, client, namespace = "opp2p"))]
pub trait OpP2PApi {
    /// Returns information of node
    #[method(name = "self")]
    async fn opp2p_self(&self) -> RpcResult<PeerInfo>;

    /// Returns information of peers
    #[method(name = "peerCount")]
    async fn opp2p_peer_count(&self) -> RpcResult<PeerCount>;

    /// Returns information of peers. If `connected` is true, only returns connected peers.
    #[method(name = "peers")]
    async fn opp2p_peers(&self, connected: bool) -> RpcResult<PeerDump>;

    /// Returns statistics of peers
    #[method(name = "peerStats")]
    async fn opp2p_peer_stats(&self) -> RpcResult<PeerStats>;

    /// Returns the discovery table
    #[method(name = "discoveryTable")]
    async fn opp2p_discovery_table(&self) -> RpcResult<Vec<String>>;

    /// Blocks the given peer
    #[method(name = "blockPeer")]
    async fn opp2p_block_peer(&self, peer: String) -> RpcResult<()>;

    /// Unblocks the given peer
    #[method(name = "unblockPeer")]
    async fn opp2p_unblock_peer(&self, peer: String) -> RpcResult<()>;

    /// Lists blocked peers
    #[method(name = "listBlockedPeers")]
    async fn opp2p_list_blocked_peers(&self) -> RpcResult<Vec<String>>;

    /// Blocks the given address
    #[method(name = "blocAddr")]
    async fn opp2p_block_addr(&self, ip: IpAddr) -> RpcResult<()>;

    /// Unblocks the given address
    #[method(name = "unblockAddr")]
    async fn opp2p_unblock_addr(&self, ip: IpAddr) -> RpcResult<()>;

    /// Lists blocked addresses
    #[method(name = "listBlockedAddrs")]
    async fn opp2p_list_blocked_addrs(&self) -> RpcResult<Vec<IpAddr>>;

    /// Blocks the given subnet
    #[method(name = "blockSubnet")]
    async fn opp2p_block_subnet(&self, subnet: IpNet) -> RpcResult<()>;

    /// Unblocks the given subnet
    #[method(name = "unblockSubnet")]
    async fn opp2p_unblock_subnet(&self, subnet: IpNet) -> RpcResult<()>;

    /// Lists blocked subnets
    #[method(name = "listBlockedSubnets")]
    async fn opp2p_list_blocked_subnets(&self) -> RpcResult<Vec<IpNet>>;

    /// Protects the given peer
    #[method(name = "protectPeer")]
    async fn opp2p_protect_peer(&self, peer: String) -> RpcResult<()>;

    /// Unprotects the given peer
    #[method(name = "unprotectPeer")]
    async fn opp2p_unprotect_peer(&self, peer: String) -> RpcResult<()>;

    /// Connects to the given peer
    #[method(name = "connectPeer")]
    async fn opp2p_connect_peer(&self, peer: String) -> RpcResult<()>;

    /// Disconnects from the given peer
    #[method(name = "disconnectPeer")]
    async fn opp2p_disconnect_peer(&self, peer: String) -> RpcResult<()>;
}

/// Websockets API for the node.
#[cfg_attr(not(feature = "client"), rpc(server, namespace = "ws"))]
#[cfg_attr(feature = "client", rpc(server, client, namespace = "ws"))]
#[async_trait]
pub trait Ws {
    /// Subscribes to the stream of finalized head updates.
    #[subscription(name = "subscribe_finalized_head", item = kona_protocol::L2BlockInfo)]
    async fn ws_finalized_head_updates(&self) -> SubscriptionResult;

    /// Subscribes to the stream of safe head updates.
    #[subscription(name = "subscribe_safe_head", item = kona_protocol::L2BlockInfo)]
    async fn ws_safe_head_updates(&self) -> SubscriptionResult;

    /// Subscribes to the stream of unsafe head updates.
    #[subscription(name = "subscribe_unsafe_head", item = kona_protocol::L2BlockInfo)]
    async fn ws_unsafe_head_updates(&self) -> SubscriptionResult;
<<<<<<< HEAD
=======
}

/// Supervisor API for interop.
#[cfg_attr(not(feature = "client"), rpc(server, namespace = "supervisor"))]
#[cfg_attr(feature = "client", rpc(server, client, namespace = "supervisor"))]
pub trait SupervisorApi {
    /// Checks if the given inbox entries meet the given minimum safety level.
    #[method(name = "checkAccessList")]
    async fn check_access_list(
        &self,
        inbox_entries: Vec<B256>,
        min_safety: SafetyLevel,
        executing_descriptor: ExecutingDescriptor,
    ) -> RpcResult<()>;
}

/// The admin namespace for the consensus node.
#[cfg_attr(not(feature = "client"), rpc(server, namespace = "admin"))]
#[cfg_attr(feature = "client", rpc(server, client, namespace = "admin"))]
pub trait AdminApi {
    /// Posts the unsafe payload.
    #[method(name = "postUnsafePayload")]
    async fn admin_post_unsafe_payload(&self, payload: OpExecutionPayloadEnvelope)
    -> RpcResult<()>;
>>>>>>> d98d25f9
}<|MERGE_RESOLUTION|>--- conflicted
+++ resolved
@@ -11,11 +11,8 @@
 use kona_genesis::RollupConfig;
 use kona_p2p::{PeerCount, PeerDump, PeerInfo, PeerStats};
 use kona_protocol::SyncStatus;
-<<<<<<< HEAD
-=======
 use op_alloy_consensus::interop::SafetyLevel;
 use op_alloy_rpc_types_engine::OpExecutionPayloadEnvelope;
->>>>>>> d98d25f9
 
 #[cfg_attr(all(target_arch = "wasm32", target_os = "unknown"), allow(unused_imports))]
 use getrandom as _; // required for compiling wasm32-unknown-unknown
@@ -148,31 +145,4 @@
     /// Subscribes to the stream of unsafe head updates.
     #[subscription(name = "subscribe_unsafe_head", item = kona_protocol::L2BlockInfo)]
     async fn ws_unsafe_head_updates(&self) -> SubscriptionResult;
-<<<<<<< HEAD
-=======
-}
-
-/// Supervisor API for interop.
-#[cfg_attr(not(feature = "client"), rpc(server, namespace = "supervisor"))]
-#[cfg_attr(feature = "client", rpc(server, client, namespace = "supervisor"))]
-pub trait SupervisorApi {
-    /// Checks if the given inbox entries meet the given minimum safety level.
-    #[method(name = "checkAccessList")]
-    async fn check_access_list(
-        &self,
-        inbox_entries: Vec<B256>,
-        min_safety: SafetyLevel,
-        executing_descriptor: ExecutingDescriptor,
-    ) -> RpcResult<()>;
-}
-
-/// The admin namespace for the consensus node.
-#[cfg_attr(not(feature = "client"), rpc(server, namespace = "admin"))]
-#[cfg_attr(feature = "client", rpc(server, client, namespace = "admin"))]
-pub trait AdminApi {
-    /// Posts the unsafe payload.
-    #[method(name = "postUnsafePayload")]
-    async fn admin_post_unsafe_payload(&self, payload: OpExecutionPayloadEnvelope)
-    -> RpcResult<()>;
->>>>>>> d98d25f9
 }