--- conflicted
+++ resolved
@@ -6,11 +6,6 @@
         DiskKeyValueStore, LocalKeyValueStore, MemoryKeyValueStore, SharedKeyValueStore,
         SplitKeyValueStore,
     },
-<<<<<<< HEAD
-    providers::{OnlineBeaconClient, OnlineBlobProvider},
-=======
-    util,
->>>>>>> da7beb5e
 };
 use alloy_primitives::B256;
 use alloy_provider::ReqwestProvider;
@@ -153,20 +148,14 @@
     ) -> Result<(ReqwestProvider, OnlineBlobProvider, ReqwestProvider)> {
         let blob_provider = OnlineBlobProvider::new_http(
             self.l1_beacon_address.clone().ok_or(anyhow!("Beacon API URL must be set"))?,
-<<<<<<< HEAD
-        );
-        let mut blob_provider = OnlineBlobProvider::new(beacon_client, None, None);
+        )
+        .await
+        .map_err(|e| anyhow!("Failed to load blob provider configuration: {e}"))?;
         blob_provider
             .load_configs()
             .await
             .map_err(|e| anyhow!("Failed to load blob provider configuration: {e}"))?;
         let l1_provider = Self::http_provider(
-=======
-        )
-        .await
-        .map_err(|e| anyhow!("Failed to load blob provider configuration: {e}"))?;
-        let l1_provider = util::http_provider(
->>>>>>> da7beb5e
             self.l1_node_address.as_ref().ok_or(anyhow!("Provider must be set"))?,
         );
         let l2_provider = Self::http_provider(
