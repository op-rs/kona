//! [`ManagedNode`] implementation for subscribing to the events from managed node.

use alloy_primitives::{B256, ChainId};
use alloy_rpc_types_engine::JwtSecret;
use async_trait::async_trait;
use jsonrpsee::{
    core::client::Subscription,
    ws_client::{HeaderMap, HeaderValue, WsClient, WsClientBuilder},
};
use kona_supervisor_rpc::ManagedModeApiClient;
use kona_supervisor_types::{ManagedEvent, Receipts};
use std::sync::{Arc, OnceLock};
use tokio::{
    sync::{Mutex, mpsc},
    task::JoinHandle,
};
use tokio_util::sync::CancellationToken;
use tracing::{error, info, warn};

use super::{
    AuthenticationError, ManagedNodeError, NodeEvent, NodeSubscriber, ReceiptProvider,
    SubscriptionError,
};
use crate::syncnode::task::ManagedEventTask;

<<<<<<< HEAD
/// Configuration for the managed node.
#[derive(Debug, Clone)]
=======
/// [`ManagedNodeConfig`] sets the configuration for the managed node.
#[derive(Debug)]
>>>>>>> c0f5443c
pub struct ManagedNodeConfig {
    /// The URL + port of the managed node
    pub url: String,
    /// The path to the JWT token for the managed node
    pub jwt_path: String,
    /// The URL of the L1 RPC endpoint
    pub l1_rpc_url: String,
}

impl ManagedNodeConfig {
    /// Reads the JWT secret from the configured file path.
    /// If the file cannot be read, falls back to creating a default JWT secret.
    pub fn jwt_secret(&self) -> Option<JwtSecret> {
        if let Ok(secret) = std::fs::read_to_string(&self.jwt_path) {
            return JwtSecret::from_hex(secret).ok();
        }
        Self::default_jwt_secret()
    }

    /// Uses the current directory to attempt to read
    /// the JWT secret from a file named `jwt.hex`.
    pub fn default_jwt_secret() -> Option<JwtSecret> {
        let cur_dir = std::env::current_dir().ok()?;
        if let Ok(secret) = std::fs::read_to_string(cur_dir.join("jwt.hex")).map_err(|err| {
            error!(
                target: "managed_node",
                %err,
                "Failed to read JWT file"
            );
        }) {
            return JwtSecret::from_hex(secret).ok();
        }
        None
    }
}

/// [`ManagedNode`] handles the subscription to managed node events.
///
/// It manages the WebSocket connection lifecycle and processes incoming events.
#[derive(Debug)]
pub struct ManagedNode {
    /// Configuration for connecting to the managed node
    config: Arc<ManagedNodeConfig>,
    /// Chain ID of the managed node
    chain_id: OnceLock<ChainId>,
    /// The attached web socket client
    ws_client: Mutex<Option<Arc<WsClient>>>,
    // Cancellation token to stop the processor
    cancel_token: CancellationToken,
    /// Handle to the async subscription task
    task_handle: Mutex<Option<JoinHandle<()>>>,
}

impl ManagedNode {
    /// Creates a new [`ManagedNode`] with the specified configuration.
    pub fn new(config: Arc<ManagedNodeConfig>, cancel_token: CancellationToken) -> Self {
        Self {
            config,
            chain_id: OnceLock::new(),
            ws_client: Mutex::new(None),
            cancel_token,
            task_handle: Mutex::new(None),
        }
    }

    /// Returns a reference to the WebSocket client, creating it if it doesn't exist.
    // todo: support http client as well
    pub async fn get_ws_client(&self) -> Result<Arc<WsClient>, ManagedNodeError> {
        let mut ws_client_guard = self.ws_client.lock().await;
        if ws_client_guard.is_none() {
            let headers = self.create_auth_headers().inspect_err(|err| {
                error!(target: "managed_node", %err, "Failed to create auth headers");
            })?;

            let ws_url = format!("ws://{}", self.config.url);
            info!(target: "managed_node", ws_url, "Creating a new web socket client");

            let client = WsClientBuilder::default().set_headers(headers).build(&ws_url).await?;

            *ws_client_guard = Some(Arc::new(client));
        }
        Ok(ws_client_guard.clone().unwrap())
    }

    /// Returns the [`ChainId`] of the [`ManagedNode`].
    /// If the chain ID is already cached, it returns that.
    /// If not, it fetches the chain ID from the managed node.
    pub async fn chain_id(&self) -> Result<ChainId, ManagedNodeError> {
        if let Some(chain_id) = self.chain_id.get() {
            return Ok(*chain_id);
        }

        // Fetch chain ID from the managed node
        let client = self.get_ws_client().await?;
        let chain_id = client.chain_id().await.inspect_err(|err| {
            error!(target: "managed_node", %err, "Failed to get chain ID");
        })?;

        let _ = self.chain_id.set(chain_id);
        Ok(chain_id)
    }

    /// Creates authentication headers using JWT secret.
    fn create_auth_headers(&self) -> Result<HeaderMap, ManagedNodeError> {
        let Some(jwt_secret) = self.config.jwt_secret() else {
            error!(target: "managed_node", "JWT secret not found or invalid");
            return Err(AuthenticationError::InvalidJwt.into())
        };

        let mut headers = HeaderMap::new();
        let auth_header =
            format!("Bearer {}", alloy_primitives::hex::encode(jwt_secret.as_bytes()));

        headers.insert(
            "Authorization",
            HeaderValue::from_str(&auth_header).map_err(|err| {
                error!(target: "managed_node", %err, "Invalid authorization header");
                AuthenticationError::InvalidHeader
            })?,
        );

        Ok(headers)
    }
}

#[async_trait]
impl NodeSubscriber for ManagedNode {
    /// Starts a subscription to the managed node.
    ///
    /// Establishes a WebSocket connection and subscribes to node events.
    /// Spawns a background task to process incoming events.
    async fn start_subscription(
        &self,
        event_tx: mpsc::Sender<NodeEvent>,
    ) -> Result<(), ManagedNodeError> {
        let mut task_handle_guard = self.task_handle.lock().await;
        if task_handle_guard.is_some() {
            Err(SubscriptionError::AlreadyActive)?
        }

        let client = self.get_ws_client().await?;

        let mut subscription: Subscription<Option<ManagedEvent>> =
            ManagedModeApiClient::subscribe_events(client.as_ref()).await.inspect_err(|err| {
                error!(
                    target: "managed_node",
                    %err,
                    "Failed to subscribe to events"
                );
            })?;

        let cancel_token = self.cancel_token.clone();

        // Creates a task instance to sort and process the events from the subscription
        let task = ManagedEventTask::new(self.config.l1_rpc_url.clone(), event_tx, client);

        // Start background task to handle events
        let handle = tokio::spawn(async move {
            info!(target: "managed_node", "Subscription task started");
            loop {
                tokio::select! {
                    // Listen for stop signal
                    _ = cancel_token.cancelled() => {
                        info!(target: "managed_node", "Cancellation token triggered, shutting down subscription");
                        break;
                    }

                    // Listen for events from subscription
                    incoming_event = subscription.next() => {
                        match incoming_event {
                            Some(event) => {
                                match event {
                                    Ok(managed_event) => {
                                        task.handle_managed_event(managed_event).await;
                                    },
                                    Err(err) => {
                                        error!(
                                            target: "managed_node",
                                            %err,
                                            "Error in event deserialization");
                                        // Continue processing next events despite this error
                                    }
                                }
                            }
                            None => {
                                // Subscription closed by the server
                                warn!(target: "managed_node", "Subscription closed by server");
                                break;
                            }
                        }
                    }
                }
            }

            // Try to unsubscribe gracefully
            if let Err(err) = subscription.unsubscribe().await {
                warn!(
                    target: "managed_node",
                    %err,
                    "Failed to unsubscribe gracefully"
                );
            }

            info!(target: "managed_node", "Subscription task finished");
        });

        *task_handle_guard = Some(handle);

        info!(target: "managed_node", "Subscription started successfully");
        Ok(())
    }
}

/// Implements [`ReceiptProvider`] for [`ManagedNode`] by delegating to the underlying WebSocket
/// client.
///
/// This allows `LogIndexer` and similar components to remain decoupled from the full
/// [`ManagedModeApiClient`] interface, using only the receipt-fetching capability
#[async_trait]
impl ReceiptProvider for ManagedNode {
    async fn fetch_receipts(&self, block_hash: B256) -> Result<Receipts, ManagedNodeError> {
        let client = self.get_ws_client().await?;
        let receipts = ManagedModeApiClient::fetch_receipts(client.as_ref(), block_hash).await?;
        Ok(receipts)
    }
}

#[cfg(test)]
mod tests {
    use super::*;
    use std::io::Write;
    use tempfile::NamedTempFile;
    use tokio::sync::mpsc;

    fn create_mock_jwt_file() -> NamedTempFile {
        let mut file = NamedTempFile::new().expect("Failed to create temp file");
        // Create a valid 32-byte hex string for JWT secret
        let hex_secret = "0123456789abcdef0123456789abcdef0123456789abcdef0123456789abcdef";
        writeln!(file, "{}", hex_secret).expect("Failed to write to temp file");
        file
    }

    #[tokio::test]
    async fn test_managed_event_serialization_deserialization() {
        // Test deserializing a complete ManagedEvent from JSON
        let complete_json = r#"{
            "reset": "reset_id_123",
            "unsafeBlock": {
                "hash": "0x0101010101010101010101010101010101010101010101010101010101010101",
                "number": 124,
                "parentHash": "0x0202020202020202020202020202020202020202020202020202020202020202",
                "timestamp": 1678886400
            },
            "derivationUpdate": {
                "source": {
                    "hash": "0x0303030303030303030303030303030303030303030303030303030303030303",
                    "number": 124,
                    "parentHash": "0x0404040404040404040404040404040404040404040404040404040404040404",
                    "timestamp": 1678886400
                },
                "derived": {
                    "hash": "0x0505050505050505050505050505050505050505050505050505050505050505",
                    "number": 124,
                    "parentHash": "0x0606060606060606060606060606060606060606060606060606060606060606",
                    "timestamp": 1678886400
                }
            },
            "exhaustL1": {
                "source": {
                    "hash": "0x0707070707070707070707070707070707070707070707070707070707070707",
                    "number": 124,
                    "parentHash": "0x0808080808080808080808080808080808080808080808080808080808080808",
                    "timestamp": 1678886400
                },
                "derived": {
                    "hash": "0x0909090909090909090909090909090909090909090909090909090909090909",
                    "number": 124,
                    "parentHash": "0x0a0a0a0a0a0a0a0a0a0a0a0a0a0a0a0a0a0a0a0a0a0a0a0a0a0a0a0a0a0a0a0a",
                    "timestamp": 1678886400
                }
            },
            "replaceBlock": {
                "replacement": {
                    "hash": "0x0b0b0b0b0b0b0b0b0b0b0b0b0b0b0b0b0b0b0b0b0b0b0b0b0b0b0b0b0b0b0b0b",
                    "number": 124,
                    "parentHash": "0x0c0c0c0c0c0c0c0c0c0c0c0c0c0c0c0c0c0c0c0c0c0c0c0c0c0c0c0c0c0c0c0c",
                    "timestamp": 1678886400
                },
                "invalidated": "0x0d0d0d0d0d0d0d0d0d0d0d0d0d0d0d0d0d0d0d0d0d0d0d0d0d0d0d0d0d0d0d0d"
            },
            "derivationOriginUpdate": {
                "hash": "0x0e0e0e0e0e0e0e0e0e0e0e0e0e0e0e0e0e0e0e0e0e0e0e0e0e0e0e0e0e0e0e0e",
                "number": 50,
                "parentHash": "0x0f0f0f0f0f0f0f0f0f0f0f0f0f0f0f0f0f0f0f0f0f0f0f0f0f0f0f0f0f0f0f0f",
                "timestamp": 1678886400
            }
        }"#;

        let deserialized: ManagedEvent = serde_json::from_str(complete_json)
            .expect("Failed to deserialize complete ManagedEvent from JSON");

        // Verify all fields are correctly deserialized
        assert_eq!(deserialized.reset, Some("reset_id_123".to_string()));
        assert!(deserialized.unsafe_block.is_some());
        assert!(deserialized.derivation_update.is_some());
        assert!(deserialized.exhaust_l1.is_some());
        assert!(deserialized.replace_block.is_some());
        assert!(deserialized.derivation_origin_update.is_some());

        // Verify specific field values
        let unsafe_block = deserialized.unsafe_block.unwrap();
        assert_eq!(unsafe_block.number, 124);
        assert_eq!(unsafe_block.timestamp, 1678886400);

        let origin_update = deserialized.derivation_origin_update.unwrap();
        assert_eq!(origin_update.number, 50);

        // Test deserializing ManagedEvent with all fields as null/None
        let empty_json = r#"{
            "reset": null,
            "unsafeBlock": null,
            "derivationUpdate": null,
            "exhaustL1": null,
            "replaceBlock": null,
            "derivationOriginUpdate": null
        }"#;

        let empty_deserialized: ManagedEvent = serde_json::from_str(empty_json)
            .expect("Failed to deserialize empty ManagedEvent from JSON");

        assert!(empty_deserialized.reset.is_none());
        assert!(empty_deserialized.unsafe_block.is_none());
        assert!(empty_deserialized.derivation_update.is_none());
        assert!(empty_deserialized.exhaust_l1.is_none());
        assert!(empty_deserialized.replace_block.is_none());
        assert!(empty_deserialized.derivation_origin_update.is_none());

        // Test deserializing partial ManagedEvent (only some fields present)
        let partial_json = r#"{
            "reset": "partial_reset",
            "unsafeBlock": {
                "hash": "0x1111111111111111111111111111111111111111111111111111111111111111",
                "number": 42,
                "parentHash": "0x2222222222222222222222222222222222222222222222222222222222222222",
                "timestamp": 1678886401
            }
        }"#;

        let partial_deserialized: ManagedEvent = serde_json::from_str(partial_json)
            .expect("Failed to deserialize partial ManagedEvent from JSON");

        assert_eq!(partial_deserialized.reset, Some("partial_reset".to_string()));
        assert!(partial_deserialized.unsafe_block.is_some());
        assert!(partial_deserialized.derivation_update.is_none());
        assert!(partial_deserialized.exhaust_l1.is_none());
        assert!(partial_deserialized.replace_block.is_none());
        assert!(partial_deserialized.derivation_origin_update.is_none());

        let partial_unsafe_block = partial_deserialized.unsafe_block.unwrap();
        assert_eq!(partial_unsafe_block.number, 42);
        assert_eq!(partial_unsafe_block.timestamp, 1678886401);
    }

    #[tokio::test]
    async fn test_jwt_secret_functionality() {
        // Test with valid JWT file
        let jwt_file = create_mock_jwt_file();
        let jwt_path = jwt_file.path();

        let config = ManagedNodeConfig {
            url: "test.server".to_string(),
            jwt_path: jwt_path.to_str().unwrap().to_string(),
            l1_rpc_url: "test.l1.rpc".to_string(),
        };

        let jwt_secret = config.jwt_secret();
        assert!(jwt_secret.is_some(), "JWT secret should be loaded from file");

        // Test with invalid path - should now return None instead of creating a file
        let config_invalid = ManagedNodeConfig {
            url: "test.server".to_string(),
            jwt_path: "/nonexistent/path/jwt.hex".to_string(),
            l1_rpc_url: "test.l1.rpc".to_string(),
        };

        let jwt_secret_fallback = config_invalid.jwt_secret();
        assert!(jwt_secret_fallback.is_none(), "Should return None when JWT file doesn't exist");

        // Test default_jwt_secret with nonexistent file
        let original_dir = std::env::current_dir().expect("Should get current directory");

        // Change to a temporary directory where jwt.hex doesn't exist
        let temp_dir = tempfile::tempdir().expect("Should create temp directory");
        std::env::set_current_dir(temp_dir.path()).expect("Should change directory");

        let default_secret = ManagedNodeConfig::default_jwt_secret();
        assert!(
            default_secret.is_none(),
            "default_jwt_secret should return None when jwt.hex doesn't exist"
        );

        // Restore original directory
        std::env::set_current_dir(original_dir).expect("Should restore directory");
    }

    #[tokio::test]
    async fn test_header_creation_for_websocket_auth() {
        let jwt_file = create_mock_jwt_file();
        let jwt_path = jwt_file.path();

        let config = ManagedNodeConfig {
            url: "test.server".to_string(),
            jwt_path: jwt_path.to_str().unwrap().to_string(),
            l1_rpc_url: "test.l1.rpc".to_string(),
        };

        let jwt_secret = config.jwt_secret().expect("Should have JWT secret");

        // Test that we can create the authorization header as expected
        let mut headers = HeaderMap::new();
        let auth_header =
            format!("Bearer {}", alloy_primitives::hex::encode(jwt_secret.as_bytes()));
        let header_result = HeaderValue::from_str(&auth_header);

        assert!(header_result.is_ok(), "Should be able to create valid authorization header");

        headers.insert("Authorization", header_result.unwrap());
        assert!(headers.contains_key("Authorization"), "Headers should contain Authorization");
    }

    #[tokio::test]
    async fn test_subscription_lifecycle() {
        // Test that we can create a subscriber and verify basic functionality
        let jwt_file = create_mock_jwt_file();
        let jwt_path = jwt_file.path();

        let config = Arc::new(ManagedNodeConfig {
            url: "invalid.server:8545".to_string(), // Intentionally invalid to test error handling
            jwt_path: jwt_path.to_str().unwrap().to_string(),
            l1_rpc_url: "test.l1.rpc".to_string(),
        });

        let subscriber = ManagedNode::new(config, CancellationToken::new());

        // Test that we can create the subscriber instance
        assert!(subscriber.task_handle.lock().await.is_none());

        // Create a channel for events
        let (event_tx, _event_rx) = mpsc::channel(100);

        // Test starting subscription to invalid server (should fail)
        let start_result = subscriber.start_subscription(event_tx).await;
        assert!(start_result.is_err(), "Subscription to invalid server should fail");

        // Verify state remains consistent after failure
        assert!(subscriber.task_handle.lock().await.is_none());
    }

    #[tokio::test]
    async fn test_websocket_client_creation() {
        // Test WebSocket client creation with invalid server (should fail)
        let jwt_file = create_mock_jwt_file();
        let jwt_path = jwt_file.path();

        let config = Arc::new(ManagedNodeConfig {
            url: "invalid.server:8545".to_string(),
            jwt_path: jwt_path.to_str().unwrap().to_string(),
            l1_rpc_url: "test.l1.rpc".to_string(),
        });

        let managed_node = ManagedNode::new(config, CancellationToken::new());

        // Test WebSocket client creation - should fail with invalid server
        let client_result = managed_node.get_ws_client().await;
        assert!(
            client_result.is_err(),
            "WebSocket client creation should fail with invalid server"
        );

        // Test with invalid JWT path
        let config_no_jwt = Arc::new(ManagedNodeConfig {
            url: "localhost:8545".to_string(),
            jwt_path: "/nonexistent/jwt.hex".to_string(),
            l1_rpc_url: "test.l1.rpc".to_string(),
        });

        let managed_node_no_jwt = ManagedNode::new(config_no_jwt, CancellationToken::new());
        let client_no_jwt_result = managed_node_no_jwt.get_ws_client().await;
        assert!(client_no_jwt_result.is_err(), "Should fail with missing JWT file");
    }

    #[tokio::test]
    async fn test_thread_safety_and_race_condition_prevention() {
        // This test verifies that multiple concurrent calls to get_ws_client()
        // don't create multiple WebSocket clients (race condition prevention)
        let jwt_file = create_mock_jwt_file();
        let jwt_path = jwt_file.path();

        let config = Arc::new(ManagedNodeConfig {
            url: "localhost:8545".to_string(), // Use localhost to avoid DNS resolution delays
            jwt_path: jwt_path.to_str().unwrap().to_string(),
            l1_rpc_url: "test.l1.rpc".to_string(),
        });

        let managed_node = Arc::new(ManagedNode::new(config, CancellationToken::new()));

        // Test that the ManagedNode can be shared across threads (Send + Sync)
        let node1 = managed_node.clone();
        let node2 = managed_node.clone();

        // Spawn multiple tasks that try to get the WebSocket client concurrently
        // Note: These will fail because localhost:8545 isn't running, but we're testing
        // that they don't race and that the error handling is consistent
        let task1 = tokio::spawn(async move { node1.get_ws_client().await });
        let task2 = tokio::spawn(async move { node2.get_ws_client().await });

        let result1 = task1.await.expect("Task should complete");
        let result2 = task2.await.expect("Task should complete");

        // Both should fail (because server isn't running), but importantly,
        // they should fail consistently without panicking or creating race conditions
        assert!(result1.is_err(), "Should fail with connection error");
        assert!(result2.is_err(), "Should fail with connection error");
    }
}<|MERGE_RESOLUTION|>--- conflicted
+++ resolved
@@ -23,13 +23,8 @@
 };
 use crate::syncnode::task::ManagedEventTask;
 
-<<<<<<< HEAD
-/// Configuration for the managed node.
+/// [`ManagedNodeConfig`] sets the configuration for the managed node.
 #[derive(Debug, Clone)]
-=======
-/// [`ManagedNodeConfig`] sets the configuration for the managed node.
-#[derive(Debug)]
->>>>>>> c0f5443c
 pub struct ManagedNodeConfig {
     /// The URL + port of the managed node
     pub url: String,
