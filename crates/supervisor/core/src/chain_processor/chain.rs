--- conflicted
+++ resolved
@@ -1,4 +1,4 @@
-use super::task::ChainProcessorTask;
+use super::{ChainProcessorError, ChainProcessorTask};
 use crate::syncnode::{ManagedNodeProvider, NodeEvent};
 use alloy_primitives::ChainId;
 use kona_supervisor_storage::LogStorageWriter;
@@ -13,6 +13,7 @@
 /// Responsible for managing [`ManagedNodeProvider`] and processing
 /// [`NodeEvent`]. It listens for events emitted by the managed node
 /// and handles them accordingly.
+// chain processor will support multiple managed nodes in the future.
 #[derive(Debug)]
 pub struct ChainProcessor<P, W> {
     // The chainId that this processor is associated with
@@ -52,27 +53,16 @@
     }
 
     /// Starts the chain processor, which begins listening for events from the managed node.
-<<<<<<< HEAD
-    pub async fn start(&mut self) -> Result<(), ChainProcessorError> {
-        if self.task_handle.is_some() {
-=======
-    pub async fn start(&self) {
+    pub async fn start(&self) -> Result<(), ChainProcessorError> {
         let mut handle_guard = self.task_handle.lock().await;
         if handle_guard.is_some() {
->>>>>>> c0f5443c
             warn!(target: "chain_processor", "ChainProcessor is already running");
             return Ok(())
         }
 
         // todo: figure out value for buffer size
         let (event_tx, event_rx) = mpsc::channel::<NodeEvent>(100);
-<<<<<<< HEAD
-        if let Some(managed_node) = &mut self.managed_node {
-            managed_node.start_subscription(event_tx).await?;
-        }
-=======
-        self.managed_node.start_subscription(event_tx).await.unwrap();
->>>>>>> c0f5443c
+        self.managed_node.start_subscription(event_tx).await?;
 
         let task = ChainProcessorTask::new(
             self.managed_node.clone(),
@@ -84,11 +74,8 @@
             task.run().await;
         });
 
-<<<<<<< HEAD
-        self.task_handle = Some(handle);
+        *handle_guard = Some(handle);
         Ok(())
-=======
-        *handle_guard = Some(handle);
     }
 }
 
@@ -158,7 +145,7 @@
         let processor =
             ChainProcessor::new(1, Arc::clone(&mock_node), Arc::clone(&storage), cancel_token);
 
-        processor.start().await;
+        assert!(processor.start().await.is_ok());
 
         // Wait a moment for task to spawn and subscription to run
         sleep(Duration::from_millis(50)).await;
@@ -168,6 +155,5 @@
 
         let handle_guard = processor.task_handle.lock().await;
         assert!(handle_guard.is_some());
->>>>>>> c0f5443c
     }
 }