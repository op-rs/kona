--- conflicted
+++ resolved
@@ -36,15 +36,9 @@
     CP: ChainProvider + Debug,
     T: TelemetryProvider + Debug,
 {
-<<<<<<< HEAD
-    /// Create a new frame queue stage.
+    /// Create a new [FrameQueue] stage with the given previous [L1Retrieval] stage.
     pub fn new(prev: L1Retrieval<DAP, CP, T>, telemetry: T) -> Self {
         Self { prev, telemetry, queue: VecDeque::new() }
-=======
-    /// Create a new [FrameQueue] stage with the given previous [L1Retrieval] stage.
-    pub fn new(prev: L1Retrieval<DAP, CP>) -> Self {
-        Self { prev, queue: VecDeque::new() }
->>>>>>> 869d4859
     }
 
     /// Returns the L1 [BlockInfo] origin.
@@ -74,17 +68,13 @@
         }
         // If we did not add more frames but still have more data, retry this function.
         if self.queue.is_empty() {
-<<<<<<< HEAD
             self.telemetry.write(
                 alloy_primitives::Bytes::from(
                     "Queue is empty after fetching data. Retrying next_frame.",
                 ),
                 LogLevel::Debug,
             );
-            return Err(anyhow!("Not enough data").into());
-=======
             return Err(StageError::NotEnoughData);
->>>>>>> 869d4859
         }
 
         self.queue.pop_front().ok_or_else(|| anyhow!("Frame queue is impossibly empty.").into())
@@ -108,12 +98,8 @@
 pub(crate) mod tests {
     use super::*;
     use crate::{
-<<<<<<< HEAD
-        stages::l1_traversal::tests::new_test_traversal,
+        stages::l1_traversal::tests::new_populated_test_traversal,
         traits::test_utils::{TestDAP, TestTelemetry},
-=======
-        stages::l1_traversal::tests::new_populated_test_traversal, traits::test_utils::TestDAP,
->>>>>>> 869d4859
         DERIVATION_VERSION_0,
     };
     use alloc::{vec, vec::Vec};
@@ -142,12 +128,8 @@
 
     #[tokio::test]
     async fn test_frame_queue_empty_bytes() {
-<<<<<<< HEAD
-        let telemetry = TestTelemetry::new();
-        let traversal = new_test_traversal(true, true);
-=======
-        let traversal = new_populated_test_traversal();
->>>>>>> 869d4859
+        let telemetry = TestTelemetry::new();
+        let traversal = new_populated_test_traversal();
         let results = vec![Ok(Bytes::from(vec![0x00]))];
         let dap = TestDAP { results };
         let retrieval = L1Retrieval::new(traversal, dap, TestTelemetry::new());
@@ -158,12 +140,8 @@
 
     #[tokio::test]
     async fn test_frame_queue_no_frames_decoded() {
-<<<<<<< HEAD
-        let telemetry = TestTelemetry::new();
-        let traversal = new_test_traversal(true, true);
-=======
-        let traversal = new_populated_test_traversal();
->>>>>>> 869d4859
+        let telemetry = TestTelemetry::new();
+        let traversal = new_populated_test_traversal();
         let results = vec![Err(StageError::Eof), Ok(Bytes::default())];
         let dap = TestDAP { results };
         let retrieval = L1Retrieval::new(traversal, dap, TestTelemetry::new());
@@ -174,12 +152,8 @@
 
     #[tokio::test]
     async fn test_frame_queue_wrong_derivation_version() {
-<<<<<<< HEAD
-        let telemetry = TestTelemetry::new();
-        let traversal = new_test_traversal(true, true);
-=======
-        let traversal = new_populated_test_traversal();
->>>>>>> 869d4859
+        let telemetry = TestTelemetry::new();
+        let traversal = new_populated_test_traversal();
         let results = vec![Ok(Bytes::from(vec![0x01]))];
         let dap = TestDAP { results };
         let retrieval = L1Retrieval::new(traversal, dap, TestTelemetry::new());
@@ -190,12 +164,8 @@
 
     #[tokio::test]
     async fn test_frame_queue_frame_too_short() {
-<<<<<<< HEAD
-        let telemetry = TestTelemetry::new();
-        let traversal = new_test_traversal(true, true);
-=======
-        let traversal = new_populated_test_traversal();
->>>>>>> 869d4859
+        let telemetry = TestTelemetry::new();
+        let traversal = new_populated_test_traversal();
         let results = vec![Ok(Bytes::from(vec![0x00, 0x01]))];
         let dap = TestDAP { results };
         let retrieval = L1Retrieval::new(traversal, dap, TestTelemetry::new());
@@ -207,12 +177,8 @@
     #[tokio::test]
     async fn test_frame_queue_single_frame() {
         let data = new_encoded_test_frames(1);
-<<<<<<< HEAD
-        let telemetry = TestTelemetry::new();
-        let traversal = new_test_traversal(true, true);
-=======
-        let traversal = new_populated_test_traversal();
->>>>>>> 869d4859
+        let telemetry = TestTelemetry::new();
+        let traversal = new_populated_test_traversal();
         let dap = TestDAP { results: vec![Ok(data)] };
         let retrieval = L1Retrieval::new(traversal, dap, TestTelemetry::new());
         let mut frame_queue = FrameQueue::new(retrieval, telemetry);
