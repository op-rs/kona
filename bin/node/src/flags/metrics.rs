--- conflicted
+++ resolved
@@ -28,16 +28,12 @@
     )]
     pub port: u16,
     /// The ip address to use to emit prometheus metrics.
-<<<<<<< HEAD
     #[arg(
-        long = "metrics.address",
+        long = "metrics.addr",
         global = true,
         default_value = "0.0.0.0",
         env = "KONA_NODE_METRICS_ADDR"
     )]
-=======
-    #[arg(long = "metrics.addr", default_value = "0.0.0.0", env = "KONA_NODE_METRICS_ADDR")]
->>>>>>> 0effa125
     pub addr: IpAddr,
 }
 
