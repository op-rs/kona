use alloy_primitives::ChainId;
use kona_interop::InteropValidationError;
use kona_supervisor_storage::StorageError;
use kona_supervisor_types::AccessListError;
use op_alloy_consensus::interop::SafetyLevel;
use thiserror::Error;

/// Errors returned when validating cross-chain message dependencies.
#[derive(Debug, Error, Eq, PartialEq)]
pub enum CrossSafetyError {
    /// Indicates a failure while accessing storage during dependency checking.
    #[error("storage error: {0}")]
    Storage(#[from] StorageError),

    /// The block that a message depends on does not meet the required safety level.
    #[error(
        "dependency on block {block_number} (chain {chain_id}) does not meet required safety level"
    )]
    DependencyNotSafe {
        /// The ID of the chain containing the unsafe dependency.
        chain_id: ChainId,
        /// The block number of the dependency that failed the safety check
        block_number: u64,
    },

    /// No candidate block is currently available for promotion.
    #[error("no candidate block found to promote")]
    NoBlockToPromote,

    /// The requested safety level is not supported for promotion.
    #[error("promotion to level {0} is not supported")]
    UnsupportedTargetLevel(SafetyLevel),

    /// Indicates that error occurred while validating block
    #[error(transparent)]
    ValidationError(#[from] ValidationError),
}

/// Errors returned when block validation fails due to a fatal violation.
/// These errors indicate that the block must be invalidated.
#[derive(Debug, Error, PartialEq, Eq)]
pub enum ValidationError {
    /// Indicates that error occurred while validating interop config for the block messages
    #[error(transparent)]
<<<<<<< HEAD
    InteropValidationError(#[from] InteropValidationError),
=======
    InteropValidationError(#[from] ConfigError),

    /// Indicates the checksum verification for the executing message's access list failed.
    #[error(transparent)]
    InvalidMessageChecksum(#[from] AccessListError),

    /// Indicates that the timestamp in the executing message does not match the timestamp
    /// of the initiating block, violating the timestamp invariant required for validation.
    #[error(
        "timestamp invariant violated while validating executing message: expected {expected_timestamp}, but found {actual_timestamp}"
    )]
    TimestampInvariantViolation {
        /// The timestamp of the initiating block.
        expected_timestamp: u64,
        /// The timestamp found in the executing message.
        actual_timestamp: u64,
    },

    /// The initiating message corresponding to the executing message could not be found in log
    /// storage.
    #[error("initiating message not found for the executing message")]
    InitiatingMessageNotFound,
>>>>>>> 5abbf6df
}<|MERGE_RESOLUTION|>--- conflicted
+++ resolved
@@ -42,10 +42,7 @@
 pub enum ValidationError {
     /// Indicates that error occurred while validating interop config for the block messages
     #[error(transparent)]
-<<<<<<< HEAD
     InteropValidationError(#[from] InteropValidationError),
-=======
-    InteropValidationError(#[from] ConfigError),
 
     /// Indicates the checksum verification for the executing message's access list failed.
     #[error(transparent)]
@@ -67,5 +64,4 @@
     /// storage.
     #[error("initiating message not found for the executing message")]
     InitiatingMessageNotFound,
->>>>>>> 5abbf6df
 }