--- conflicted
+++ resolved
@@ -1,10 +1,7 @@
 //! This module contains the `BatchQueue` stage implementation.
 
 use crate::{
-<<<<<<< HEAD
-=======
     stages::attributes_queue::AttributesProvider,
->>>>>>> f9041dfd
     traits::{LogLevel, OriginProvider, ResettableStage, SafeBlockFetcher, TelemetryProvider},
     types::{
         Batch, BatchValidity, BatchWithInclusionBlock, BlockInfo, L2BlockInfo, RollupConfig,
@@ -17,21 +14,13 @@
 use async_trait::async_trait;
 use core::fmt::Debug;
 
-<<<<<<< HEAD
-/// A [Batch] provider for the [BatchQueue] stage.
-/// Concretely, this is the previous stage in the pipeline.
+/// Provides [Batch]es for the [BatchQueue] stage.
 #[async_trait]
 pub trait BatchQueueProvider {
-    /// Pulls out the next [Batch] from the available channel.
-=======
-/// Provides batches for the [BatchQueue] stage.
-#[async_trait]
-pub trait BatchQueueProvider {
-    /// Returns the next batch in the [ChannelReader] stage, if the stage is not complete.
+    /// Returns the next [Batch] in the [ChannelReader] stage, if the stage is not complete.
     /// This function can only be called once while the stage is in progress, and will return
     /// [`None`] on subsequent calls unless the stage is reset or complete. If the stage is
     /// complete and the batch has been consumed, an [StageError::Eof] error is returned.
->>>>>>> f9041dfd
     async fn next_batch(&mut self) -> StageResult<Batch>;
 }
 
@@ -116,130 +105,6 @@
         Some(next)
     }
 
-<<<<<<< HEAD
-    /// Returns the next valid batch upon the given safe head.
-    /// Also returns the boolean that indicates if the batch is the last block in the batch.
-    pub async fn next_batch(&mut self, parent: L2BlockInfo) -> StageResult<SingleBatch> {
-        if !self.next_spans.is_empty() {
-            // There are cached singular batches derived from the span batch.
-            // Check if the next cached batch matches the given parent block.
-            if self.next_spans[0].timestamp == parent.block_info.timestamp + self.cfg.block_time {
-                return self
-                    .pop_next_batch(parent)
-                    .ok_or(anyhow!("failed to pop next batch from span batch").into());
-            }
-            // Parent block does not match the next batch.
-            // Means the previously returned batch is invalid.
-            // Drop cached batches and find another batch.
-            self.telemetry.write(
-                Bytes::from(alloc::format!(
-                    "Parent block does not match the next batch. Dropping {} cached batches.",
-                    self.next_spans.len()
-                )),
-                LogLevel::Warning,
-            );
-            self.next_spans.clear();
-        }
-
-        // If the epoch is advanced, update the l1 blocks.
-        // Advancing epoch must be done after the pipeline successfully applies the entire span
-        // batch to the chain.
-        // Because the span batch can be reverted during processing the batch, then we must
-        // preserve existing l1 blocks to verify the epochs of the next candidate batch.
-        if !self.l1_blocks.is_empty() && parent.l1_origin.number > self.l1_blocks[0].number {
-            for (i, block) in self.l1_blocks.iter().enumerate() {
-                if parent.l1_origin.number == block.number {
-                    self.l1_blocks.drain(0..i);
-                    self.telemetry.write(Bytes::from("Adancing epoch"), LogLevel::Info);
-                    break;
-                }
-            }
-            // If the origin of the parent block is not included, we must advance the origin.
-        }
-
-        // NOTE: The origin is used to determine if it's behind.
-        // It is the future origin that gets saved into the l1 blocks array.
-        // We always update the origin of this stage if it's not the same so
-        // after the update code runs, this is consistent.
-        let origin_behind =
-            self.origin.map_or(true, |origin| origin.number < parent.l1_origin.number);
-
-        // Advance the origin if needed.
-        // The entire pipeline has the same origin.
-        // Batches prior to the l1 origin of the l2 safe head are not accepted.
-        if self.origin != self.prev.origin().copied() {
-            self.origin = self.prev.origin().cloned();
-            if !origin_behind {
-                let origin = self.origin.as_ref().ok_or_else(|| anyhow!("missing origin"))?;
-                self.l1_blocks.push(*origin);
-            } else {
-                // This is to handle the special case of startup.
-                // At startup, the batch queue is reset and includes the
-                // l1 origin. That is the only time where immediately after
-                // reset is called, the origin behind is false.
-                self.l1_blocks.clear();
-            }
-            self.telemetry.write(
-                Bytes::from(alloc::format!("Batch queue advanced origin: {:?}", self.origin)),
-                LogLevel::Info,
-            );
-        }
-
-        // Load more data into the batch queue.
-        let mut out_of_data = false;
-        match self.prev.next_batch().await {
-            Ok(b) => {
-                if !origin_behind {
-                    self.add_batch(b, parent).ok();
-                } else {
-                    self.telemetry
-                        .write(Bytes::from("[Batch Dropped]: Origin is behind"), LogLevel::Warning);
-                }
-            }
-            Err(StageError::Eof) => out_of_data = true,
-            Err(e) => return Err(e),
-        }
-
-        // Skip adding the data unless up to date with the origin,
-        // but still fully empty the previous stages.
-        if origin_behind {
-            if out_of_data {
-                return Err(StageError::Eof);
-            }
-            return Err(StageError::NotEnoughData);
-        }
-
-        // Attempt to derive more batches.
-        let batch = match self.derive_next_batch(out_of_data, parent) {
-            Ok(b) => b,
-            Err(e) => match e {
-                StageError::Eof => {
-                    if out_of_data {
-                        return Err(StageError::Eof);
-                    }
-                    return Err(StageError::NotEnoughData);
-                }
-                _ => return Err(e),
-            },
-        };
-
-        // If the next batch is derived from the span batch, it's the last batch of the span.
-        // For singular batches, the span batch cache should be empty.
-        match batch {
-            Batch::Single(sb) => Ok(sb),
-            Batch::Span(sb) => {
-                let batches = sb.get_singular_batches(&self.l1_blocks, parent);
-                self.next_spans = batches;
-                let nb = self
-                    .pop_next_batch(parent)
-                    .ok_or_else(|| anyhow!("failed to pop next batch from span batch"))?;
-                Ok(nb)
-            }
-        }
-    }
-
-=======
->>>>>>> f9041dfd
     /// Derives the next batch to apply on top of the current L2 safe head.
     /// Follows the validity rules imposed on consecutive batches.
     /// Based on currently available buffered batch and L1 origin information.
@@ -373,10 +238,6 @@
     }
 }
 
-<<<<<<< HEAD
-impl<P, BF, T> OriginProvider for BatchQueue<P, BF, T>
-where
-=======
 #[async_trait]
 impl<P, BF, T> AttributesProvider for BatchQueue<P, BF, T>
 where
@@ -398,9 +259,14 @@
             // Parent block does not match the next batch.
             // Means the previously returned batch is invalid.
             // Drop cached batches and find another batch.
+            self.telemetry.write(
+                Bytes::from(alloc::format!(
+                    "Parent block does not match the next batch. Dropping {} cached batches.",
+                    self.next_spans.len()
+                )),
+                LogLevel::Warning,
+            );
             self.next_spans.clear();
-            // TODO: log that the provided parent block does not match the next batch.
-            // TODO: metrice the internal batch drop.
         }
 
         // If the epoch is advanced, update the l1 blocks.
@@ -412,8 +278,7 @@
             for (i, block) in self.l1_blocks.iter().enumerate() {
                 if parent.l1_origin.number == block.number {
                     self.l1_blocks.drain(0..i);
-                    self.telemetry
-                        .write(Bytes::from("Advancing internal L1 blocks"), LogLevel::Info);
+                    self.telemetry.write(Bytes::from("Adancing epoch"), LogLevel::Info);
                     break;
                 }
             }
@@ -442,7 +307,10 @@
                 // reset is called, the origin behind is false.
                 self.l1_blocks.clear();
             }
-            // TODO: log batch queue origin advancement.
+            self.telemetry.write(
+                Bytes::from(alloc::format!("Batch queue advanced origin: {:?}", self.origin)),
+                LogLevel::Info,
+            );
         }
 
         // Load more data into the batch queue.
@@ -452,7 +320,8 @@
                 if !origin_behind {
                     self.add_batch(b, parent).ok();
                 } else {
-                    // TODO: metrice when the batch is dropped because the origin is behind.
+                    self.telemetry
+                        .write(Bytes::from("[Batch Dropped]: Origin is behind"), LogLevel::Warning);
                 }
             }
             Err(StageError::Eof) => out_of_data = true,
@@ -505,7 +374,6 @@
 
 impl<P, BF, T> OriginProvider for BatchQueue<P, BF, T>
 where
->>>>>>> f9041dfd
     P: BatchQueueProvider + OriginProvider + Debug,
     BF: SafeBlockFetcher + Debug,
     T: TelemetryProvider + Debug,
