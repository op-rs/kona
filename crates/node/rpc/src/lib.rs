#![doc = include_str!("../README.md")]
#![doc(
    html_logo_url = "https://raw.githubusercontent.com/op-rs/kona/main/assets/square.png",
    html_favicon_url = "https://raw.githubusercontent.com/op-rs/kona/main/assets/favicon.ico",
    issue_tracker_base_url = "https://github.com/op-rs/kona/issues/"
)]
#![cfg_attr(docsrs, feature(doc_cfg, doc_auto_cfg))]

#[macro_use]
extern crate tracing;

mod admin;
pub use admin::{
<<<<<<< HEAD
    AdminRpc, NetworkAdminQuery, RollupBoostAdminError, RollupBoostAdminQuery,
    SequencerAdminAPIClient, SequencerAdminAPIError,
=======
    AdminRpc, NetworkAdminQuery, RollupBoostAdminQuery, SequencerAdminAPIClient,
    SequencerAdminAPIError, StopSequencerError,
>>>>>>> d7d4b5da
};

mod config;
pub use config::RpcBuilder;

mod net;
pub use net::P2pRpc;

mod p2p;

mod response;
pub use response::SafeHeadResponse;

mod output;
pub use output::OutputResponse;

mod dev;
pub use dev::DevEngineRpc;

mod jsonrpsee;
pub use jsonrpsee::{
    AdminApiServer, DevEngineApiServer, HealthzApiServer, MinerApiExtServer, OpAdminApiServer,
    OpP2PApiServer, RollupBoostHealthzApiServer, RollupNodeApiServer, WsServer,
};

mod rollup;
pub use rollup::RollupRpc;

mod l1_watcher;
pub use l1_watcher::{L1State, L1WatcherQueries, L1WatcherQuerySender};

mod ws;
pub use ws::WsRPC;

mod health;
pub use health::{
    HealthzResponse, HealthzRpc, RollupBoostHealth, RollupBoostHealthQuery,
    RollupBoostHealthzResponse,
};<|MERGE_RESOLUTION|>--- conflicted
+++ resolved
@@ -11,13 +11,8 @@
 
 mod admin;
 pub use admin::{
-<<<<<<< HEAD
     AdminRpc, NetworkAdminQuery, RollupBoostAdminError, RollupBoostAdminQuery,
-    SequencerAdminAPIClient, SequencerAdminAPIError,
-=======
-    AdminRpc, NetworkAdminQuery, RollupBoostAdminQuery, SequencerAdminAPIClient,
-    SequencerAdminAPIError, StopSequencerError,
->>>>>>> d7d4b5da
+    SequencerAdminAPIClient, SequencerAdminAPIError, StopSequencerError,
 };
 
 mod config;
