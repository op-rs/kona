//! Database table schemas used by the Supervisor.
//!
//! This module defines the value types, keys, and table layouts for all data
//! persisted by the `supervisor` component of the node.
//!
//! The tables are registered using [`reth_db_api::table::TableInfo`] and grouped into a
//! [`reth_db_api::TableSet`] for database initialization via Reth's storage-api.

use reth_db_api::{
    TableSet, TableType, TableViewer,
    table::{DupSort, TableInfo},
    tables,
};
use std::fmt;

mod log;
pub use log::{ExecutingMessageEntry, LogEntry};

mod block;
pub use block::BlockRef;

mod derivation;
pub use derivation::DerivedBlockPair;

mod common;
pub use common::U64List;

/// Implements [`reth_db_api::table::Compress`] and [`reth_db_api::table::Decompress`] traits for
/// types that implement [`reth_codecs::Compact`].
///
/// This macro defines how to serialize and deserialize a type into a compressed
/// byte format using Reth's compact codec system.
///
/// # Example
/// ```ignore
/// impl_compression_for_compact!(BlockRef, LogEntry);
/// ```
macro_rules! impl_compression_for_compact {
    ($($name:ident$(<$($generic:ident),*>)?),+) => {
        $(
            impl$(<$($generic: core::fmt::Debug + Send + Sync + Compact),*>)? reth_db_api::table::Compress for $name$(<$($generic),*>)? {
                type Compressed = Vec<u8>;

                fn compress_to_buf<B: bytes::BufMut + AsMut<[u8]>>(&self, buf: &mut B) {
                    let _ = reth_codecs::Compact::to_compact(self, buf);
                }
            }

            impl$(<$($generic: core::fmt::Debug + Send + Sync + Compact),*>)? reth_db_api::table::Decompress for $name$(<$($generic),*>)? {
                fn decompress(value: &[u8]) -> Result<$name$(<$($generic),*>)?, reth_db_api::DatabaseError> {
                    let (obj, _) = reth_codecs::Compact::from_compact(value, value.len());
                    Ok(obj)
                }
            }
        )+
    };
}

// Implement compression logic for all value types stored in tables
<<<<<<< HEAD
impl_compression_for_compact!(BlockHeader, LogEntry, DerivedBlockPair, U64List);
=======
impl_compression_for_compact!(BlockRef, LogEntry);
>>>>>>> 249558fa

tables! {
    /// A dup-sorted table that stores all logs emitted in a given block, sorted by their index.
    /// Keyed by block number, with log index as the subkey for DupSort.
    table LogEntries {
        type Key = u64;       // Primary key: u64 (block_number)
        type Value = LogEntry; // Value: The log metadata
        type SubKey = u32;    // SubKey for DupSort: u32 (log_index)
    }

    /// A table for storing block metadata by block number.
    /// This is a standard table (not dup-sorted) where:
    /// - Key: `u64` — block number
    /// - Value: [`BlockRef`] — block metadata
    table BlockRefs {
        type Key = u64;
        type Value = BlockRef;
    }

    /// A table mapping a derived block number to its corresponding source and derived block headers.
    /// - Key: `u64` — derived block number
    /// - Value: [`DerivedBlockPair`] — pair of source and derived block headers
    table DerivedBlocks {
        type Key = u64;
        type Value = DerivedBlockPair;
    }

    /// A table mapping a source block number to a list of its derived block numbers.
    /// - Key: `u64` — source block number
    /// - Value: [`U64List`] — list of derived block numbers
     table SourceToDerivedBlockNumbers {
        type Key = u64;
        type Value = U64List;
    }
}

#[cfg(test)]
mod tests {
    use super::*;
    use alloy_primitives::B256;
    use reth_db_api::table::{Compress, Decompress};

    // Helper to create somewhat unique B256 values for testing.
    fn test_b256(val: u8) -> B256 {
        let mut val_bytes = [0u8; 32];
        val_bytes[0] = val; // Place the u8 into the first byte of the array
        let b256_from_val = B256::from(val_bytes);
        B256::random() ^ b256_from_val
    }

    #[test]
    fn test_block_ref_compression_decompression() {
        let original =
            BlockRef { number: 1, hash: test_b256(1), parent_hash: test_b256(2), time: 1234567890 };

        let mut compressed_buf = Vec::new();
        original.compress_to_buf(&mut compressed_buf);

        // Ensure some data was written
        assert!(!compressed_buf.is_empty());

        let decompressed = BlockRef::decompress(&compressed_buf).unwrap();
        assert_eq!(original, decompressed);
    }

    #[test]
    fn test_log_entry_compression_decompression_with_message() {
        let original = LogEntry {
            hash: test_b256(3),
            executing_message: Some(ExecutingMessageEntry {
                chain_id: 1,
                block_number: 100,
                log_index: 2,
                timestamp: 12345,
                hash: test_b256(4),
            }),
        };

        let mut compressed_buf = Vec::new();
        original.compress_to_buf(&mut compressed_buf);
        assert!(!compressed_buf.is_empty());
        let decompressed = LogEntry::decompress(&compressed_buf).unwrap();
        assert_eq!(original, decompressed);
    }

    #[test]
    fn test_log_entry_compression_decompression_without_message() {
        let original = LogEntry { hash: test_b256(5), executing_message: None };
        let mut compressed_buf = Vec::new();
        original.compress_to_buf(&mut compressed_buf);
        assert!(!compressed_buf.is_empty());
        let decompressed = LogEntry::decompress(&compressed_buf).unwrap();
        assert_eq!(original, decompressed);
    }

    #[test]
    fn test_derived_block_pair_compression_decompression() {
        let source_header =
            BlockHeader { number: 100, hash: test_b256(6), parent_hash: test_b256(7), time: 1000 };
        let derived_header = BlockHeader {
            number: 200,
            hash: test_b256(8),
            parent_hash: test_b256(8), // Link to source
            time: 1010,
        };

        let original_pair = DerivedBlockPair { source: source_header, derived: derived_header };

        let mut compressed_buf = Vec::new();
        original_pair.compress_to_buf(&mut compressed_buf);

        assert!(!compressed_buf.is_empty(), "Buffer should not be empty after compression");

        let decompressed_pair = DerivedBlockPair::decompress(&compressed_buf).unwrap();
        assert_eq!(
            original_pair, decompressed_pair,
            "Original and deserialized pairs should be equal"
        );
    }

    #[test]
    fn test_u64list_compression_decompression_empty() {
        let original_list = U64List(Vec::new());

        let mut compressed_buf = Vec::new();
        original_list.compress_to_buf(&mut compressed_buf);

        // For an empty list, the compact representation might also be empty or very small.
        // The primary check is that deserialization works and results in an empty list.
        let decompressed_list = U64List::decompress(&compressed_buf).unwrap();
        assert_eq!(
            original_list, decompressed_list,
            "Original and deserialized empty U64List should be equal"
        );
    }

    #[test]
    fn test_u64list_compression_decompression_with_data() {
        let original_list = U64List(vec![10, 20, 30, 40, 50]);

        let mut compressed_buf = Vec::new();
        original_list.compress_to_buf(&mut compressed_buf);

        assert!(
            !compressed_buf.is_empty(),
            "Buffer should not be empty after compression of U64List with data"
        );

        let decompressed_list = U64List::decompress(&compressed_buf).unwrap();
        assert_eq!(
            original_list, decompressed_list,
            "Original and deserialized U64List with data should be equal"
        );
    }
}<|MERGE_RESOLUTION|>--- conflicted
+++ resolved
@@ -57,11 +57,7 @@
 }
 
 // Implement compression logic for all value types stored in tables
-<<<<<<< HEAD
-impl_compression_for_compact!(BlockHeader, LogEntry, DerivedBlockPair, U64List);
-=======
-impl_compression_for_compact!(BlockRef, LogEntry);
->>>>>>> 249558fa
+impl_compression_for_compact!(BlockRef, LogEntry, DerivedBlockPair, U64List);
 
 tables! {
     /// A dup-sorted table that stores all logs emitted in a given block, sorted by their index.
@@ -81,9 +77,9 @@
         type Value = BlockRef;
     }
 
-    /// A table mapping a derived block number to its corresponding source and derived block headers.
+    /// A table mapping a derived block number to its corresponding source and derived block reference.
     /// - Key: `u64` — derived block number
-    /// - Value: [`DerivedBlockPair`] — pair of source and derived block headers
+    /// - Value: [`DerivedBlockPair`] — pair of source and derived block reference
     table DerivedBlocks {
         type Key = u64;
         type Value = DerivedBlockPair;
@@ -159,16 +155,16 @@
 
     #[test]
     fn test_derived_block_pair_compression_decompression() {
-        let source_header =
-            BlockHeader { number: 100, hash: test_b256(6), parent_hash: test_b256(7), time: 1000 };
-        let derived_header = BlockHeader {
+        let source_ref =
+            BlockRef { number: 100, hash: test_b256(6), parent_hash: test_b256(7), time: 1000 };
+        let derived_ref = BlockRef {
             number: 200,
             hash: test_b256(8),
             parent_hash: test_b256(8), // Link to source
             time: 1010,
         };
 
-        let original_pair = DerivedBlockPair { source: source_header, derived: derived_header };
+        let original_pair = DerivedBlockPair { source: source_ref, derived: derived_ref };
 
         let mut compressed_buf = Vec::new();
         original_pair.compress_to_buf(&mut compressed_buf);
