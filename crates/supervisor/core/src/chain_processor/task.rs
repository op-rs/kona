--- conflicted
+++ resolved
@@ -296,8 +296,7 @@
             block_number = derived_ref_pair.derived.number,
             "Processing local safe derived block pair"
         );
-<<<<<<< HEAD
-        match self.state_manager.save_derived_block_pair(derived_ref_pair) {
+        match self.state_manager.save_derived_block(derived_ref_pair) {
             Ok(_) => Ok(derived_ref_pair.derived),
             Err(StorageError::BlockOutOfOrder) => {
                 error!(
@@ -319,10 +318,6 @@
             }
             Err(err) => Err(err.into()),
         }
-=======
-        self.state_manager.save_derived_block(derived_ref_pair)?;
-        Ok(derived_ref_pair.derived)
->>>>>>> 64203b4f
     }
 
     async fn handle_unsafe_event(
