//! The internal state of the engine controller.

use crate::Metrics;
use alloy_rpc_types_engine::ForkchoiceState;
use kona_protocol::L2BlockInfo;
use serde::{Deserialize, Serialize};

/// Synchronization state tracking different blockchain head pointers for an OP Stack rollup.
///
/// The engine maintains multiple head pointers that represent different levels of
/// blockchain finality and cross-chain verification. This multi-head model enables
/// the rollup to operate with different safety guarantees while maintaining
/// compatibility with L1 finality.
///
/// ## Head Hierarchy (by Safety Level)
///
/// 1. **Finalized Head** (Highest Safety)
///    - Derived from finalized L1 data  
///    - Only has finalized L1 dependencies
///    - Cannot be reverted under normal conditions
///    - Updates every ~12 minutes with L1 finalization
///
/// 2. **Safe Head** (High Safety)
///    - Derived from L1 and cross-verified
///    - Has cross-safe dependencies confirmed
///    - Resistant to L1 reorgs within safe confirmation depth
///    - Updates as L1 derivation proceeds
///
/// 3. **Local Safe Head** (Medium Safety)  
///    - Derived locally from L1 data
///    - Completed span-batch but not cross-verified
///    - May be reverted if cross-verification fails
///    - Pre-interop: same as safe head
///
/// 4. **Cross-Unsafe Head** (Low Safety)
///    - Cross-verified unsafe head
///    - Pre-interop: always equal to unsafe head
///    - Post-interop: verified against cross-chain dependencies
///    - May be behind unsafe head during verification delays
///
/// 5. **Unsafe Head** (Lowest Safety)
///    - Most recent block from P2P network
///    - Not yet verified against L1 data
///    - May be invalid or subject to reorg
///    - Updates immediately upon block receipt
///
/// ## Invariants
///
/// The engine maintains these ordering invariants:
/// ```ignore
/// finalized_head <= safe_head <= local_safe_head <= cross_unsafe_head <= unsafe_head
/// ```
///
/// These invariants ensure:
/// - **Safety Progression**: Higher safety levels never regress beyond lower ones  
/// - **Finality Ordering**: Finalized state is always the most conservative
/// - **Consistency**: State updates maintain logical blockchain progression
///
/// ## Cross-Chain Verification (Interop)
///
/// In interop mode, cross-verification ensures dependencies across multiple chains:
/// - **Cross-Unsafe**: Unsafe blocks verified against cross-chain dependencies
/// - **Cross-Safe**: Safe blocks with confirmed cross-chain safety
/// - **Cross-Finalized**: Finalized blocks with all cross-chain dependencies finalized
#[derive(Default, Debug, Copy, Clone, PartialEq, Eq)]
pub struct EngineSyncState {
    /// Most recent block found on the p2p network
    unsafe_head: L2BlockInfo,
    /// Cross-verified unsafe head, always equal to the unsafe head pre-interop
    cross_unsafe_head: L2BlockInfo,
    /// Derived from L1, and known to be a completed span-batch,
    /// but not cross-verified yet.
    local_safe_head: L2BlockInfo,
    /// Derived from L1 and cross-verified to have cross-safe dependencies.
    safe_head: L2BlockInfo,
    /// Derived from finalized L1 data,
    /// and cross-verified to only have finalized dependencies.
    finalized_head: L2BlockInfo,
}

impl EngineSyncState {
    /// Returns the current unsafe head.
    pub const fn unsafe_head(&self) -> L2BlockInfo {
        self.unsafe_head
    }

    /// Returns the current cross-verified unsafe head.
    pub const fn cross_unsafe_head(&self) -> L2BlockInfo {
        self.cross_unsafe_head
    }

    /// Returns the current local safe head.
    pub const fn local_safe_head(&self) -> L2BlockInfo {
        self.local_safe_head
    }

    /// Returns the current safe head.
    pub const fn safe_head(&self) -> L2BlockInfo {
        self.safe_head
    }

    /// Returns the current finalized head.
    pub const fn finalized_head(&self) -> L2BlockInfo {
        self.finalized_head
    }

    /// Creates a `ForkchoiceState`
    ///
    /// - `head_block` = `unsafe_head`
    /// - `safe_block` = `safe_head`
    /// - `finalized_block` = `finalized_head`
    ///
    /// If the block info is not yet available, the default values are used.
    pub const fn create_forkchoice_state(&self) -> ForkchoiceState {
        ForkchoiceState {
            head_block_hash: self.unsafe_head.hash(),
            safe_block_hash: self.safe_head.hash(),
            finalized_block_hash: self.finalized_head.hash(),
        }
    }

    /// Applies partial updates to the sync state while preserving unchanged values.
    ///
    /// This method enables atomic updates of specific head pointers without affecting
    /// others. Each head pointer is updated only if the corresponding field in the
    /// update struct is `Some`, otherwise the current value is preserved.
    ///
    /// ## Update Semantics
    /// - **Partial Updates**: Only specified heads are modified
    /// - **Atomic Application**: All updates applied together or none at all
    /// - **Metrics Integration**: Automatically records head advancement metrics
    /// - **Invariant Preservation**: Caller responsible for maintaining head ordering
    ///
    /// ## Parameters
    /// - `sync_state_update`: Contains optional updates for each head pointer
    ///
    /// ## Returns
    /// New sync state with updates applied and unchanged values preserved
    ///
    /// ## Example Usage
    /// ```ignore
    /// let update = EngineSyncStateUpdate {
    ///     unsafe_head: Some(new_unsafe_block),
    ///     safe_head: Some(new_safe_block),
    ///     ..Default::default()
    /// };
    /// let new_state = current_state.apply_update(update);
    /// ```
    ///
    /// ## Metrics Side Effects
    /// Updates automatically record metrics for:
    /// - Block number advancement for each updated head
    /// - Head pointer state transitions
    /// - Sync progress indicators
    pub fn apply_update(self, sync_state_update: EngineSyncStateUpdate) -> Self {
        if let Some(unsafe_head) = sync_state_update.unsafe_head {
            Self::update_block_label_metric(
                Metrics::UNSAFE_BLOCK_LABEL,
                unsafe_head.block_info.number,
            );
        }
        if let Some(cross_unsafe_head) = sync_state_update.cross_unsafe_head {
            Self::update_block_label_metric(
                Metrics::CROSS_UNSAFE_BLOCK_LABEL,
                cross_unsafe_head.block_info.number,
            );
        }
        if let Some(local_safe_head) = sync_state_update.local_safe_head {
            Self::update_block_label_metric(
                Metrics::LOCAL_SAFE_BLOCK_LABEL,
                local_safe_head.block_info.number,
            );
        }
        if let Some(safe_head) = sync_state_update.safe_head {
            Self::update_block_label_metric(Metrics::SAFE_BLOCK_LABEL, safe_head.block_info.number);
        }
        if let Some(finalized_head) = sync_state_update.finalized_head {
            Self::update_block_label_metric(
                Metrics::FINALIZED_BLOCK_LABEL,
                finalized_head.block_info.number,
            );
        }

        Self {
            unsafe_head: sync_state_update.unsafe_head.unwrap_or(self.unsafe_head),
            cross_unsafe_head: sync_state_update
                .cross_unsafe_head
                .unwrap_or(self.cross_unsafe_head),
            local_safe_head: sync_state_update.local_safe_head.unwrap_or(self.local_safe_head),
            safe_head: sync_state_update.safe_head.unwrap_or(self.safe_head),
            finalized_head: sync_state_update.finalized_head.unwrap_or(self.finalized_head),
        }
    }

    /// Updates a block label metric, keyed by the label.
    #[inline]
    fn update_block_label_metric(label: &'static str, number: u64) {
        kona_macros::set!(gauge, Metrics::BLOCK_LABELS, "label", label, number as f64);
    }
}

<<<<<<< HEAD
/// Partial update specification for engine synchronization state.
///
/// This structure enables selective updates of specific head pointers in the engine
/// sync state without requiring all heads to be modified simultaneously. Each field
/// is optional, allowing fine-grained control over which heads are updated.
///
/// ## Design Principles
/// - **Selective Updates**: Only modify specified head pointers
/// - **Backward Compatibility**: Unspecified heads retain current values
/// - **Atomic Semantics**: All specified updates applied together
/// - **Type Safety**: Optional fields prevent accidental overwrites
///
/// ## Usage Patterns
///
/// ### Single Head Update
/// ```ignore
/// let update = EngineSyncStateUpdate {
///     unsafe_head: Some(new_block),
///     ..Default::default()
/// };
/// ```
///
/// ### Multiple Head Update
/// ```ignore  
/// let update = EngineSyncStateUpdate {
///     safe_head: Some(new_safe),
///     finalized_head: Some(new_finalized),
///     ..Default::default()
/// };
/// ```
///
/// ### Full State Sync
/// ```ignore
/// let update = EngineSyncStateUpdate {
///     unsafe_head: Some(unsafe_block),
///     cross_unsafe_head: Some(cross_unsafe_block),
///     local_safe_head: Some(local_safe_block),
///     safe_head: Some(safe_block),
///     finalized_head: Some(finalized_block),
/// };
/// ```
///
/// ## Error Prevention
/// Using optional fields helps prevent common errors:
/// - **Accidental Overwrites**: Must explicitly specify each update
/// - **Default Value Issues**: No risk of using uninitialized values
/// - **Partial Update Bugs**: Clear distinction between "update" and "keep current"
#[derive(Default, Debug, Copy, Clone, PartialEq, Eq)]
=======
/// Specifies how to update the sync state of the engine.
#[derive(Default, Debug, Copy, Clone, PartialEq, Eq, Serialize, Deserialize)]
>>>>>>> 0d437387
pub struct EngineSyncStateUpdate {
    /// Most recent block found on the p2p network
    pub unsafe_head: Option<L2BlockInfo>,
    /// Cross-verified unsafe head, always equal to the unsafe head pre-interop
    pub cross_unsafe_head: Option<L2BlockInfo>,
    /// Derived from L1, and known to be a completed span-batch,
    /// but not cross-verified yet.
    pub local_safe_head: Option<L2BlockInfo>,
    /// Derived from L1 and cross-verified to have cross-safe dependencies.
    pub safe_head: Option<L2BlockInfo>,
    /// Derived from finalized L1 data,
    /// and cross-verified to only have finalized dependencies.
    pub finalized_head: Option<L2BlockInfo>,
}

/// Complete state of the engine controller, encompassing synchronization and operational status.
///
/// The engine state combines blockchain synchronization information with operational
/// flags that control engine behavior. This unified state model enables atomic
/// updates and consistent decision-making across all engine operations.
///
/// ## State Components
///
/// ### Synchronization State ([`EngineSyncState`])
/// Tracks multiple blockchain head pointers representing different safety levels:
/// - **Unsafe Head**: Latest P2P gossip (may be invalid)
/// - **Cross-Unsafe Head**: Cross-verified unsafe head (interop mode)
/// - **Local Safe Head**: L1-derived, completed span-batch
/// - **Safe Head**: L1-derived and cross-verified
/// - **Finalized Head**: Derived from finalized L1 data
///
/// ### Execution Layer Status
/// Tracks whether the execution layer has completed initial synchronization:
/// - **Syncing**: EL is still catching up to current head
/// - **Synced**: EL is fully synchronized and ready for normal operation
///
/// ### Reorg Recovery Flags
/// Controls special forkchoice update behavior during chain reorganizations:
/// - **Backup Unsafe Reorg**: Forces forkchoice update during unsafe chain recovery
/// - **Context**: Invalid span batches, sequencer errors, L1 reorgs
///
/// ## State Transitions
///
/// State updates occur through several mechanisms:
/// 1. **Task Completion**: Successful tasks update relevant state components
/// 2. **External Events**: L1 finality, P2P gossip, sequencer blocks
/// 3. **Error Recovery**: Reset operations, reorg handling, sync failures
/// 4. **Configuration Changes**: System config updates, fork activations
///
/// ## Consistency Guarantees
///
/// The engine maintains several invariants:
/// - **Head Ordering**: Finalized ≤ Safe ≤ Local Safe ≤ Cross-Unsafe ≤ Unsafe
/// - **EL Sync Logic**: Sync status affects task execution priorities
/// - **Recovery State**: Reorg flags prevent inconsistent forkchoice updates
///
/// ## Decision Making
///
/// Engine state drives operational decisions:
/// - **Consolidation**: Whether unsafe head needs L1 validation
/// - **Task Priorities**: EL sync status affects scheduling
/// - **Error Handling**: Recovery flags influence retry logic
/// - **Forkchoice Updates**: Sync state determines forkchoice parameters
#[derive(Default, Debug, Copy, Clone, PartialEq, Eq)]
pub struct EngineState {
    /// The sync state of the engine.
    pub sync_state: EngineSyncState,

    /// Whether or not the EL has finished syncing.
    pub el_sync_finished: bool,

    /// Track when the rollup node changes the forkchoice to restore previous
    /// known unsafe chain. e.g. Unsafe Reorg caused by Invalid span batch.
    /// This update does not retry except engine returns non-input error
    /// because engine may forgot backupUnsafeHead or backupUnsafeHead is not part
    /// of the chain.
    pub need_fcu_call_backup_unsafe_reorg: bool,
}

impl EngineState {
    /// Determines whether consolidation is needed to advance the safe chain.
    ///
    /// [Consolidation] is the process of validating unsafe blocks against L1-derived
    /// data to potentially advance the safe head. This process is only needed when
    /// the unsafe chain has progressed beyond the safe chain.
    ///
    /// ## Consolidation Logic
    ///
    /// ### When Consolidation is Needed (`true`)
    /// - **Unsafe ahead of Safe**: `unsafe_head.number > safe_head.number`
    /// - **Purpose**: Validate unsafe blocks against L1 derivation data
    /// - **Process**: Compare derived attributes with actual unsafe block
    /// - **Outcome**: Advance safe head if attributes match, rebuild block if not
    ///
    /// ### When Consolidation is Not Needed (`false`)
    /// - **Heads Equal**: `unsafe_head == safe_head`
    /// - **Alternative**: Use [`BuildTask`] for new block creation
    /// - **Context**: Normal sequencer operation, no pending validation
    ///
    /// ## State Implications
    ///
    /// ### Consolidation Required
    /// ```ignore
    /// unsafe_head: Block #100
    /// safe_head:   Block #98
    /// // Need to validate blocks #99 and #100 against L1 data
    /// ```
    ///
    /// ### No Consolidation Required
    /// ```ignore
    /// unsafe_head: Block #100  
    /// safe_head:   Block #100
    /// // Chains are synchronized, can build new block #101
    /// ```
    ///
    /// ## Performance Considerations
    /// - **Consolidation**: More expensive, involves L1 derivation and validation
    /// - **Direct Building**: Faster, skips validation for already-safe blocks
    /// - **Batching**: Multiple blocks may be consolidated in sequence
    ///
    /// [Consolidation]: https://specs.optimism.io/protocol/derivation.html#l1-consolidation-payload-attributes-matching
    /// [`BuildTask`]: crate::BuildTask
    pub fn needs_consolidation(&self) -> bool {
        self.sync_state.safe_head() != self.sync_state.unsafe_head()
    }
}

#[cfg(test)]
mod test {
    use super::*;
    use crate::Metrics;
    use kona_protocol::BlockInfo;
    use metrics_exporter_prometheus::PrometheusBuilder;
    use rstest::rstest;

    impl EngineState {
        /// Set the unsafe head.
        pub fn set_unsafe_head(&mut self, unsafe_head: L2BlockInfo) {
            self.sync_state.apply_update(EngineSyncStateUpdate {
                unsafe_head: Some(unsafe_head),
                ..Default::default()
            });
        }

        /// Set the cross-verified unsafe head.
        pub fn set_cross_unsafe_head(&mut self, cross_unsafe_head: L2BlockInfo) {
            self.sync_state.apply_update(EngineSyncStateUpdate {
                cross_unsafe_head: Some(cross_unsafe_head),
                ..Default::default()
            });
        }

        /// Set the local safe head.
        pub fn set_local_safe_head(&mut self, local_safe_head: L2BlockInfo) {
            self.sync_state.apply_update(EngineSyncStateUpdate {
                local_safe_head: Some(local_safe_head),
                ..Default::default()
            });
        }

        /// Set the safe head.
        pub fn set_safe_head(&mut self, safe_head: L2BlockInfo) {
            self.sync_state.apply_update(EngineSyncStateUpdate {
                safe_head: Some(safe_head),
                ..Default::default()
            });
        }

        /// Set the finalized head.
        pub fn set_finalized_head(&mut self, finalized_head: L2BlockInfo) {
            self.sync_state.apply_update(EngineSyncStateUpdate {
                finalized_head: Some(finalized_head),
                ..Default::default()
            });
        }
    }

    #[rstest]
    #[case::set_unsafe(EngineState::set_unsafe_head, Metrics::UNSAFE_BLOCK_LABEL, 1)]
    #[case::set_cross_unsafe(
        EngineState::set_cross_unsafe_head,
        Metrics::CROSS_UNSAFE_BLOCK_LABEL,
        2
    )]
    #[case::set_local_safe(EngineState::set_local_safe_head, Metrics::LOCAL_SAFE_BLOCK_LABEL, 3)]
    #[case::set_safe_head(EngineState::set_safe_head, Metrics::SAFE_BLOCK_LABEL, 4)]
    #[case::set_finalized_head(EngineState::set_finalized_head, Metrics::FINALIZED_BLOCK_LABEL, 5)]
    #[cfg(feature = "metrics")]
    fn test_chain_label_metrics(
        #[case] set_fn: impl Fn(&mut EngineState, L2BlockInfo),
        #[case] label_name: &str,
        #[case] number: u64,
    ) {
        let handle = PrometheusBuilder::new().install_recorder().unwrap();
        crate::Metrics::init();

        let mut state = EngineState::default();
        set_fn(
            &mut state,
            L2BlockInfo {
                block_info: BlockInfo { number, ..Default::default() },
                ..Default::default()
            },
        );

        assert!(handle.render().contains(
            format!("kona_node_block_labels{{label=\"{label_name}\"}} {number}").as_str()
        ));
    }
}<|MERGE_RESOLUTION|>--- conflicted
+++ resolved
@@ -199,7 +199,6 @@
     }
 }
 
-<<<<<<< HEAD
 /// Partial update specification for engine synchronization state.
 ///
 /// This structure enables selective updates of specific head pointers in the engine
@@ -247,11 +246,7 @@
 /// - **Accidental Overwrites**: Must explicitly specify each update
 /// - **Default Value Issues**: No risk of using uninitialized values
 /// - **Partial Update Bugs**: Clear distinction between "update" and "keep current"
-#[derive(Default, Debug, Copy, Clone, PartialEq, Eq)]
-=======
-/// Specifies how to update the sync state of the engine.
 #[derive(Default, Debug, Copy, Clone, PartialEq, Eq, Serialize, Deserialize)]
->>>>>>> 0d437387
 pub struct EngineSyncStateUpdate {
     /// Most recent block found on the p2p network
     pub unsafe_head: Option<L2BlockInfo>,
