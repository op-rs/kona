//! [`SupervisorService`](crate::SupervisorService) errors.

use crate::{ChainProcessorError, CrossSafetyError, syncnode::ManagedNodeError};
use jsonrpsee::types::{ErrorCode, ErrorObjectOwned};
use kona_supervisor_storage::StorageError;
use kona_supervisor_types::AccessListError;
use op_alloy_rpc_types::SuperchainDAError;
use thiserror::Error;

/// Custom error type for the Supervisor core logic.
#[derive(Debug, Error, PartialEq, Eq)]
pub enum SupervisorError {
    /// Indicates that a feature or method is not yet implemented.
    #[error("functionality not implemented")]
    Unimplemented,
    /// No chains are configured for supervision.
    #[error("empty dependency set")]
    EmptyDependencySet,
    /// Data availability errors.
    ///
    /// Spec <https://github.com/ethereum-optimism/specs/blob/main/specs/interop/supervisor.md#protocol-specific-error-codes>.
    #[error(transparent)]
    DataAvailability(#[from] SuperchainDAError),

    /// Indicates that the supervisor was unable to initialise due to an error.
    #[error("unable to initialize the supervisor: {0}")]
    Initialise(String),

    /// Indicates that error occurred while interacting with the storage layer.
    #[error(transparent)]
    StorageError(#[from] StorageError),

    /// Indicates the error occurred while interacting with the managed node.
    #[error(transparent)]
    ManagedNodeError(#[from] ManagedNodeError),

    /// Indicates the error occurred while processing the chain.
    #[error(transparent)]
    ChainProcessorError(#[from] ChainProcessorError),

    /// Indicates the error occurred while parsing the access_list
    #[error(transparent)]
    AccessListError(#[from] AccessListError),

<<<<<<< HEAD
    /// Indicates the L1 block does not match the epxected L1 block.
    #[error("L1 block number mismatch. expected: {0}, but got {1}")]
    L1BlockMismatch(u64, u64),
=======
    /// Indicated the error occurred while initializing the safety checker jobs
    #[error(transparent)]
    CrossSafetyCheckerError(#[from] CrossSafetyError),
>>>>>>> 2946ae7c
}

impl From<SupervisorError> for ErrorObjectOwned {
    fn from(err: SupervisorError) -> Self {
        match err {
            // todo: handle these errors more gracefully
            SupervisorError::Unimplemented |
            SupervisorError::EmptyDependencySet |
            SupervisorError::L1BlockMismatch(_, _) |
            SupervisorError::Initialise(_) |
            SupervisorError::StorageError(_) |
            SupervisorError::ManagedNodeError(_) |
            SupervisorError::ChainProcessorError(_) |
            SupervisorError::CrossSafetyCheckerError(_) |
            SupervisorError::AccessListError(_) => ErrorObjectOwned::from(ErrorCode::InternalError),
            SupervisorError::DataAvailability(err) => err.into(),
        }
    }
}

#[cfg(test)]
mod test {
    use super::*;

    #[test]
    fn test_rpc_error_conversion() {
        let err = SuperchainDAError::UnknownChain;
        let rpc_err = ErrorObjectOwned::owned(err as i32, err.to_string(), None::<()>);

        assert_eq!(ErrorObjectOwned::from(SupervisorError::DataAvailability(err)), rpc_err);
    }
}<|MERGE_RESOLUTION|>--- conflicted
+++ resolved
@@ -42,15 +42,13 @@
     #[error(transparent)]
     AccessListError(#[from] AccessListError),
 
-<<<<<<< HEAD
+    /// Indicated the error occurred while initializing the safety checker jobs
+    #[error(transparent)]
+    CrossSafetyCheckerError(#[from] CrossSafetyError),
+
     /// Indicates the L1 block does not match the epxected L1 block.
     #[error("L1 block number mismatch. expected: {0}, but got {1}")]
     L1BlockMismatch(u64, u64),
-=======
-    /// Indicated the error occurred while initializing the safety checker jobs
-    #[error(transparent)]
-    CrossSafetyCheckerError(#[from] CrossSafetyError),
->>>>>>> 2946ae7c
 }
 
 impl From<SupervisorError> for ErrorObjectOwned {
