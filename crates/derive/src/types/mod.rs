--- conflicted
+++ resolved
@@ -1,4 +1,7 @@
 //! This module contains all of the types used within the derivation pipeline.
+
+use alloc::vec::Vec;
+use alloy_rlp::Decodable;
 
 mod system_config;
 pub use system_config::{SystemAccounts, SystemConfig, SystemConfigUpdateType};
@@ -30,11 +33,14 @@
 mod genesis;
 pub use genesis::Genesis;
 
-<<<<<<< HEAD
-use alloc::string::String;
-use alloc::vec::Vec;
-use alloy_primitives::{hex, Address, BlockHash};
-use alloy_rlp::Decodable;
+mod frame;
+pub use frame::Frame;
+
+mod channel;
+pub use channel::Channel;
+
+mod errors;
+pub use errors::{StageError, StageResult};
 
 mod single_batch;
 pub use single_batch::SingleBatch;
@@ -63,14 +69,4 @@
     pub transactions: Vec<RawTransaction>,
     /// The L1 block this batch was fully derived from
     pub l1_inclusion_block: u64,
-}
-=======
-mod frame;
-pub use frame::Frame;
-
-mod channel;
-pub use channel::Channel;
-
-mod errors;
-pub use errors::{StageError, StageResult};
->>>>>>> 6149c7c6
+}