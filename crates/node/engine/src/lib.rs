--- conflicted
+++ resolved
@@ -10,16 +10,11 @@
 pub mod client;
 pub use client::EngineClient;
 
-<<<<<<< HEAD
 mod versions;
 pub use versions::{EngineForkchoiceVersion, EngineGetPayloadVersion, EngineNewPayloadVersion};
 
-pub mod status;
-pub use status::SyncStatus;
-=======
 mod sync;
 pub use sync::{SyncConfig, SyncMode, SyncStatus};
->>>>>>> 12c8e546
 
 pub mod controller;
 pub use controller::EngineController;
