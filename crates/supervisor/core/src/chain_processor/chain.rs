--- conflicted
+++ resolved
@@ -2,13 +2,8 @@
 use crate::{config::RollupConfig, event::ChainEvent, syncnode::ManagedNodeProvider};
 use alloy_primitives::ChainId;
 use kona_supervisor_storage::{
-<<<<<<< HEAD
     DerivationStorageReader, DerivationStorageWriter, HeadRefStorageWriter, LogStorageReader,
     LogStorageWriter, StorageRewinder,
-=======
-    DerivationStorageWriter, HeadRefStorageWriter, LogStorageReader, LogStorageWriter,
-    StorageRewinder,
->>>>>>> 35f0b903
 };
 use std::sync::Arc;
 use tokio::{
@@ -278,10 +273,7 @@
                 block: &BlockInfo,
             ) -> Result<DerivedRefPair, StorageError>;
         }
-<<<<<<< HEAD
-
-=======
->>>>>>> 35f0b903
+
         impl StorageRewinder for Db {
             fn rewind_log_storage(&self, to: &BlockNumHash) -> Result<(), StorageError>;
             fn rewind(&self, to: &BlockNumHash) -> Result<(), StorageError>;
