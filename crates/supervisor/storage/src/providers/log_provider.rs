//! Reth's MDBX-backed abstraction of [`LogProvider`] for superchain state.
//!
//! This module provides the [`LogProvider`] struct, which uses the
//! [`reth-db`] abstraction of reth to store execution logs
//! and block metadata required by the Optimism supervisor.
//!
//! It supports:
//! - Writing full blocks of logs with metadata
//! - Retrieving block metadata by number
//! - Finding a block from a specific log (with hash/index match)
//! - Fetching logs per block using dup-sorted key layout
//!
//! Logs are stored in [`LogEntries`] under dup-sorted tables, with log index
//! used as the subkey. Block metadata is stored in [`BlockRefs`].

use crate::{
    error::StorageError,
    models::{BlockRefs, LogEntries},
};
use kona_protocol::BlockInfo;
use kona_supervisor_types::Log;
use reth_db_api::{
    cursor::{DbCursorRO, DbDupCursorRO, DbDupCursorRW},
    transaction::{DbTx, DbTxMut},
};
use std::fmt::Debug;
use tracing::{debug, error, warn};

/// A log storage that wraps a transactional reference to the MDBX backend.
#[derive(Debug)]
pub(crate) struct LogProvider<'tx, TX> {
    tx: &'tx TX,
}

/// Internal constructor and setup methods for [`LogProvider`].
impl<'tx, TX> LogProvider<'tx, TX> {
    pub(crate) const fn new(tx: &'tx TX) -> Self {
        Self { tx }
    }
}

impl<TX> LogProvider<'_, TX>
where
    TX: DbTxMut + DbTx,
{
    pub(crate) fn initialise(&self, activation_block: BlockInfo) -> Result<(), StorageError> {
        match self.get_block(0) {
            Ok(block) if block == activation_block => Ok(()),
            Ok(_) => Err(StorageError::ConflictError),
            Err(StorageError::EntryNotFound(_)) => {
                self.store_block_logs_internal(&activation_block, Vec::new())
            }

            Err(err) => Err(err),
        }
    }

    pub(crate) fn store_block_logs(
        &self,
        block: &BlockInfo,
        logs: Vec<Log>,
    ) -> Result<(), StorageError> {
        debug!(target: "supervisor_storage", block_number = block.number, "Storing logs");

        let latest_block = match self.get_latest_block() {
            Ok(block) => block,
            Err(StorageError::EntryNotFound(_)) => return Err(StorageError::DatabaseNotInitialised),
            Err(e) => return Err(e),
        };

        if latest_block.number >= block.number {
            // If the latest block is ahead of the incoming block, it means
            // the incoming block is old block, check if it is same as the stored block.
            let stored_block = self.get_block(block.number)?;
            if stored_block == *block {
                return Ok(());
            }
            error!(
                target: "supervisor_storage",
                %stored_block,
                incoming_block = %block,
                "Incoming log block is not consistent with the stored log block",
            );
            return Err(StorageError::ConflictError)
        }

        if !latest_block.is_parent_of(block) {
            warn!(
                target: "supervisor_storage",
                %latest_block,
                incoming_block = %block,
                "Incoming block does not follow latest stored block"
            );
            return Err(StorageError::BlockOutOfOrder);
        }

        self.store_block_logs_internal(block, logs)
    }

    fn store_block_logs_internal(
        &self,
        block: &BlockInfo,
        logs: Vec<Log>,
    ) -> Result<(), StorageError> {
        self.tx.put::<BlockRefs>(block.number, (*block).into()).inspect_err(|err| {
            error!(target: "supervisor_storage", block_number = block.number, %err, "Failed to insert block");
        })?;

        let mut cursor = self.tx.cursor_dup_write::<LogEntries>().inspect_err(|err| {
            error!(target: "supervisor_storage", %err, "Failed to get dup cursor");
        })?;

        for log in logs {
            cursor.append_dup(block.number, log.into()).inspect_err(|err| {
                error!(
                    target: "supervisor_storage",
                    block_number = block.number,
                    %err,
                    "Failed to append logs"
                );
            })?;
        }
        Ok(())
    }

<<<<<<< HEAD
    /// Rewinds the log storage by deleting all blocks and logs from the given block onward.
    /// Fails if the given block exists with a mismatching hash (to prevent unsafe deletion).
    pub(crate) fn rewind_to(&self, block_info: &BlockInfo) -> Result<(), StorageError> {
        let mut cursor = self.tx.cursor_write::<BlockRefs>()?;
        let mut walker = cursor.walk(Some(block_info.number))?;

        while let Some(Ok((key, stored_block))) = walker.next() {
            if key == block_info.number && block_info.hash != stored_block.hash {
                error!(
                    target: "supervisor_storage",
                    %stored_block,
                    incoming_block = %block_info,
                    "Incoming log block is not consistent with the stored log block",
                );
                return Err(StorageError::ConflictError)
            }
            walker.delete_current()?; // remove the block
            self.tx.delete::<LogEntries>(key, None)?; // remove the logs of that block
=======
    pub(crate) fn rewind_to(&self, block_number: u64) -> Result<(), StorageError> {
        let mut cursor = self.tx.cursor_write::<BlockRefs>()?;
        let mut walker = cursor.walk(Some(block_number))?;

        while let Some(Ok((key, _))) = walker.next() {
            if key >= block_number {
                walker.delete_current()?; // remove the block
                self.tx.delete::<LogEntries>(key, None)?; // remove the logs of that block
            }
>>>>>>> de832114
        }
        Ok(())
    }
}

impl<TX> LogProvider<'_, TX>
where
    TX: DbTx,
{
    pub(crate) fn get_block(&self, block_number: u64) -> Result<BlockInfo, StorageError> {
        debug!(target: "supervisor_storage", block_number, "Fetching block");

        let block_option = self.tx.get::<BlockRefs>(block_number).inspect_err(|err| {
            error!(
                target: "supervisor_storage",
                block_number,
                %err,
                "Failed to read block",
            );
        })?;

        let block = block_option.ok_or_else(|| {
            warn!(target: "supervisor_storage", block_number, "Block not found");
            StorageError::EntryNotFound(format!("block {block_number} not found"))
        })?;
        Ok(block.into())
    }

    pub(crate) fn get_latest_block(&self) -> Result<BlockInfo, StorageError> {
        debug!(target: "supervisor_storage", "Fetching latest block");

        let mut cursor = self.tx.cursor_read::<BlockRefs>().inspect_err(|err| {
            error!(target: "supervisor_storage", %err, "Failed to get cursor");
        })?;

        let result = cursor.last().inspect_err(|err| {
            error!(target: "supervisor_storage", %err, "Failed to seek to last block");
        })?;

        let (_, block) = result.ok_or_else(|| {
            warn!(target: "supervisor_storage", "No blocks found in storage");
            StorageError::DatabaseNotInitialised
        })?;
        Ok(block.into())
    }

    pub(crate) fn get_log(&self, block_number: u64, log_index: u32) -> Result<Log, StorageError> {
        debug!(
            target: "supervisor_storage",
            block_number,
            log_index,
            "Fetching block  by log"
        );

        let mut cursor = self.tx.cursor_dup_read::<LogEntries>().inspect_err(|err| {
            error!(target: "supervisor_storage", %err, "Failed to get cursor for LogEntries");
        })?;

        let result = cursor.seek_by_key_subkey(block_number, log_index).inspect_err(|err| {
            error!(
                target: "supervisor_storage",
                block_number,
                log_index,
                %err,
                "Failed to read log entry"
            );
        })?;

        let log_entry = result.ok_or_else(|| {
            warn!(
                target: "supervisor_storage",
                block_number,
                log_index,
                "Log not found"
            );
            StorageError::EntryNotFound(format!(
                "log not found at block {block_number} index {}",
                log_index,
            ))
        })?;

        Ok(Log::from(log_entry))
    }

    pub(crate) fn get_logs(&self, block_number: u64) -> Result<Vec<Log>, StorageError> {
        debug!(target: "supervisor_storage", block_number, "Fetching logs");

        let mut cursor = self.tx.cursor_dup_read::<LogEntries>().inspect_err(|err| {
            error!(target: "supervisor_storage", %err, "Failed to get dup cursor");
        })?;

        let walker = cursor.walk_range(block_number..=block_number).inspect_err(|err| {
            error!(
                target: "supervisor_storage",
                block_number,
                %err,
                "Failed to walk dup range",
            );
        })?;

        let mut logs = Vec::new();
        for row in walker {
            match row {
                Ok((_, entry)) => logs.push(entry.into()),
                Err(err) => {
                    error!(
                        target: "supervisor_storage",
                        block_number,
                        %err,
                        "Failed to read log entry",
                    );
                    return Err(StorageError::Database(err));
                }
            }
        }
        Ok(logs)
    }
}

#[cfg(test)]
mod tests {
    use super::*;
    use crate::models::Tables;
    use alloy_primitives::B256;
    use kona_protocol::BlockInfo;
    use kona_supervisor_types::{ExecutingMessage, Log};
    use reth_db::{
        DatabaseEnv,
        mdbx::{DatabaseArguments, init_db_for},
    };
    use reth_db_api::Database;
    use tempfile::TempDir;

    fn genesis_block() -> BlockInfo {
        BlockInfo {
            hash: B256::from([0u8; 32]),
            number: 0,
            parent_hash: B256::ZERO,
            timestamp: 100,
        }
    }

    fn sample_block_info(block_number: u64, parent_hash: B256) -> BlockInfo {
        BlockInfo {
            number: block_number,
            hash: B256::from([0x11; 32]),
            parent_hash,
            timestamp: 123456,
        }
    }

    fn sample_log(log_index: u32, with_msg: bool) -> Log {
        Log {
            index: log_index,
            hash: B256::from([log_index as u8; 32]),
            executing_message: if with_msg {
                Some(ExecutingMessage {
                    chain_id: 10,
                    block_number: 999,
                    log_index: 7,
                    hash: B256::from([0x44; 32]),
                    timestamp: 88888,
                })
            } else {
                None
            },
        }
    }

    /// Sets up a new temp DB
    fn setup_db() -> DatabaseEnv {
        let temp_dir = TempDir::new().expect("Could not create temp dir");
        init_db_for::<_, Tables>(temp_dir.path(), DatabaseArguments::default())
            .expect("Failed to init database")
    }

    /// Helper to initialize database in a new transaction, committing if successful.
    fn initialize_db(db: &DatabaseEnv, block: &BlockInfo) -> Result<(), StorageError> {
        let tx = db.tx_mut().expect("Could not get mutable tx");
        let provider = LogProvider::new(&tx);
        let res = provider.initialise(*block);
        if res.is_ok() {
            tx.commit().expect("Failed to commit transaction");
        } else {
            tx.abort();
        }
        res
    }

    /// Helper to insert a pair in a new transaction, committing if successful.
    fn insert_block_logs(
        db: &DatabaseEnv,
        block: &BlockInfo,
        logs: Vec<Log>,
    ) -> Result<(), StorageError> {
        let tx = db.tx_mut().expect("Could not get mutable tx");
        let provider = LogProvider::new(&tx);
        let res = provider.store_block_logs(block, logs);
        if res.is_ok() {
            tx.commit().expect("Failed to commit transaction");
        }
        res
    }

    #[test]
    fn initialise_inserts_anchor_if_not_exists() {
        let db = setup_db();
        let genesis = genesis_block();

        // Should succeed and insert the anchor
        assert!(initialize_db(&db, &genesis).is_ok());

        // Check that the anchor is present
        let tx = db.tx().expect("Could not get tx");
        let provider = LogProvider::new(&tx);
        let stored = provider.get_block(genesis.number).expect("should exist");
        assert_eq!(stored.hash, genesis.hash);
    }

    #[test]
    fn initialise_is_idempotent_if_anchor_matches() {
        let db = setup_db();
        let genesis = genesis_block();

        // First initialise
        assert!(initialize_db(&db, &genesis).is_ok());

        // Second initialise with the same anchor should succeed (idempotent)
        assert!(initialize_db(&db, &genesis).is_ok());
    }

    #[test]
    fn initialise_fails_if_anchor_mismatch() {
        let db = setup_db();

        // Initialize with the genesis block
        let genesis = genesis_block();
        assert!(initialize_db(&db, &genesis).is_ok());

        // Try to initialise with a different anchor (different hash)
        let mut wrong_genesis = genesis;
        wrong_genesis.hash = B256::from([42u8; 32]);

        let result = initialize_db(&db, &wrong_genesis);
        assert!(matches!(result, Err(StorageError::ConflictError)));
    }

    #[test]
    fn test_get_latest_block_empty() {
        let db = setup_db();

        let tx = db.tx().expect("Failed to start RO tx");
        let log_reader = LogProvider::new(&tx);

        let result = log_reader.get_latest_block();
        assert!(matches!(result, Err(StorageError::DatabaseNotInitialised)));
    }

    #[test]
    fn test_storage_read_write_success() {
        let db = setup_db();

        // Initialize with genesis block
        let genesis = genesis_block();
        initialize_db(&db, &genesis).expect("Failed to initialize DB with genesis block");

        let block1 = sample_block_info(1, genesis.hash);
        let logs1 = vec![
            sample_log(0, false),
            sample_log(1, true),
            sample_log(3, false),
            sample_log(4, true),
        ];

        // Store logs for block1
        assert!(insert_block_logs(&db, &block1, logs1.clone()).is_ok());

        let block2 = sample_block_info(2, block1.hash);
        let logs2 = vec![sample_log(0, false), sample_log(1, true)];

        // Store logs for block2
        assert!(insert_block_logs(&db, &block2, logs2.clone()).is_ok());

        let block3 = sample_block_info(3, block2.hash);
        let logs3 = vec![sample_log(0, false), sample_log(1, true), sample_log(2, true)];

        // Store logs for block3
        assert!(insert_block_logs(&db, &block3, logs3).is_ok());

        let tx = db.tx().expect("Failed to start RO tx");
        let log_reader = LogProvider::new(&tx);

        // get_block
        let block = log_reader.get_block(block2.number).expect("Failed to get block");
        assert_eq!(block, block2);

        // get_latest_block
        let block = log_reader.get_latest_block().expect("Failed to get latest block");
        assert_eq!(block, block3);

        // get log
        let log = log_reader.get_log(1, 1).expect("Failed to get block by log");
        assert_eq!(log, logs1[1]);

        // get_logs
        let logs = log_reader.get_logs(block2.number).expect("Failed to get logs");
        assert_eq!(logs.len(), 2);
        assert_eq!(logs[0], logs2[0]);
        assert_eq!(logs[1], logs2[1]);
    }

    #[test]
    fn test_not_found_error_and_empty_results() {
        let db = setup_db();

        let tx = db.tx().expect("Failed to start RO tx");
        let log_reader = LogProvider::new(&tx);

        let result = log_reader.get_latest_block();
        assert!(matches!(result, Err(StorageError::DatabaseNotInitialised)));

        // Initialize with genesis block
        let genesis = genesis_block();
        initialize_db(&db, &genesis).expect("Failed to initialize DB with genesis block");

        assert!(
            insert_block_logs(&db, &sample_block_info(1, genesis.hash), vec![sample_log(0, true)])
                .is_ok()
        );

        let result = log_reader.get_block(2);
        assert!(matches!(result, Err(StorageError::EntryNotFound(_))));

        // should return empty logs but not an error
        let logs = log_reader.get_logs(2).expect("Should not return error");
        assert_eq!(logs.len(), 0);

        let result = log_reader.get_log(1, 1);
        assert!(matches!(result, Err(StorageError::EntryNotFound(_))));
    }

    #[test]
    fn test_block_append_failed_on_order_mismatch() {
        let db = setup_db();

        // Initialize with genesis block
        let genesis = genesis_block();
        initialize_db(&db, &genesis).expect("Failed to initialize DB with genesis block");

        let block1 = sample_block_info(1, genesis.hash);
        let logs1 = vec![sample_log(0, false)];

        let block2 = sample_block_info(3, genesis.hash);
        let logs2 = vec![sample_log(0, false), sample_log(1, true)];

        // Store logs
        assert!(insert_block_logs(&db, &block1, logs1).is_ok());

        let result = insert_block_logs(&db, &block2, logs2);
        assert!(matches!(result, Err(StorageError::BlockOutOfOrder)));
    }

    #[test]
    fn store_block_logs_skips_if_block_already_exists() {
        let db = setup_db();
        let genesis = genesis_block();
        initialize_db(&db, &genesis).expect("Failed to initialize DB with genesis block");

        let block1 = sample_block_info(1, genesis.hash);
        let logs1 = vec![sample_log(0, false)];

        // Store block1 for the first time
        assert!(insert_block_logs(&db, &block1, logs1.clone()).is_ok());

        // Try storing the same block again (should skip and succeed)
        assert!(insert_block_logs(&db, &block1, logs1.clone()).is_ok());

        // Try storing genesis block again (should skip and succeed)
        assert!(insert_block_logs(&db, &genesis, Vec::new()).is_ok());

        // Check that the logs are still present and correct
        let tx = db.tx().expect("Failed to start RO tx");
        let log_reader = LogProvider::new(&tx);
        let logs = log_reader.get_logs(block1.number).expect("Should get logs");
        assert_eq!(logs, logs1);
    }

    #[test]
    fn store_block_logs_returns_conflict_if_block_exists_with_different_data() {
        let db = setup_db();
        let genesis = genesis_block();
        initialize_db(&db, &genesis).expect("Failed to initialize DB with genesis block");

        let block1 = sample_block_info(1, genesis.hash);
        let logs1 = vec![sample_log(0, false)];
        assert!(insert_block_logs(&db, &block1, logs1).is_ok());

        // Try storing block1 again with a different hash (simulate conflict)
        let mut block1_conflict = block1;
        block1_conflict.hash = B256::from([0x22; 32]);
        let logs1_conflict = vec![sample_log(0, false)];

        let result = insert_block_logs(&db, &block1_conflict, logs1_conflict);
        assert!(matches!(result, Err(StorageError::ConflictError)));

        // Try storing genesis block again with a different hash (simulate conflict)
        let mut genesis_conflict = genesis;
        genesis_conflict.hash = B256::from([0x33; 32]);
        let result = insert_block_logs(&db, &genesis_conflict, Vec::new());
        assert!(matches!(result, Err(StorageError::ConflictError)));
    }

    #[test]
<<<<<<< HEAD
    fn test_rewind_to() {
=======
    fn test_rewind_block_logs_from() {
>>>>>>> de832114
        let db = setup_db();
        let genesis = genesis_block();
        initialize_db(&db, &genesis).expect("Failed to initialize DB");

        // Add 5 blocks with logs
        let mut blocks = vec![genesis];
        for i in 1..=5 {
            let prev = &blocks[i - 1];
            let block = sample_block_info(i as u64, prev.hash);
            let logs = (0..3).map(|j| sample_log(j, j % 2 == 0)).collect();
            insert_block_logs(&db, &block, logs).expect("Failed to insert logs");
            blocks.push(block);
        }

<<<<<<< HEAD
        // Rewind to block 3, blocks 3, 4, 5 should be removed
        let tx = db.tx_mut().expect("Could not get mutable tx");
        let provider = LogProvider::new(&tx);
        provider.rewind_to(&blocks[3]).expect("Failed to rewind blocks");
=======
        // Rewind from block 3, blocks 3, 4, 5 should be removed
        let tx = db.tx_mut().expect("Could not get mutable tx");
        let provider = LogProvider::new(&tx);
        provider.rewind_to(3).expect("Failed to rewind blocks");
>>>>>>> de832114
        tx.commit().expect("Failed to commit rewind");

        let tx = db.tx().expect("Could not get RO tx");
        let provider = LogProvider::new(&tx);

        // Blocks 0,1,2 should still exist
        for i in 0..=2 {
            assert!(provider.get_block(i).is_ok(), "block {i} should exist after rewind");
        }

<<<<<<< HEAD
        // Logs for blocks 1,2 should exist
        for i in 1..=2 {
            let logs = provider.get_logs(i).expect("logs should exist");
            assert_eq!(logs.len(), 3, "block {i} should have 3 logs");
=======
        // Logs for blocks 0,1,2 should exist
        for i in 1..=2 {
            let logs = provider.get_logs(i).expect("logs should exist");
            assert_eq!(logs.len(), 3);
>>>>>>> de832114
        }

        // Blocks 3,4,5 should be gone
        for i in 3..=5 {
            assert!(
                matches!(provider.get_block(i), Err(StorageError::EntryNotFound(_))),
                "block {i} should be removed"
            );

            let logs = provider.get_logs(i).expect("get_logs should not fail");
            assert!(logs.is_empty(), "logs for block {i} should be empty");
        }
    }
<<<<<<< HEAD
    #[test]
    fn test_rewind_to_conflict_hash() {
        let db = setup_db();
        let genesis = genesis_block();
        initialize_db(&db, &genesis).expect("Failed to initialize DB");

        // Insert block 1
        let block1 = sample_block_info(1, genesis.hash);
        insert_block_logs(&db, &block1, vec![sample_log(0, true)]).expect("insert block 1");

        // Create a conflicting block with the same number but different hash
        let mut conflicting_block1 = block1;
        conflicting_block1.hash = B256::from([0xAB; 32]); // different hash

        let tx = db.tx_mut().expect("Failed to get tx");
        let provider = LogProvider::new(&tx);

        let result = provider.rewind_to(&conflicting_block1);
        assert!(
            matches!(result, Err(StorageError::ConflictError)),
            "Expected conflict error due to hash mismatch"
        );
    }
=======
>>>>>>> de832114
}<|MERGE_RESOLUTION|>--- conflicted
+++ resolved
@@ -43,12 +43,12 @@
 where
     TX: DbTxMut + DbTx,
 {
-    pub(crate) fn initialise(&self, activation_block: BlockInfo) -> Result<(), StorageError> {
+    pub(crate) fn initialise(&self, anchor: BlockInfo) -> Result<(), StorageError> {
         match self.get_block(0) {
-            Ok(block) if block == activation_block => Ok(()),
+            Ok(block) if block.hash == anchor.hash => Ok(()),
             Ok(_) => Err(StorageError::ConflictError),
             Err(StorageError::EntryNotFound(_)) => {
-                self.store_block_logs_internal(&activation_block, Vec::new())
+                self.store_block_logs_internal(&anchor, Vec::new())
             }
 
             Err(err) => Err(err),
@@ -123,7 +123,6 @@
         Ok(())
     }
 
-<<<<<<< HEAD
     /// Rewinds the log storage by deleting all blocks and logs from the given block onward.
     /// Fails if the given block exists with a mismatching hash (to prevent unsafe deletion).
     pub(crate) fn rewind_to(&self, block_info: &BlockInfo) -> Result<(), StorageError> {
@@ -142,17 +141,6 @@
             }
             walker.delete_current()?; // remove the block
             self.tx.delete::<LogEntries>(key, None)?; // remove the logs of that block
-=======
-    pub(crate) fn rewind_to(&self, block_number: u64) -> Result<(), StorageError> {
-        let mut cursor = self.tx.cursor_write::<BlockRefs>()?;
-        let mut walker = cursor.walk(Some(block_number))?;
-
-        while let Some(Ok((key, _))) = walker.next() {
-            if key >= block_number {
-                walker.delete_current()?; // remove the block
-                self.tx.delete::<LogEntries>(key, None)?; // remove the logs of that block
-            }
->>>>>>> de832114
         }
         Ok(())
     }
@@ -566,11 +554,7 @@
     }
 
     #[test]
-<<<<<<< HEAD
     fn test_rewind_to() {
-=======
-    fn test_rewind_block_logs_from() {
->>>>>>> de832114
         let db = setup_db();
         let genesis = genesis_block();
         initialize_db(&db, &genesis).expect("Failed to initialize DB");
@@ -585,17 +569,10 @@
             blocks.push(block);
         }
 
-<<<<<<< HEAD
         // Rewind to block 3, blocks 3, 4, 5 should be removed
         let tx = db.tx_mut().expect("Could not get mutable tx");
         let provider = LogProvider::new(&tx);
         provider.rewind_to(&blocks[3]).expect("Failed to rewind blocks");
-=======
-        // Rewind from block 3, blocks 3, 4, 5 should be removed
-        let tx = db.tx_mut().expect("Could not get mutable tx");
-        let provider = LogProvider::new(&tx);
-        provider.rewind_to(3).expect("Failed to rewind blocks");
->>>>>>> de832114
         tx.commit().expect("Failed to commit rewind");
 
         let tx = db.tx().expect("Could not get RO tx");
@@ -606,17 +583,10 @@
             assert!(provider.get_block(i).is_ok(), "block {i} should exist after rewind");
         }
 
-<<<<<<< HEAD
         // Logs for blocks 1,2 should exist
         for i in 1..=2 {
             let logs = provider.get_logs(i).expect("logs should exist");
             assert_eq!(logs.len(), 3, "block {i} should have 3 logs");
-=======
-        // Logs for blocks 0,1,2 should exist
-        for i in 1..=2 {
-            let logs = provider.get_logs(i).expect("logs should exist");
-            assert_eq!(logs.len(), 3);
->>>>>>> de832114
         }
 
         // Blocks 3,4,5 should be gone
@@ -630,7 +600,6 @@
             assert!(logs.is_empty(), "logs for block {i} should be empty");
         }
     }
-<<<<<<< HEAD
     #[test]
     fn test_rewind_to_conflict_hash() {
         let db = setup_db();
@@ -654,6 +623,4 @@
             "Expected conflict error due to hash mismatch"
         );
     }
-=======
->>>>>>> de832114
 }