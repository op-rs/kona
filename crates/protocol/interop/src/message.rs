--- conflicted
+++ resolved
@@ -82,21 +82,10 @@
     /// The timeout that requests verification to still hold at `timestamp+timeout`
     /// (message expiry may drop previously valid messages).
     #[cfg_attr(feature = "serde", serde(skip_serializing_if = "Option::is_none"))]
-<<<<<<< HEAD
     pub timeout: Option<u64>,
-}
-
-impl ExecutingDescriptor {
-    /// Create a new [`ExecutingDescriptor`] from the timestamp and timeout
-    pub const fn new(timestamp: u64, timeout: Option<u64>) -> Self {
-        Self { timestamp, timeout }
-    }
-=======
-    timeout: Option<u64>,
     /// Chain ID of the chain that the message was executed on.
     #[cfg_attr(feature = "serde", serde(with = "alloy_serde::quantity"))]
-    chain_id: ChainId,
->>>>>>> 4909938a
+    pub chain_id: ChainId,
 }
 
 /// A wrapper type for [ExecutingMessage] containing the chain ID of the chain that the message was
