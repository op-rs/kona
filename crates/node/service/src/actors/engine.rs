--- conflicted
+++ resolved
@@ -3,18 +3,11 @@
 use alloy_rpc_types_engine::JwtSecret;
 use async_trait::async_trait;
 use kona_engine::{
-<<<<<<< HEAD
-    BuildTask, Engine, EngineClient, EngineStateBuilder, EngineTask, InsertUnsafeTask, ForkchoiceTask, SyncConfig,
+    ConsolidateTask, Engine, EngineClient, EngineStateBuilder, EngineTask, InsertUnsafeTask, SyncConfig,
 };
 use kona_genesis::RollupConfig;
 use kona_rpc::OpAttributesWithParent;
 use op_alloy_rpc_types_engine::OpNetworkPayloadEnvelope;
-=======
-    ConsolidateTask, Engine, EngineClient, EngineStateBuilder, EngineTask, SyncConfig,
-};
-use kona_genesis::RollupConfig;
-use kona_rpc::OpAttributesWithParent;
->>>>>>> 20e8529f
 use std::sync::Arc;
 use tokio::sync::mpsc::UnboundedReceiver;
 use tokio_util::sync::CancellationToken;
@@ -32,22 +25,15 @@
     /// The [`RollupConfig`] used to build tasks.
     pub config: Arc<RollupConfig>,
     /// The [`SyncConfig`] for engine api tasks.
-<<<<<<< HEAD
     pub sync: Arc<SyncConfig>,
-=======
-    pub sync: SyncConfig,
->>>>>>> 20e8529f
     /// An [`EngineClient`] used for creating engine tasks.
     pub client: Arc<EngineClient>,
     /// The [`Engine`].
     pub engine: Engine,
     /// A channel to receive [`OpAttributesWithParent`] from the derivation actor.
     attributes_rx: UnboundedReceiver<OpAttributesWithParent>,
-<<<<<<< HEAD
     /// A channel to receive [`OpNetworkPayloadEnvelope`] from the network actor.
     unsafe_block_rx: UnboundedReceiver<OpNetworkPayloadEnvelope>,
-=======
->>>>>>> 20e8529f
     /// The cancellation token, shared between all tasks.
     cancellation: CancellationToken,
 }
@@ -60,7 +46,6 @@
         client: EngineClient,
         engine: Engine,
         attributes_rx: UnboundedReceiver<OpAttributesWithParent>,
-<<<<<<< HEAD
         unsafe_block_rx: UnboundedReceiver<OpNetworkPayloadEnvelope>,
         cancellation: CancellationToken,
     ) -> Self {
@@ -73,11 +58,6 @@
             unsafe_block_rx,
             cancellation,
         }
-=======
-        cancellation: CancellationToken,
-    ) -> Self {
-        Self { config, sync, client: Arc::new(client), engine, attributes_rx, cancellation }
->>>>>>> 20e8529f
     }
 }
 
@@ -156,29 +136,13 @@
                         debug!(target: "engine", "Received `None` attributes from receiver");
                         continue;
                     };
-<<<<<<< HEAD
-
-                    // If consolidation is needed and succeeds, the forkchoice change synchronizes.
-                    // In all other cases, the attributes need to be processed.
-                    if self.engine.needs_consolidation() && self.engine.consolidate(&attributes).is_ok() {
-                        let task = ForkchoiceTask::new(Arc::clone(&self.client));
-                        let task = EngineTask::ForkchoiceUpdate(task);
-                        self.engine.enqueue(task);
-                        continue;
-                    }
-
-                    // Payload attributes processing.
-                    let task = BuildTask::new(
-=======
                     let task = ConsolidateTask::new(
->>>>>>> 20e8529f
                         Arc::clone(&self.client),
                         Arc::clone(&self.config),
                         attributes,
                         true,
                     );
-<<<<<<< HEAD
-                    let task = EngineTask::BuildBlock(task);
+                    let task = EngineTask::Consolidate(task);
                     self.engine.enqueue(task);
                 }
                 unsafe_block = self.unsafe_block_rx.recv() => {
@@ -193,9 +157,6 @@
                         envelope,
                     );
                     let task = EngineTask::InsertUnsafe(task);
-=======
-                    let task = EngineTask::Consolidate(task);
->>>>>>> 20e8529f
                     self.engine.enqueue(task);
                 }
             }
