--- conflicted
+++ resolved
@@ -7,13 +7,8 @@
 use kona_interop::{BlockReplacement, DerivedRefPair};
 use kona_protocol::BlockInfo;
 use kona_supervisor_storage::{
-<<<<<<< HEAD
     DerivationStorageReader, DerivationStorageWriter, HeadRefStorageWriter, LogStorageReader,
     LogStorageWriter, StorageError, StorageRewinder,
-=======
-    DerivationStorageWriter, HeadRefStorageWriter, LogStorageReader, LogStorageWriter,
-    StorageError, StorageRewinder,
->>>>>>> 35f0b903
 };
 use kona_supervisor_types::BlockSeal;
 use std::{fmt::Debug, sync::Arc};
@@ -77,11 +72,8 @@
             event_rx,
             state_manager,
             log_indexer: Arc::from(log_indexer),
-<<<<<<< HEAD
             invalidated_block: RwLock::new(None),
-=======
             rewinder: Arc::from(rewinder),
->>>>>>> 35f0b903
         }
     }
 
