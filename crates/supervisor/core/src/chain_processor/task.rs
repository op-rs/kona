use crate::{LogIndexer, event::ChainEvent, syncnode::ManagedNodeProvider};
use alloy_primitives::ChainId;
use kona_interop::{BlockReplacement, DerivedRefPair};
use kona_protocol::BlockInfo;
use kona_supervisor_storage::{DerivationStorageWriter, HeadRefStorageWriter, LogStorageWriter};
use std::{fmt::Debug, sync::Arc};
use tokio::sync::mpsc;
use tokio_util::sync::CancellationToken;
<<<<<<< HEAD
use tracing::{debug, error, info};
=======
use tracing::{debug, error};
>>>>>>> 096c2f64

/// Represents a task that processes chain events from a managed node.
/// It listens for events emitted by the managed node and handles them accordingly.
#[derive(Debug)]
pub struct ChainProcessorTask<P, W> {
    chain_id: ChainId,

    state_manager: Arc<W>,

    log_indexer: Arc<LogIndexer<P, W>>,

    cancel_token: CancellationToken,

    /// The channel for receiving node events.
    event_rx: mpsc::Receiver<ChainEvent>,
}

impl<P, W> ChainProcessorTask<P, W>
where
    P: ManagedNodeProvider + 'static,
    W: LogStorageWriter + DerivationStorageWriter + HeadRefStorageWriter + 'static,
{
    /// Creates a new [`ChainProcessorTask`].
    pub fn new(
        chain_id: u64,
        managed_node: Arc<P>,
        state_manager: Arc<W>,
        cancel_token: CancellationToken,
        event_rx: mpsc::Receiver<ChainEvent>,
    ) -> Self {
        Self {
            chain_id,
            cancel_token,
            event_rx,
            state_manager: state_manager.clone(),
            log_indexer: Arc::from(LogIndexer::new(managed_node, state_manager)),
        }
    }

    /// Runs the chain processor task, which listens for events and processes them.
    /// This method will run indefinitely until the cancellation token is triggered.
    pub async fn run(mut self) {
        loop {
            tokio::select! {
                maybe_event = self.event_rx.recv() => {
                    if let Some(event) = maybe_event {
                        self.handle_event(event).await;
                    }
                }
                _ = self.cancel_token.cancelled() => {
                    info!(
                        target: "chain_processor",
                        chain_id = self.chain_id,
                        "ChainProcessorTask cancellation requested, stopping..."
                    );
                    break;
                }
            }
        }
    }

    async fn handle_event(&self, event: ChainEvent) {
        match event {
            ChainEvent::UnsafeBlock { block } => self.handle_unsafe_event(block).await,
            ChainEvent::DerivedBlock { derived_ref_pair } => {
                self.handle_safe_event(derived_ref_pair).await
            }
            ChainEvent::DerivationOriginUpdate { origin } => {
                self.handle_derivation_origin_update(origin)
            }
            ChainEvent::BlockReplaced { replacement } => {
                self.handle_block_replacement(replacement).await
            }
        }
    }

    async fn handle_block_replacement(&self, _replacement: BlockReplacement) {
        // Logic to handle block replacement
    }

    fn handle_derivation_origin_update(&self, origin: BlockInfo) {
        debug!(
            target: "chain_processor",
            chain_id = self.chain_id,
            block_number = origin.number,
            "Processing derivation origin update"
        );
        if let Err(err) = self.state_manager.update_current_l1(origin) {
            error!(
                target: "chain_processor",
                chain_id = self.chain_id,
                block_number = origin.number,
                %err,
                "Failed to update current L1 block"
            );
        }
    }

    async fn handle_safe_event(&self, derived_ref_pair: DerivedRefPair) {
        debug!(
            target: "chain_processor",
            chain_id = self.chain_id,
            block_number = derived_ref_pair.derived.number,
            "Processing local safe derived block pair"
        );
        if let Err(err) = self.state_manager.save_derived_block_pair(derived_ref_pair) {
            error!(
                target: "chain_processor",
                chain_id = self.chain_id,
                block_number = derived_ref_pair.derived.number,
                %err,
                "Failed to process safe block"
            );
            // TODO: take next action based on the error
        }
    }

    async fn handle_unsafe_event(&self, block_info: BlockInfo) {
        debug!(
            target: "chain_processor",
            chain_id = self.chain_id,
            block_number = block_info.number,
            "Processing unsafe block"
        );
        if let Err(err) = self.log_indexer.process_and_store_logs(&block_info).await {
            error!(
                target: "chain_processor",
                chain_id = self.chain_id,
                block_number = block_info.number,
                %err,
                "Failed to process unsafe block"
            );
            // TODO: take next action based on the error
        }
    }
}

#[cfg(test)]
mod tests {
    use super::*;
    use crate::{
        event::ChainEvent,
        syncnode::{ManagedNodeError, NodeSubscriber, ReceiptProvider},
    };
    use alloy_primitives::B256;
    use async_trait::async_trait;
    use kona_interop::{DerivedRefPair, SafetyLevel};
    use kona_protocol::BlockInfo;
    use kona_supervisor_storage::{
        DerivationStorageWriter, HeadRefStorageWriter, LogStorageWriter, StorageError,
    };
    use kona_supervisor_types::{Log, Receipts};
    use mockall::mock;
    use std::time::Duration;
    use tokio::sync::mpsc;

    #[derive(Debug)]
    struct MockNode;

    #[async_trait]
    impl NodeSubscriber for MockNode {
        async fn start_subscription(
            &self,
            _event_tx: mpsc::Sender<ChainEvent>,
        ) -> Result<(), ManagedNodeError> {
            Ok(())
        }
    }
    #[async_trait]
    impl ReceiptProvider for MockNode {
        async fn fetch_receipts(&self, _block_hash: B256) -> Result<Receipts, ManagedNodeError> {
            Ok(vec![])
        }
    }

    mock!(
        #[derive(Debug)]
        pub Db {}

        impl LogStorageWriter for Db {
            fn store_block_logs(
                &self,
                block: &BlockInfo,
                logs: Vec<Log>,
            ) -> Result<(), StorageError>;
        }

        impl DerivationStorageWriter for Db {
            fn save_derived_block_pair(
                &self,
                incoming_pair: DerivedRefPair,
            ) -> Result<(), StorageError>;
        }

        impl HeadRefStorageWriter for Db {
            fn update_current_l1(
                &self,
                block_info: BlockInfo,
            ) -> Result<(), StorageError>;

            fn update_safety_head_ref(
                &self,
                safety_level: SafetyLevel,
                block_info: &BlockInfo,
            ) -> Result<(), StorageError>;
        }
    );

    #[tokio::test]
    async fn test_handle_unsafe_event_triggers() {
        let node = Arc::new(MockNode);
        let mut mockdb = MockDb::new();

        mockdb.expect_store_block_logs().returning(move |_block, _log| Ok(()));

        let writer = Arc::new(mockdb);

        let cancel_token = CancellationToken::new();
        let (tx, rx) = mpsc::channel(10);

        let task = ChainProcessorTask::new(1, node, writer, cancel_token.clone(), rx);

        // Send unsafe block event
        let block =
            BlockInfo { number: 123, hash: B256::ZERO, parent_hash: B256::ZERO, timestamp: 0 };

        tx.send(ChainEvent::UnsafeBlock { block }).await.unwrap();

        let task_handle = tokio::spawn(task.run());

        // Give it time to process
        tokio::time::sleep(Duration::from_millis(50)).await;

        // Stop the task
        cancel_token.cancel();
        task_handle.await.unwrap();
    }

    #[tokio::test]
    async fn test_handle_derived_event_triggers() {
        let block_pair = DerivedRefPair {
            source: BlockInfo {
                number: 123,
                hash: B256::ZERO,
                parent_hash: B256::ZERO,
                timestamp: 0,
            },
            derived: BlockInfo {
                number: 1234,
                hash: B256::ZERO,
                parent_hash: B256::ZERO,
                timestamp: 0,
            },
        };

        let node = Arc::new(MockNode);
        let mut mockdb = MockDb::new();
        mockdb.expect_save_derived_block_pair().returning(move |_pair: DerivedRefPair| {
            assert_eq!(_pair, block_pair);
            Ok(())
        });

        let writer = Arc::new(mockdb);

        let cancel_token = CancellationToken::new();
        let (tx, rx) = mpsc::channel(10);

        let task = ChainProcessorTask::new(1, node, writer, cancel_token.clone(), rx);

        // Send unsafe block event
        tx.send(ChainEvent::DerivedBlock { derived_ref_pair: block_pair }).await.unwrap();

        let task_handle = tokio::spawn(task.run());

        // Give it time to process
        tokio::time::sleep(Duration::from_millis(50)).await;

        // Stop the task
        cancel_token.cancel();
        task_handle.await.unwrap();
    }

    #[tokio::test]
    async fn test_handle_derivation_origin_update_triggers() {
        let origin =
            BlockInfo { number: 42, hash: B256::ZERO, parent_hash: B256::ZERO, timestamp: 123456 };

        let node = Arc::new(MockNode);
        let mut mockdb = MockDb::new();
        let origin_clone = origin;
        mockdb.expect_update_current_l1().returning(move |block_info: BlockInfo| {
            assert_eq!(block_info, origin_clone);
            Ok(())
        });

        let writer = Arc::new(mockdb);

        let cancel_token = CancellationToken::new();
        let (tx, rx) = mpsc::channel(10);

        let task = ChainProcessorTask::new(1, node, writer, cancel_token.clone(), rx);

        // Send derivation origin update event
        tx.send(ChainEvent::DerivationOriginUpdate { origin }).await.unwrap();

        let task_handle = tokio::spawn(task.run());

        // Give it time to process
        tokio::time::sleep(Duration::from_millis(50)).await;

        // Stop the task
        cancel_token.cancel();
        task_handle.await.unwrap();
    }
}<|MERGE_RESOLUTION|>--- conflicted
+++ resolved
@@ -6,11 +6,7 @@
 use std::{fmt::Debug, sync::Arc};
 use tokio::sync::mpsc;
 use tokio_util::sync::CancellationToken;
-<<<<<<< HEAD
 use tracing::{debug, error, info};
-=======
-use tracing::{debug, error};
->>>>>>> 096c2f64
 
 /// Represents a task that processes chain events from a managed node.
 /// It listens for events emitted by the managed node and handles them accordingly.
