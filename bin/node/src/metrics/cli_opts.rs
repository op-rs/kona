--- conflicted
+++ resolved
@@ -34,26 +34,7 @@
 
     /// The advertised udp port via P2P.
     pub const P2P_ADVERTISE_UDP_PORT: &'static str = "kona_node_advertise_udp";
-<<<<<<< HEAD
-=======
 
     /// Hardfork activation times.
     pub const HARDFORK_ACTIVATION_TIMES: &'static str = "kona_node_hardforks";
-
-    /// Initializes the CLI metrics.
-    pub fn init() {
-        let labels: [(&str, &str); 9] = [
-            (Self::P2P_PEER_SCORING_LEVEL, "Off"),
-            (Self::P2P_TOPIC_SCORING_ENABLED, "false"),
-            (Self::P2P_BANNING_ENABLED, "false"),
-            (Self::P2P_PEER_REDIALING, "0"),
-            (Self::P2P_FLOOD_PUBLISH, "false"),
-            (Self::P2P_DISCOVERY_INTERVAL, "5"),
-            (Self::P2P_ADVERTISE_IP, "0.0.0.0"),
-            (Self::P2P_ADVERTISE_TCP_PORT, "0"),
-            (Self::P2P_ADVERTISE_UDP_PORT, "0"),
-        ];
-        metrics::gauge!(Self::IDENTIFIER, &labels).set(1);
-    }
->>>>>>> 8a0e193b
 }