--- conflicted
+++ resolved
@@ -7,15 +7,9 @@
 //! - Chain head tracking and progression
 mod derivation_provider;
 
-<<<<<<< HEAD
-pub(crate) use derivation_provider::DerivationProvider;
-=======
-// todo: remove this when the provider is used
-#[expect(unused_imports)]
 pub(crate) use derivation_provider::DerivationProvider;
 
 mod log_provider;
 // todo: remove this when the provider is used
 #[expect(unused_imports)]
-pub(crate) use log_provider::LogProvider;
->>>>>>> 96d7acaf
+pub(crate) use log_provider::LogProvider;