[package]
name = "kona-supervisor-storage"
version = "0.1.0"

edition.workspace = true
license.workspace = true
rust-version.workspace = true
authors.workspace = true
homepage.workspace = true
repository.workspace = true
keywords.workspace = true
categories.workspace = true
exclude.workspace = true

[dependencies]
<<<<<<< HEAD
# Kona
kona-protocol = {workspace = true}
kona-supervisor-types = {workspace = true}
=======
# Workspace
kona-protocol.workspace = true
kona-interop.workspace = true
kona-supervisor-types.workspace = true
>>>>>>> 96d7acaf

# Alloy
alloy-primitives = { workspace = true, features = ["map", "rlp", "serde", "rand"] }
alloy-eips = { workspace = true }

# Misc
serde = { workspace = true, features = ["derive"] }
derive_more.workspace = true
<<<<<<< HEAD
bytes = { workspace = true }
modular-bitfield = { workspace = true }
thiserror = {workspace = true}
tempfile = {workspace = true}
tracing = {workspace = true}

#reth
reth-db-api = { workspace = true }
reth-db = {workspace = true}
=======
bytes.workspace = true
modular-bitfield.workspace = true
thiserror.workspace = true
tracing.workspace = true

#reth
reth-db-api = { workspace = true }
reth-db = { workspace = true }
>>>>>>> 96d7acaf
reth-codecs = { workspace = true }

[dev-dependencies]
test-fuzz = { workspace = true }
tempfile = { workspace = true }

[lints]
workspace = true<|MERGE_RESOLUTION|>--- conflicted
+++ resolved
@@ -13,35 +13,21 @@
 exclude.workspace = true
 
 [dependencies]
-<<<<<<< HEAD
-# Kona
-kona-protocol = {workspace = true}
-kona-supervisor-types = {workspace = true}
-=======
 # Workspace
 kona-protocol.workspace = true
 kona-interop.workspace = true
 kona-supervisor-types.workspace = true
->>>>>>> 96d7acaf
 
 # Alloy
 alloy-primitives = { workspace = true, features = ["map", "rlp", "serde", "rand"] }
 alloy-eips = { workspace = true }
 
+# Op-Allow
+op-alloy-consensus.workspace = true
+
 # Misc
 serde = { workspace = true, features = ["derive"] }
 derive_more.workspace = true
-<<<<<<< HEAD
-bytes = { workspace = true }
-modular-bitfield = { workspace = true }
-thiserror = {workspace = true}
-tempfile = {workspace = true}
-tracing = {workspace = true}
-
-#reth
-reth-db-api = { workspace = true }
-reth-db = {workspace = true}
-=======
 bytes.workspace = true
 modular-bitfield.workspace = true
 thiserror.workspace = true
@@ -50,7 +36,6 @@
 #reth
 reth-db-api = { workspace = true }
 reth-db = { workspace = true }
->>>>>>> 96d7acaf
 reth-codecs = { workspace = true }
 
 [dev-dependencies]
