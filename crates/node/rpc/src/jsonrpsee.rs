--- conflicted
+++ resolved
@@ -147,8 +147,6 @@
     async fn ws_unsafe_head_updates(&self) -> SubscriptionResult;
 }
 
-<<<<<<< HEAD
-=======
 /// SupervisorEvents
 #[cfg_attr(not(feature = "client"), rpc(server, namespace = "ws_supervisor"))]
 #[cfg_attr(feature = "client", rpc(server, client, namespace = "ws_supervisor"))]
@@ -159,21 +157,6 @@
     async fn ws_event_stream(&self) -> SubscriptionResult;
 }
 
-/// Supervisor API for interop.
-#[cfg_attr(not(feature = "client"), rpc(server, namespace = "supervisor"))]
-#[cfg_attr(feature = "client", rpc(server, client, namespace = "supervisor"))]
-pub trait SupervisorApi {
-    /// Checks if the given inbox entries meet the given minimum safety level.
-    #[method(name = "checkAccessList")]
-    async fn check_access_list(
-        &self,
-        inbox_entries: Vec<B256>,
-        min_safety: SafetyLevel,
-        executing_descriptor: ExecutingDescriptor,
-    ) -> RpcResult<()>;
-}
-
->>>>>>> 81ee8bf3
 /// The admin namespace for the consensus node.
 #[cfg_attr(not(feature = "client"), rpc(server, namespace = "admin"))]
 #[cfg_attr(feature = "client", rpc(server, client, namespace = "admin"))]
