use super::{ChainProcessorError, ChainProcessorTask};
use crate::{event::ChainEvent, syncnode::ManagedNodeProvider};
use alloy_primitives::ChainId;
use kona_supervisor_storage::{
    DerivationStorageWriter, HeadRefStorageWriter, LogStorageReader, LogStorageWriter,
};
use std::sync::Arc;
use tokio::{
    sync::{Mutex, mpsc},
    task::JoinHandle,
};
use tokio_util::sync::CancellationToken;
use tracing::warn;

/// Responsible for managing [`ManagedNodeProvider`] and processing
/// [`ChainEvent`]. It listens for events emitted by the managed node
/// and handles them accordingly.
// chain processor will support multiple managed nodes in the future.
#[derive(Debug)]
pub struct ChainProcessor<P, W> {
    // The chainId that this processor is associated with
    chain_id: ChainId,

    // The sender for chain events, used to communicate with the event loop
    event_tx: Option<mpsc::Sender<ChainEvent>>,

    // Whether metrics are enabled for the processor
    metrics_enabled: Option<bool>,

    // The managed node that this processor will handle
    managed_node: Arc<P>,

    // State manager to update and view state
    state_manager: Arc<W>,

    // Cancellation token to stop the processor
    cancel_token: CancellationToken,

    // Handle for the task running the processor
    task_handle: Mutex<Option<JoinHandle<()>>>,
}

impl<P, W> ChainProcessor<P, W>
where
    P: ManagedNodeProvider + 'static,
    W: LogStorageWriter
        + LogStorageReader
        + DerivationStorageWriter
        + HeadRefStorageWriter
        + 'static,
{
    /// Creates a new instance of [`ChainProcessor`].
    pub fn new(
        chain_id: ChainId,
        managed_node: Arc<P>,
        state_manager: Arc<W>,
        cancel_token: CancellationToken,
    ) -> Self {
        // todo: validate chain_id against managed_node
        Self {
            chain_id,
            event_tx: None,
            metrics_enabled: None,
            managed_node,
            state_manager,
            cancel_token,
            task_handle: Mutex::new(None),
        }
    }

    /// Enables metrics on the database environment.
    pub fn with_metrics(mut self) -> Self {
        self.metrics_enabled = Some(true);
        super::Metrics::init(self.chain_id);
        self
    }

    /// Returns the [`ChainId`] associated with this processor.
    pub const fn chain_id(&self) -> ChainId {
        self.chain_id
    }

    /// Returns the [`mpsc::Sender`] for [`ChainEvent`]s.
    pub fn event_sender(&self) -> Option<mpsc::Sender<ChainEvent>> {
        self.event_tx.clone()
    }

    /// Starts the chain processor, which begins listening for events from the managed node.
    pub async fn start(&mut self) -> Result<(), ChainProcessorError> {
        let mut handle_guard = self.task_handle.lock().await;
        if handle_guard.is_some() {
            warn!(target: "chain_processor", "ChainProcessor is already running");
            return Ok(())
        }

        // todo: figure out value for buffer size
        let (event_tx, event_rx) = mpsc::channel::<ChainEvent>(100);
        self.event_tx = Some(event_tx.clone());
        self.managed_node.start_subscription(event_tx.clone()).await?;

        let mut task = ChainProcessorTask::new(
            self.chain_id,
            self.managed_node.clone(),
            self.state_manager.clone(),
            self.cancel_token.clone(),
            event_rx,
        );
        if self.metrics_enabled.unwrap_or(false) {
            task = task.with_metrics();
        }

        let handle = tokio::spawn(async move {
            task.run().await;
        });

        *handle_guard = Some(handle);
        Ok(())
    }
}

#[cfg(test)]
mod tests {
    use super::*;
    use crate::{
        event::ChainEvent,
<<<<<<< HEAD
        syncnode::{BlockProvider, ManagedNodeApiProvider, ManagedNodeError, NodeSubscriber},
=======
        syncnode::{
            ManagedNodeController, ManagedNodeDataProvider, ManagedNodeError, NodeSubscriber,
            ReceiptProvider,
        },
>>>>>>> 571046f9
    };
    use alloy_primitives::B256;
    use alloy_rpc_types_eth::BlockNumHash;
    use async_trait::async_trait;
    use kona_interop::DerivedRefPair;
    use kona_protocol::BlockInfo;
    use kona_supervisor_storage::{
        DerivationStorageWriter, HeadRefStorageWriter, LogStorageWriter, StorageError,
    };
    use kona_supervisor_types::{Log, OutputV0, Receipts};
    use mockall::mock;
    use std::{
        sync::atomic::{AtomicBool, Ordering},
        time::Duration,
    };
    use tokio::time::sleep;

    #[derive(Debug)]
    struct MockNode {
        subscribed: Arc<AtomicBool>,
    }

    impl MockNode {
        fn new() -> Self {
            Self { subscribed: Arc::new(AtomicBool::new(false)) }
        }
    }

    #[async_trait]
    impl NodeSubscriber for MockNode {
        async fn start_subscription(
            &self,
            _tx: mpsc::Sender<ChainEvent>,
        ) -> Result<(), ManagedNodeError> {
            self.subscribed.store(true, Ordering::SeqCst);
            Ok(())
        }
    }

    #[async_trait]
    impl BlockProvider for MockNode {
        async fn fetch_receipts(&self, _block_hash: B256) -> Result<Receipts, ManagedNodeError> {
            Ok(vec![]) // dummy
        }

        async fn block_by_number(&self, _number: u64) -> Result<BlockInfo, ManagedNodeError> {
            Ok(BlockInfo::default())
        }
    }

    #[async_trait]
    impl ManagedNodeDataProvider for MockNode {
        async fn output_v0_at_timestamp(
            &self,
            _timestamp: u64,
        ) -> Result<OutputV0, ManagedNodeError> {
            Ok(OutputV0::default())
        }

        async fn pending_output_v0_at_timestamp(
            &self,
            _timestamp: u64,
        ) -> Result<OutputV0, ManagedNodeError> {
            Ok(OutputV0::default())
        }

        async fn l2_block_ref_by_timestamp(
            &self,
            _timestamp: u64,
        ) -> Result<BlockInfo, ManagedNodeError> {
            Ok(BlockInfo::default())
        }
    }

    #[async_trait]
    impl ManagedNodeController for MockNode {
        async fn update_finalized(
            &self,
            _finalized_block_id: BlockNumHash,
        ) -> Result<(), ManagedNodeError> {
            Ok(())
        }

        async fn update_cross_unsafe(
            &self,
            _cross_unsafe_block_id: BlockNumHash,
        ) -> Result<(), ManagedNodeError> {
            Ok(())
        }

        async fn update_cross_safe(
            &self,
            _source_block_id: BlockNumHash,
            _derived_block_id: BlockNumHash,
        ) -> Result<(), ManagedNodeError> {
            Ok(())
        }

        async fn reset(&self) -> Result<(), ManagedNodeError> {
            Ok(())
        }
    }

    mock!(
        #[derive(Debug)]
        pub Db {}

        impl LogStorageWriter for Db {
            fn store_block_logs(
                &self,
                block: &BlockInfo,
                logs: Vec<Log>,
            ) -> Result<(), StorageError>;
        }

         impl LogStorageReader for Db {
            fn get_block(&self, block_number: u64) -> Result<BlockInfo, StorageError>;
            fn get_latest_block(&self) -> Result<BlockInfo, StorageError>;
            fn get_log(&self,block_number: u64,log_index: u32) -> Result<Log, StorageError>;
            fn get_logs(&self, block_number: u64) -> Result<Vec<Log>, StorageError>;
        }

        impl DerivationStorageWriter for Db {
            fn save_derived_block(
                &self,
                incoming_pair: DerivedRefPair,
            ) -> Result<(), StorageError>;

            fn save_source_block(
                &self,
                source: BlockInfo,
            ) -> Result<(), StorageError>;
        }

        impl HeadRefStorageWriter for Db {
            fn update_finalized_using_source(
                &self,
                block_info: BlockInfo,
            ) -> Result<BlockInfo, StorageError>;

            fn update_current_cross_unsafe(
                &self,
                block: &BlockInfo,
            ) -> Result<(), StorageError>;

            fn update_current_cross_safe(
                &self,
                block: &BlockInfo,
            ) -> Result<DerivedRefPair, StorageError>;
        }
    );

    #[tokio::test]
    async fn test_chain_processor_start_sets_task_and_calls_subscription() {
        let mock_node = Arc::new(MockNode::new());
        let storage = Arc::new(MockDb::new());
        let cancel_token = CancellationToken::new();

        let mut processor =
            ChainProcessor::new(1, Arc::clone(&mock_node), Arc::clone(&storage), cancel_token);

        assert!(processor.start().await.is_ok());

        // Wait a moment for task to spawn and subscription to run
        sleep(Duration::from_millis(50)).await;

        // Ensure start_subscription was called
        assert!(mock_node.subscribed.load(Ordering::SeqCst));

        let handle_guard = processor.task_handle.lock().await;
        assert!(handle_guard.is_some());
    }
}<|MERGE_RESOLUTION|>--- conflicted
+++ resolved
@@ -123,14 +123,10 @@
     use super::*;
     use crate::{
         event::ChainEvent,
-<<<<<<< HEAD
-        syncnode::{BlockProvider, ManagedNodeApiProvider, ManagedNodeError, NodeSubscriber},
-=======
         syncnode::{
-            ManagedNodeController, ManagedNodeDataProvider, ManagedNodeError, NodeSubscriber,
-            ReceiptProvider,
+            BlockProvider, ManagedNodeController, ManagedNodeDataProvider, ManagedNodeError,
+            NodeSubscriber,
         },
->>>>>>> 571046f9
     };
     use alloy_primitives::B256;
     use alloy_rpc_types_eth::BlockNumHash;
