use crate::event::ChainEvent;
use alloy_eips::{BlockNumHash, BlockNumberOrTag};
use alloy_primitives::{B256, ChainId};
use alloy_rpc_client::RpcClient;
use alloy_rpc_types_eth::{Block, Header};
use futures::StreamExt;
use kona_protocol::BlockInfo;
use kona_supervisor_storage::{DbReader, FinalizedL1Storage, StorageRewinder};
use std::{collections::HashMap, sync::Arc, time::Duration};
use tokio::sync::mpsc;
use tokio_util::sync::CancellationToken;
use tracing::{error, info, trace};

use crate::ReorgHandler;

/// A watcher that polls the L1 chain for finalized blocks.
#[derive(Debug)]
pub struct L1Watcher<F, DB> {
    /// The Alloy RPC client for L1.
    rpc_client: Arc<RpcClient>,
    /// The cancellation token, shared between all tasks.
    cancellation: CancellationToken,
    /// The finalized L1 block storage.
    finalized_l1_storage: Arc<F>,
    /// The event senders for each chain.
    event_txs: HashMap<ChainId, mpsc::Sender<ChainEvent>>,
    /// The reorg handler.
    reorg_handler: ReorgHandler<DB>,
}

impl<F, DB> L1Watcher<F, DB>
where
    F: FinalizedL1Storage + 'static,
    DB: DbReader + StorageRewinder + Send + Sync + 'static,
{
    /// Creates a new [`L1Watcher`] instance.
    pub const fn new(
        rpc_client: Arc<RpcClient>,
        finalized_l1_storage: Arc<F>,
        event_txs: HashMap<ChainId, mpsc::Sender<ChainEvent>>,
        cancellation: CancellationToken,
        reorg_handler: ReorgHandler<DB>,
    ) -> Self {
        Self { rpc_client, finalized_l1_storage, event_txs, cancellation, reorg_handler }
    }

    /// Starts polling for finalized and latest blocks and processes them.
    pub async fn run(&self) {
        // TODO: Change the polling interval to 1535 seconds with mainnet config.
        let finalized_head_poller = self
            .rpc_client
            .prepare_static_poller::<_, Block>(
                "eth_getBlockByNumber",
                (BlockNumberOrTag::Finalized, false),
            )
            .with_poll_interval(Duration::from_secs(47));

        let finalized_head_stream = finalized_head_poller.into_stream();

        // TODO: Change the polling interval to 11 seconds with mainnet config.
        let latest_head_poller = self
            .rpc_client
            .prepare_static_poller::<_, Block>(
                "eth_getBlockByNumber",
                (BlockNumberOrTag::Latest, false),
            )
            .with_poll_interval(Duration::from_secs(5));

        let latest_head_stream = latest_head_poller.into_stream();

        self.poll_blocks(finalized_head_stream, latest_head_stream).await;
    }

    /// Helper function to poll blocks using a provided stream and handler closure.
    async fn poll_blocks<S>(&self, mut finalized_head_stream: S, mut latest_head_stream: S)
    where
        S: futures::Stream<Item = Block> + Unpin,
    {
        let mut finalized_number = 0;
        let mut previous_latest_block = BlockNumHash { number: 0, hash: B256::ZERO };

        loop {
            tokio::select! {
                _ = self.cancellation.cancelled() => {
                    info!(target: "supervisor::l1_watcher", "L1Watcher cancellation requested, stopping polling");
                    break;
                }
                latest_block = latest_head_stream.next() => {
                    if let Some(latest_block) = latest_block {
<<<<<<< HEAD
                        info!(target: "l1_watcher", "Latest L1 block received: {:?}", latest_block.header.number);
                        self.handle_new_latest_block(latest_block, &mut previous_latest_block).await;
=======
                        info!(target: "supervisor::l1_watcher", "Latest L1 block received: {:?}", latest_block.header.number);
                        self.handle_new_latest_block(latest_block, &mut last_latest_number);
>>>>>>> 9114f70a
                    }
                }
                finalized_block = finalized_head_stream.next() => {
                    if let Some(finalized_block) = finalized_block {
<<<<<<< HEAD
                        info!(target: "l1_watcher", "Finalized L1 block received: {:?}", finalized_block.header.number);
                        self.handle_new_finalized_block(finalized_block, &mut finalized_number);
=======
                        info!(target: "supervisor::l1_watcher", "Finalized L1 block received: {:?}", finalized_block.header.number);
                        self.handle_new_finalized_block(finalized_block, &mut last_finalized_number);
>>>>>>> 9114f70a
                    }
                }
            }
        }
    }

    fn handle_new_finalized_block(&self, block: Block, last_finalized_number: &mut u64) {
        let block_number = block.header.number;
        if block_number == *last_finalized_number {
            return;
        }

        let Header {
            hash,
            inner: alloy_consensus::Header { number, parent_hash, timestamp, .. },
            ..
        } = block.header;
        let finalized_source_block = BlockInfo::new(hash, number, parent_hash, timestamp);

        info!(
            target: "supervisor::l1_watcher",
            block_number = finalized_source_block.number,
            "New finalized L1 block received"
        );

        if let Err(err) = self.finalized_l1_storage.update_finalized_l1(finalized_source_block) {
            error!(target: "supervisor::l1_watcher", %err, "Failed to update finalized L1 block");
            return;
        }

        self.broadcast_finalized_source_update(finalized_source_block);

        *last_finalized_number = block_number;
    }

    fn broadcast_finalized_source_update(&self, finalized_source_block: BlockInfo) {
        for (chain_id, sender) in &self.event_txs {
            if let Err(err) =
                sender.try_send(ChainEvent::FinalizedSourceUpdate { finalized_source_block })
            {
                error!(
                    target: "supervisor::l1_watcher",
                    chain_id = %chain_id,
                    %err, "Failed to send finalized L1 update event",
                );
            }
        }
    }

    async fn handle_new_latest_block(
        &self,
        incoming_block: Block,
        previous_block: &mut BlockNumHash,
    ) {
        let incoming_block_number = incoming_block.header.number;

        // Early exit if the incoming block is not newer than the previous block
        if incoming_block_number <= previous_block.number {
            info!(
<<<<<<< HEAD
                target: "l1_watcher",
                incoming_block_number,
                previous_block_number = previous_block.number,
=======
                target: "supervisor::l1_watcher",
>>>>>>> 9114f70a
                "Incoming latest L1 block is not greater than the stored latest block"
            );
            return;
        }

        trace!(
            target: "l1_watcher",
            block_number = incoming_block_number,
            block_hash = ?incoming_block.header.hash,
            "New latest L1 block received"
        );

        let Header {
            hash,
            inner: alloy_consensus::Header { number, parent_hash, timestamp, .. },
            ..
        } = incoming_block.header;
        let latest_block = BlockInfo::new(hash, number, parent_hash, timestamp);

<<<<<<< HEAD
        // Early exit: check if no reorg is needed (sequential block)
        if latest_block.parent_hash == previous_block.hash {
            trace!(
                target: "l1_watcher",
                block_number = latest_block.number,
                "Sequential block received, no reorg needed"
            );
            *previous_block = latest_block.id();
            return;
        }
=======
        info!(
            target: "supervisor::l1_watcher",
            block_number = latest_block.number,
            "New latest L1 block received"
        );
>>>>>>> 9114f70a

        match self.reorg_handler.handle_l1_reorg(latest_block).await {
            Ok(()) => {
                info!(
                    target: "l1_watcher",
                    block_number = latest_block.number,
                    "Successfully processed L1 reorg"
                );
            }
            Err(err) => {
                error!(
                    target: "l1_watcher",
                    block_number = latest_block.number,
                    %err,
                    "Failed to handle L1 reorg"
                );
            }
        }

        *previous_block = latest_block.id();
    }
}

#[cfg(test)]
mod tests {
    use super::*;
    use crate::SupervisorError;
    use alloy_primitives::B256;
    use alloy_transport::mock::*;
    use kona_supervisor_storage::{ChainDb, FinalizedL1Storage, StorageError};
    use mockall::{mock, predicate};
    use std::sync::Arc;
    use tokio::sync::mpsc;
    // Mock the FinalizedL1Storage trait
    mock! (
        pub finalized_l1_storage {}
        impl FinalizedL1Storage for finalized_l1_storage {
            fn update_finalized_l1(&self, block: BlockInfo) -> Result<(), StorageError>;
            fn get_finalized_l1(&self) -> Result<BlockInfo, StorageError>;
        }
    );

    mock! (
        pub ReorgHandler {
            fn handle_l1_reorg(&self, latest_block: BlockInfo) -> Result<(), SupervisorError>;
        }
    );

    fn temp_rpc_client() -> Arc<RpcClient> {
        let asserter = Asserter::new();
        let transport = MockTransport::new(asserter);
        let rpc_client = RpcClient::new(transport, false);
        Arc::new(rpc_client)
    }

    fn temp_reorg_handler() -> ReorgHandler<ChainDb> {
        let chain_dbs_map: HashMap<ChainId, Arc<ChainDb>> = HashMap::new();
        ReorgHandler::new(temp_rpc_client(), chain_dbs_map)
    }

    #[tokio::test]
    async fn test_broadcast_finalized_source_update_sends_to_all() {
        let (tx1, mut rx1) = mpsc::channel(1);
        let (tx2, mut rx2) = mpsc::channel(1);

        let mut event_txs = HashMap::new();
        event_txs.insert(1, tx1);
        event_txs.insert(2, tx2);

        let watcher = L1Watcher {
            rpc_client: temp_rpc_client(),
            cancellation: CancellationToken::new(),
            finalized_l1_storage: Arc::new(Mockfinalized_l1_storage::new()),
            event_txs,
            reorg_handler: temp_reorg_handler(),
        };

        let block = BlockInfo::new(B256::ZERO, 42, B256::ZERO, 12345);
        watcher.broadcast_finalized_source_update(block);

        assert!(
            matches!(rx1.recv().await, Some(ChainEvent::FinalizedSourceUpdate { finalized_source_block }) if finalized_source_block == block)
        );
        assert!(
            matches!(rx2.recv().await, Some(ChainEvent::FinalizedSourceUpdate { finalized_source_block }) if finalized_source_block == block)
        );
    }

    #[tokio::test]
    async fn test_handle_new_finalized_block_updates_and_broadcasts() {
        let (tx, mut rx) = mpsc::channel(1);
        let event_txs = [(1, tx)].into_iter().collect();

        let mut mock_storage = Mockfinalized_l1_storage::new();
        mock_storage.expect_update_finalized_l1().returning(|_block| Ok(()));

        let watcher = L1Watcher {
            rpc_client: temp_rpc_client(),
            cancellation: CancellationToken::new(),
            finalized_l1_storage: Arc::new(mock_storage),
            event_txs,
            reorg_handler: temp_reorg_handler(),
        };

        let block = Block {
            header: Header {
                hash: B256::ZERO,
                inner: alloy_consensus::Header {
                    number: 42,
                    parent_hash: B256::ZERO,
                    timestamp: 12345,
                    ..Default::default()
                },
                ..Default::default()
            },
            ..Default::default()
        };
        let mut last_finalized_number = 0;
        watcher.handle_new_finalized_block(block.clone(), &mut last_finalized_number);

        let event = rx.recv().await.unwrap();
        let expected = BlockInfo::new(
            block.header.hash,
            block.header.number,
            block.header.parent_hash,
            block.header.timestamp,
        );
        assert!(
            matches!(event, ChainEvent::FinalizedSourceUpdate { ref finalized_source_block } if *finalized_source_block == expected),
            "Expected FinalizedSourceUpdate with block {:?}, got {:?}",
            expected,
            event
        );
    }

    #[tokio::test]
    async fn test_handle_new_finalized_block_storage_error() {
        let (tx, mut rx) = mpsc::channel(1);
        let event_txs = [(1, tx)].into_iter().collect();

        let mut mock_storage = Mockfinalized_l1_storage::new();
        mock_storage
            .expect_update_finalized_l1()
            .returning(|_block| Err(StorageError::DatabaseNotInitialised));

        let watcher = L1Watcher {
            rpc_client: temp_rpc_client(),
            cancellation: CancellationToken::new(),
            finalized_l1_storage: Arc::new(mock_storage),
            event_txs,
            reorg_handler: temp_reorg_handler(),
        };

        let block = Block {
            header: Header {
                hash: B256::ZERO,
                inner: alloy_consensus::Header {
                    number: 42,
                    parent_hash: B256::ZERO,
                    timestamp: 12345,
                    ..Default::default()
                },
                ..Default::default()
            },
            ..Default::default()
        };
        let mut last_finalized_number = 0;
        watcher.handle_new_finalized_block(block, &mut last_finalized_number);

        // Should NOT broadcast if storage update fails
        assert!(rx.try_recv().is_err());
    }

    #[tokio::test]
    async fn test_handle_new_latest_block_updates() {
        let (tx, mut rx) = mpsc::channel(1);
        let event_txs = [(1, tx)].into_iter().collect();

        let watcher = L1Watcher {
            rpc_client: temp_rpc_client(),
            cancellation: CancellationToken::new(),
            finalized_l1_storage: Arc::new(Mockfinalized_l1_storage::new()),
            event_txs,
            reorg_handler: temp_reorg_handler(),
        };

        let block = Block {
            header: Header {
                hash: B256::ZERO,
                inner: alloy_consensus::Header {
                    number: 1,
                    parent_hash: B256::ZERO,
                    timestamp: 123456,
                    ..Default::default()
                },
                ..Default::default()
            },
            ..Default::default()
        };
        let mut last_latest_number = BlockNumHash { number: 0, hash: B256::ZERO };
        watcher.handle_new_latest_block(block, &mut last_latest_number).await;
        assert_eq!(last_latest_number.number, 1);
        // Should NOT send any event for latest block
        assert!(rx.try_recv().is_err());
    }

    #[tokio::test]
    async fn test_trigger_reorg_handler() {
        let (tx, mut rx) = mpsc::channel(1);
        let event_txs = [(1, tx)].into_iter().collect();

        let watcher = L1Watcher {
            rpc_client: temp_rpc_client(),
            cancellation: CancellationToken::new(),
            finalized_l1_storage: Arc::new(Mockfinalized_l1_storage::new()),
            event_txs,
            reorg_handler: temp_reorg_handler(),
        };

        let block = Block {
            header: Header {
                hash: B256::ZERO,
                inner: alloy_consensus::Header {
                    number: 101,
                    parent_hash: B256::ZERO,
                    timestamp: 123456,
                    ..Default::default()
                },
                ..Default::default()
            },
            ..Default::default()
        };
        let mut last_latest_number = BlockNumHash { number: 100, hash: B256::ZERO };
        watcher.handle_new_latest_block(block, &mut last_latest_number).await;
        assert_eq!(last_latest_number.number, 101);

        // Send previous block as latest block
        let reorg_block = Block {
            header: Header {
                hash: B256::ZERO,
                inner: alloy_consensus::Header {
                    number: 105,
                    parent_hash: B256::from([1u8; 32]),
                    timestamp: 123456,
                    ..Default::default()
                },
                ..Default::default()
            },
            ..Default::default()
        };
        let reorg_block_info = BlockInfo::new(
            reorg_block.header.hash,
            reorg_block.header.number,
            reorg_block.header.parent_hash,
            reorg_block.header.timestamp,
        );
        let mut mock_reorg_handler = MockReorgHandler::new();
        mock_reorg_handler
            .expect_handle_l1_reorg()
            .with(predicate::eq(reorg_block_info))
            .returning(|_| Ok(()));

        watcher.handle_new_latest_block(reorg_block, &mut last_latest_number).await;
        assert_eq!(last_latest_number.number, 105);
        // Should NOT send any event for latest block
        assert!(rx.try_recv().is_err());
    }
}<|MERGE_RESOLUTION|>--- conflicted
+++ resolved
@@ -87,24 +87,14 @@
                 }
                 latest_block = latest_head_stream.next() => {
                     if let Some(latest_block) = latest_block {
-<<<<<<< HEAD
-                        info!(target: "l1_watcher", "Latest L1 block received: {:?}", latest_block.header.number);
+                        info!(target: "supervisor::l1_watcher", "Latest L1 block received: {:?}", latest_block.header.number);
                         self.handle_new_latest_block(latest_block, &mut previous_latest_block).await;
-=======
-                        info!(target: "supervisor::l1_watcher", "Latest L1 block received: {:?}", latest_block.header.number);
-                        self.handle_new_latest_block(latest_block, &mut last_latest_number);
->>>>>>> 9114f70a
                     }
                 }
                 finalized_block = finalized_head_stream.next() => {
                     if let Some(finalized_block) = finalized_block {
-<<<<<<< HEAD
-                        info!(target: "l1_watcher", "Finalized L1 block received: {:?}", finalized_block.header.number);
+                        info!(target: "supervisor::l1_watcher", "Finalized L1 block received: {:?}", finalized_block.header.number);
                         self.handle_new_finalized_block(finalized_block, &mut finalized_number);
-=======
-                        info!(target: "supervisor::l1_watcher", "Finalized L1 block received: {:?}", finalized_block.header.number);
-                        self.handle_new_finalized_block(finalized_block, &mut last_finalized_number);
->>>>>>> 9114f70a
                     }
                 }
             }
@@ -164,13 +154,9 @@
         // Early exit if the incoming block is not newer than the previous block
         if incoming_block_number <= previous_block.number {
             info!(
-<<<<<<< HEAD
-                target: "l1_watcher",
+                target: "supervisor::l1_watcher",
                 incoming_block_number,
                 previous_block_number = previous_block.number,
-=======
-                target: "supervisor::l1_watcher",
->>>>>>> 9114f70a
                 "Incoming latest L1 block is not greater than the stored latest block"
             );
             return;
@@ -190,36 +176,28 @@
         } = incoming_block.header;
         let latest_block = BlockInfo::new(hash, number, parent_hash, timestamp);
 
-<<<<<<< HEAD
         // Early exit: check if no reorg is needed (sequential block)
         if latest_block.parent_hash == previous_block.hash {
             trace!(
-                target: "l1_watcher",
+                target: "supervisor::l1_watcher",
                 block_number = latest_block.number,
                 "Sequential block received, no reorg needed"
             );
             *previous_block = latest_block.id();
             return;
         }
-=======
-        info!(
-            target: "supervisor::l1_watcher",
-            block_number = latest_block.number,
-            "New latest L1 block received"
-        );
->>>>>>> 9114f70a
 
         match self.reorg_handler.handle_l1_reorg(latest_block).await {
             Ok(()) => {
                 info!(
-                    target: "l1_watcher",
+                    target: "supervisor::l1_watcher",
                     block_number = latest_block.number,
                     "Successfully processed L1 reorg"
                 );
             }
             Err(err) => {
                 error!(
-                    target: "l1_watcher",
+                    target: "supervisor::l1_watcher",
                     block_number = latest_block.number,
                     %err,
                     "Failed to handle L1 reorg"
