--- conflicted
+++ resolved
@@ -112,7 +112,6 @@
             Self::BlockAddr { address } => Self::block_addr(address, gossip),
             Self::UnblockAddr { address } => Self::unblock_addr(address, gossip),
             Self::ListBlockedAddrs(s) => Self::list_blocked_addrs(s, gossip),
-<<<<<<< HEAD
             Self::ProtectPeer { peer_id } => Self::protect_peer(peer_id, gossip),
             Self::UnprotectPeer { peer_id } => Self::unprotect_peer(peer_id, gossip),
         }
@@ -141,26 +140,6 @@
         }
     }
 
-=======
-        }
-    }
-
-    fn block_addr<G: ConnectionGate>(address: IpAddr, gossip: &mut GossipDriver<G>) {
-        gossip.connection_gate.block_addr(address);
-    }
-
-    fn unblock_addr<G: ConnectionGate>(address: IpAddr, gossip: &mut GossipDriver<G>) {
-        gossip.connection_gate.unblock_addr(address);
-    }
-
-    fn list_blocked_addrs<G: ConnectionGate>(s: Sender<Vec<IpAddr>>, gossip: &GossipDriver<G>) {
-        let blocked_addrs = gossip.connection_gate.list_blocked_addrs();
-        if let Err(e) = s.send(blocked_addrs) {
-            warn!(target: "p2p::rpc", "Failed to send blocked addresses through response channel: {:?}", e);
-        }
-    }
-
->>>>>>> 11c0ba2c
     fn block_peer<G: ConnectionGate>(id: PeerId, gossip: &mut GossipDriver<G>) {
         gossip.connection_gate.block_peer(&id);
     }
