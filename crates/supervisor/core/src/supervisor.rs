--- conflicted
+++ resolved
@@ -5,20 +5,17 @@
 use jsonrpsee::types::ErrorObjectOwned;
 use kona_interop::{ExecutingDescriptor, SafetyLevel};
 use kona_supervisor_rpc::SupervisorApiServer;
-use kona_supervisor_storage::{ChainDbFactory, StorageError};
+use kona_supervisor_storage::{ChainDb, ChainDbFactory, StorageError};
 use op_alloy_rpc_types::InvalidInboxEntry;
 use std::{collections::HashMap, sync::Arc};
 use thiserror::Error;
 use tokio_util::sync::CancellationToken;
-use tracing::warn;
 
 use crate::{
     chain_processor::{ChainProcessor, ChainProcessorError},
     config::Config,
     syncnode::{ManagedNode, ManagedNodeError},
 };
-
-use crate::config::RollupConfigSet;
 
 /// Custom error type for the Supervisor core logic.
 #[derive(Debug, Error, PartialEq, Eq)]
@@ -31,6 +28,10 @@
     /// Spec <https://github.com/ethereum-optimism/specs/blob/main/specs/interop/supervisor.md#protocol-specific-error-codes>.
     #[error(transparent)]
     InvalidInboxEntry(#[from] InvalidInboxEntry),
+
+    /// Indicates that the supervisor was unable to initialise due to an error.
+    #[error("unable to initialize the supervisor: {0}")]
+    Initialise(String),
 
     /// Indicates that error occurred while interacting with the storage layer.
     #[error(transparent)]
@@ -71,45 +72,41 @@
 /// The core Supervisor component responsible for monitoring and coordinating chain states.
 #[derive(Debug)]
 pub struct Supervisor {
-<<<<<<< HEAD
     config: Config,
     database_factory: Arc<ChainDbFactory>,
-    chain_processors: HashMap<ChainId, ChainProcessor>,
+
+    // As of now supervisor only supports a single managed node per chain.
+    // This is a limitation of the current implementation, but it can be extended in the future.
+    managed_nodes: HashMap<ChainId, Arc<ManagedNode>>,
+    chain_processors: HashMap<ChainId, ChainProcessor<ManagedNode, ChainDb>>,
 
     cancel_token: CancellationToken,
-=======
-    _dependency_set: DependencySet,
-    _rollup_config_set: RollupConfigSet,
->>>>>>> c0f5443c
 }
 
 impl Supervisor {
     /// Creates a new [`Supervisor`] instance.
     #[allow(clippy::new_without_default, clippy::missing_const_for_fn)]
-<<<<<<< HEAD
     pub fn new(
         config: Config,
         database_factory: Arc<ChainDbFactory>,
         cancel_token: CancellationToken,
     ) -> Self {
-        Self { config, database_factory, chain_processors: HashMap::new(), cancel_token }
+        Self {
+            config,
+            database_factory,
+            managed_nodes: HashMap::new(),
+            chain_processors: HashMap::new(),
+            cancel_token,
+        }
     }
 
     /// Initialises the Supervisor service.
     pub async fn initialise(&mut self) -> Result<(), SupervisorError> {
-        self.init_chain_processor()?;
-        self.init_manged_nodes().await?;
-
-        // Start the chain processors.
-        // This will start the chain processors for each chain in the rollup config.
-        // Each chain processor will start its own managed nodes and begin processing messages.
-        for processor in self.chain_processors.values_mut() {
-            processor.start().await?;
-        }
-        Ok(())
+        self.init_managed_nodes().await?;
+        self.init_chain_processor().await
     }
 
-    fn init_chain_processor(&mut self) -> Result<(), SupervisorError> {
+    async fn init_chain_processor(&mut self) -> Result<(), SupervisorError> {
         // Initialise the service components, such as database connections or other resources.
 
         for (chain_id, config) in self.config.rollup_config_set.rollups.iter() {
@@ -117,33 +114,33 @@
             let db = self.database_factory.get_or_create_db(*chain_id)?;
             db.initialise(config.genesis.get_anchor())?;
 
+            let managed_node =
+                self.managed_nodes.get(chain_id).ok_or(SupervisorError::Initialise(format!(
+                    "no managed node found for chain {}",
+                    chain_id
+                )))?;
+
             // initialise chain processor for the chain.
-            let processor = ChainProcessor::new(*chain_id, self.cancel_token.clone());
+            let processor =
+                ChainProcessor::new(*chain_id, managed_node.clone(), db, self.cancel_token.clone());
+
+            // Start the chain processors.
+            // Each chain processor will start its own managed nodes and begin processing messages.
+            processor.start().await?;
             self.chain_processors.insert(*chain_id, processor);
         }
         Ok(())
     }
 
-    async fn init_manged_nodes(&mut self) -> Result<(), SupervisorError> {
+    async fn init_managed_nodes(&mut self) -> Result<(), SupervisorError> {
         for config in self.config.l2_consensus_nodes_config.iter() {
             let managed_node =
                 ManagedNode::new(Arc::new(config.clone()), self.cancel_token.clone());
 
             let chain_id = managed_node.chain_id().await?;
-            if let Some(processor) = self.chain_processors.get_mut(&chain_id) {
-                processor.add_managed_node(managed_node).await?;
-            } else {
-                warn!(target: "supervisor",
-                    chain_id = chain_id,
-                    "No ChainProcessor found for ManagedNode with chain_id"
-                );
-            }
+            self.managed_nodes.insert(chain_id, Arc::new(managed_node));
         }
         Ok(())
-=======
-    pub fn new(dependency_set: DependencySet, rollup_config_set: RollupConfigSet) -> Self {
-        Self { _dependency_set: dependency_set, _rollup_config_set: rollup_config_set }
->>>>>>> c0f5443c
     }
 }
 
