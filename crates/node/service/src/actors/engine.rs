--- conflicted
+++ resolved
@@ -156,24 +156,21 @@
                     return Ok(());
                 }
                 res = self.engine.drain() => {
-<<<<<<< HEAD
-                    if let Err(e) = res {
-                        warn!(target: "engine", "Encountered error draining engine api tasks: {:?}", e);
-                    }
-                    // Update the l2 safe head if needed.
-                    let state_safe_head = self.engine.safe_head();
-                    let update = |head: &mut L2BlockInfo| {
-                        if head != &state_safe_head {
-                            *head = state_safe_head;
-                            return true;
+                    match res {
+                        Ok(_) => {
+                          trace!(target: "engine", "[ENGINE] tasks drained"),
+                          // Update the l2 safe head if needed.
+                          let state_safe_head = self.engine.safe_head();
+                           let update = |head: &mut L2BlockInfo| {
+                              if head != &state_safe_head {
+                                  *head = state_safe_head;
+                                  return true;
+                              }
+                              false
+                          };
+                          let sent = self.engine_l2_safe_head_tx.send_if_modified(update);
+                          trace!(target: "engine", ?sent, "Attempted L2 Safe Head Update");
                         }
-                        false
-                    };
-                    let sent = self.engine_l2_safe_head_tx.send_if_modified(update);
-                    trace!(target: "engine", ?sent, "Attempted L2 Safe Head Update");
-=======
-                    match res {
-                        Ok(_) => trace!(target: "engine", "[ENGINE] tasks drained"),
                         Err(EngineTaskError::Flush(e)) => {
                             // This error is encountered when the payload is marked INVALID
                             // by the engine api. Post-holocene, the payload is replaced by
@@ -190,7 +187,6 @@
                             }
                         }
                         Err(e) => warn!(target: "engine", ?e, "Error draining engine tasks"),                    }
->>>>>>> 2cd6c8ee
                 }
                 attributes = self.attributes_rx.recv() => {
                     let Some(attributes) = attributes else {
